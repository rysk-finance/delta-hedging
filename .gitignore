lib-cov
*.seed
*.log
*.csv
*.dat
*.out
*.pid
*.gz
*.swp

pids
logs
results
tmp

# Build
public/css/main.css
artifacts
deployments
types
coverage
coverage.json

# Cache
cache

<<<<<<< HEAD
=======
# Coverage reports
coverage
coverage.json

>>>>>>> b4a0a65b
# API keys and secrets
.env

# Dependency directory
node_modules
bower_components

# Editors
.idea
.vscode
*.iml

# OS metadata
.DS_Store
Thumbs.db

# Ignore built ts files
dist/**/*

# ignore yarn.lock
yarn.lock<|MERGE_RESOLUTION|>--- conflicted
+++ resolved
@@ -18,19 +18,14 @@
 artifacts
 deployments
 types
-coverage
-coverage.json
 
 # Cache
 cache
 
-<<<<<<< HEAD
-=======
 # Coverage reports
 coverage
 coverage.json
 
->>>>>>> b4a0a65b
 # API keys and secrets
 .env
 
