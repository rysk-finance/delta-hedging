pragma solidity >=0.8.0;

<<<<<<< HEAD
import "./PriceFeed.sol";
import "./tokens/ERC20.sol";
=======
import { Constants } from "./libraries/Constants.sol";
import { OptionsCompute } from "./libraries/OptionsCompute.sol";
import { TransferHelper } from "./libraries/TransferHelper.sol";
import { SafeTransferLib } from "./libraries/SafeTransferLib.sol";
import { SafeERC20 } from "./tokens/SafeERC20.sol";
import "./tokens/ERC20.sol";
import "./OpynOptionRegistry.sol";
>>>>>>> f9c63d13
import "./libraries/Math.sol";
import "./access/Ownable.sol";
<<<<<<< HEAD
import "./OptionsProtocol.sol";
import "./OpynOptionRegistry.sol";
import "./tokens/UniversalERC20.sol";
import "./libraries/BlackScholes.sol";
=======
>>>>>>> f9c63d13
import "./interfaces/IHedgingReactor.sol";
import "prb-math/contracts/PRBMathSD59x18.sol";
import "prb-math/contracts/PRBMathUD60x18.sol";
import { SafeERC20 } from "./tokens/SafeERC20.sol";
import { Constants } from "./libraries/Constants.sol";
import { OptionsCompute } from "./libraries/OptionsCompute.sol";
import { TransferHelper } from "./libraries/TransferHelper.sol";
import { SafeTransferLib } from "./libraries/SafeTransferLib.sol";

import "hardhat/console.sol";

error MinStrikeAmountExceedsLiquidity(uint256 strikeAmount, uint256 strikeAmountMin);
error MinUnderlyingAmountExceedsLiquidity(uint256 underlyingAmount, uint256 underlyingAmountMin);
error StrikeAmountExceedsLiquidity(uint256 strikeAmount, uint256 strikeLiquidity);
error UnderlyingAmountExceedsLiquidity(uint256 underlyingAmount, uint256 underlyingLiquidity);

contract LiquidityPool is
  ERC20,
  Ownable
{
  using UniversalERC20 for IERC20;
  using PRBMathSD59x18 for int256;
  using PRBMathUD60x18 for uint256;
  using Math for uint256;

  uint256 private constant ONE_YEAR_SECONDS = 31557600000000000000000000;
<<<<<<< HEAD
  // standard expected decimals of ERC20s
  uint8 private constant SCALE_DECIMALS = 18;
  // list of addresses for hedging reactors
  address[] public hedgingReactors;
  // Protocol management contract
=======
  uint8 private constant SCALE_DECIMALS = 18;

  address[] public hedgingReactors;

>>>>>>> f9c63d13
  address public protocol;
  // asset that denominates the strike price
  address public strikeAsset;
  // asset that is used as the reference asset
  address public underlyingAsset;
<<<<<<< HEAD
  // riskFreeRate as a percentage PRBMath Float. IE: 3% -> 0.03 * 10**18
  uint public riskFreeRate; 
  // amount of strikeAsset allocated as collateral
=======
  uint public riskFreeRate; // riskFreeRate as a percentage PRBMath Float. IE: 3% -> 0.03 * 10**18
>>>>>>> f9c63d13
  uint public strikeAllocated;
  // amount of underlyingAsset allocated as collateral
  uint public underlyingAllocated;
  // max total supply of the lp shares
  uint public maxTotalSupply;
  // total number of calls active
  uint public totalAmountCall;
  // total number of puts active
  uint public totalAmountPut;
  // the weighted strike price of all active calls
  uint public weightedStrikeCall;
  // the weighted time to expiry of all active calls
  uint public weightedTimeCall;
  // the weighted strike of all active puts
  uint public weightedStrikePut;
  // the weighted time to expiry of all active puts
  uint public weightedTimePut;
  // skew parameters for calls
  int[7] public callsVolatilitySkew;
  // skew parameters for puts
  int[7] public putsVolatilitySkew;
  // Implied volatility for an underlying
  mapping(address => uint) public impliedVolatility;
  // value below which delta is not worth dedging due to gas costs
  int256 private dustValue;

  event LiquidityAdded(uint amount);
  event UnderlyingAdded(address underlying);
  event ImpliedVolatilityUpdated(address underlying, uint iv);
  event Deposit(address recipient, uint strikeAmount, uint shares);
  event Withdraw(address recipient, uint shares,  uint strikeAmount);
  event WriteOption(address series, uint amount, uint premium, uint escrow, address buyer);

  constructor(address _protocol, address _strikeAsset, address underlying, uint rfr, int[7] memory callSkew, int[7] memory putSkew, string memory name, string memory symbol) ERC20(name, symbol) {
    strikeAsset = IERC20(_strikeAsset).isETH() ? Constants.ethAddress() : _strikeAsset;
    riskFreeRate = rfr;
    address underlyingAddress = IERC20(underlying).isETH() ? Constants.ethAddress() : underlying;
    underlyingAsset = underlyingAddress;
    callsVolatilitySkew = callSkew;
    putsVolatilitySkew = putSkew;
    protocol = _protocol;
    maxTotalSupply = type(uint256).max;
    emit UnderlyingAdded(underlyingAddress);
  }

<<<<<<< HEAD
  /**
   * @notice set a new hedging reactor
   * @param _reactorAddress append a new hedging reactor 
   * @dev   only governance can call this function
   */
=======
>>>>>>> f9c63d13
  function setHedgingReactorAddress(address _reactorAddress) onlyOwner public {
    hedgingReactors.push(_reactorAddress);
  }

<<<<<<< HEAD
  /**
   * @notice remove a new hedging reactor by index
   * @param _index remove a hedging reactor 
   * @dev   only governance can call this function
   */
=======
>>>>>>> f9c63d13
  function removeHedgingReactorAddress(uint256 _index) onlyOwner public {
    delete hedgingReactors[_index];
  }

<<<<<<< HEAD
  /**
   * @notice set the volatility skew of the pool
   * @param values the parameters of the skew
   * @param flavor the option type, put or call?
   * @return whether the activation was successful
   * @dev   only governance can call this function
   */
=======
>>>>>>> f9c63d13
  function setVolatilitySkew(int[7] calldata values, Types.Flavor flavor)
      onlyOwner
      external
      returns (bool)
  {
      if (Types.isCall(flavor)) {
          callsVolatilitySkew = values;
      } else {
          putsVolatilitySkew = values;
      }
  }

  /**
   * @notice get the volatility skew of the pool
   * @param flavor the option type, put or call?
   * @return the skew parameters
   */
  function getVolatilitySkew(Types.Flavor flavor)
      external
      view
      returns (int[7] memory)
  {
      if (Types.isCall(flavor)) {
          return callsVolatilitySkew;
      } else {
          return putsVolatilitySkew;
      }
  }

  /**
   * @notice set the maximum share supply of the pool
   * @param _maxTotalSupply of the shares
   * @dev   only governance can call this function
   */
  function setMaxTotalSupply(uint256 _maxTotalSupply) external onlyOwner {
      maxTotalSupply = _maxTotalSupply;
  }

  /**
   * @notice function for adding liquidity to the options liquidity pool
   * @param _amount    amount of the strike asset to deposit
   * @param _recipient the recipient of the shares
   * @return shares amount of shares minted to the recipient
   * @dev    entry point to provide liquidity to dynamic hedging vault 
   */
  function deposit(
    uint _amount,
    address _recipient
    )
    external
    returns(uint shares)
  {
    require(_amount > 0, "!_amount");
    // Calculate shares to mint based on the amount provided
    (shares) = _calcShareValue(_amount);
    require(shares > 0, "!shares");
    // Pull in tokens from sender
<<<<<<< HEAD
    SafeTransferLib.safeTransferFrom(strikeAsset, msg.sender, address(this), _amount);
    // mint lp token to recipient
    _mint(_recipient, shares);
    emit Deposit(_recipient, _amount, shares);
=======
    if (strikeAmount > 0) SafeTransferLib.safeTransferFrom(strikeAsset, msg.sender, address(this), strikeAmount);
    if (underlyingAmount > 0) SafeTransferLib.safeTransferFrom(underlyingAsset, msg.sender, address(this), underlyingAmount);
    _mint(msg.sender, shares);
    emit LiquidityDeposited(strikeAmount, underlyingAmount);
>>>>>>> f9c63d13
    require(totalSupply() <= maxTotalSupply, "maxTotalSupply");
  }

  /**
   * @notice function for removing liquidity from the options liquidity pool
   * @param _shares    amount of shares to return
   * @param _recipient the recipient of the amount to return
   * @return transferStrikeAmount amount of strike asset to return to the recipient
   * @dev    entry point to remove liquidity to dynamic hedging vault 
   */
  function withdraw(
    uint _shares,
    address _recipient
  )
    external
    returns(uint transferStrikeAmount)
  {
    require(_shares > 0, "!shares");
    // get the value of amount for the shares
    uint strikeAmount = _calcAmountValue(_shares);
    // determine if there is enough in the pool to withdraw
    // Calculate liquidity that can be withdrawn
<<<<<<< HEAD
    (uint256 normalizedStrikeBalance,, uint256 _decimals) = getNormalizedBalance(strikeAsset);               
    if (strikeAmount > normalizedStrikeBalance) {
      // TODO: liquidate assets from a hedging reactor
      // Calculate liquidity that can be withdrawn again after an attempt has been made to free funds
      (normalizedStrikeBalance,, _decimals) = getNormalizedBalance(strikeAsset);
      if (strikeAmount > normalizedStrikeBalance) {
        // if there still arent enough funds then revert or TODO: return partial amount
        revert("Insufficient funds for a full withdrawal");
      }
    }
    transferStrikeAmount = OptionsCompute.convertToDecimals(strikeAmount, _decimals);
    // burn the shares
    _burn(msg.sender, _shares);
    // send funds to user
    IERC20(strikeAsset).universalTransfer(_recipient, transferStrikeAmount);
    //TODO implement book balance reconcilation check
    emit Withdraw(_recipient, _shares, transferStrikeAmount);
=======
    (uint256 normalizedStrikeBalance,, uint256 decimals) = getNormalizedBalance(strikeAsset);
    // new scope to avoid stack too deep error
    {
      uint256 strikeEquity = normalizedStrikeBalance - _valuePutsWritten();
      uint256 strikeLiquidity = normalizedStrikeBalance - _calcStrikeCommitted();
      strikeAmount = strikeEquity.mul(ratio);
      if (strikeAmountMin > strikeAmount) { revert MinStrikeAmountExceedsLiquidity(strikeAmount, strikeAmountMin); }
      if (strikeAmount > strikeLiquidity) { revert StrikeAmountExceedsLiquidity(strikeAmount, strikeLiquidity); }
      uint256 underlyingBalance = IERC20(underlyingAsset).balanceOf(address(this));
      uint256 underlyingEquity = underlyingBalance - _valueCallsWritten();
      uint256 underlyingLiquidity = underlyingBalance - totalAmountCall;
      underlyingAmount = underlyingEquity.mul(ratio);
      if (underlyingAmountMin > underlyingAmount) { revert MinUnderlyingAmountExceedsLiquidity(underlyingAmount, underlyingAmountMin); }
      if (underlyingAmount > underlyingLiquidity) { revert UnderlyingAmountExceedsLiquidity(underlyingAmount, underlyingAmountMin); }
    }
    uint256 transferStrikeAmount = OptionsCompute.convertToDecimals(strikeAmount, decimals);
    IERC20(strikeAsset).universalTransfer(msg.sender, transferStrikeAmount);
    IERC20(underlyingAsset).universalTransfer(msg.sender, underlyingAmount);
    //TODO implement book balance reconcilation check
    emit LiquidityRemoved(msg.sender, shares, transferStrikeAmount, underlyingAmount);
>>>>>>> f9c63d13
  }

  /**
   * @notice Returning balance in 1e18 format
   * @param asset address of the asset to get balance and normalize
   * @return normalizedBalance balance in 1e18 format
   * @return strikeBalance balance in original decimal format
<<<<<<< HEAD
   * @return _decimals decimals of asset
=======
   * @return decimals decimals of asset
>>>>>>> f9c63d13
   */
  function getNormalizedBalance(
    address asset
  )
    internal
    view
<<<<<<< HEAD
    returns (uint256 normalizedBalance, uint256 strikeBalance, uint256 _decimals) 
  {
    strikeBalance = IERC20(asset).balanceOf(address(this));
    _decimals = IERC20(asset).decimals();
    normalizedBalance = OptionsCompute.convertFromDecimals(strikeBalance, _decimals);
=======
    returns (uint256 normalizedBalance, uint256 strikeBalance, uint256 decimals) 
  {
    strikeBalance = IERC20(asset).balanceOf(address(this));
    decimals = IERC20(asset).decimals();
    normalizedBalance = OptionsCompute.convertFromDecimals(strikeBalance, decimals);
>>>>>>> f9c63d13
  }

  /**
   * @notice value of all puts written by the pool
   * @return value of all puts denomincated in the strikeAsset
   */
  function _valuePutsWritten()
      internal
      view
      returns (uint)
  {
      if (weightedStrikePut == 0) return uint(0);
      uint underlyingPrice = getUnderlyingPrice(underlyingAsset, strikeAsset);
      // TODO Consider using VAR (value at risk) approach in the future
      uint iv = getImpliedVolatility(Types.Flavor.Put, underlyingPrice, weightedStrikePut, weightedTimePut);
<<<<<<< HEAD
      uint optionPrice = BlackScholes.blackScholesCalc(
=======
      uint price = BlackScholes.blackScholesCalc(
>>>>>>> f9c63d13
         underlyingPrice,
         weightedStrikePut,
         weightedTimePut,
         iv,
         riskFreeRate,
         Types.Flavor.Put
      );
<<<<<<< HEAD
      return totalAmountPut.mul(optionPrice);      
=======
      return totalAmountPut.mul(price);      
>>>>>>> f9c63d13
  }

  /**
   * @notice value of all calls written by the pool
   * @return value of all calls denominated in the underlying
   */
  function _valueCallsWritten()
      internal
      view
      returns (uint)
  {
      if (weightedStrikeCall == 0) return uint(0);
      uint underlyingPrice = getUnderlyingPrice(underlyingAsset, strikeAsset);
      uint iv = getImpliedVolatility(Types.Flavor.Call, underlyingPrice, weightedStrikeCall, weightedTimeCall);
<<<<<<< HEAD
      uint optionPrice = BlackScholes.blackScholesCalc(
=======
      uint price = BlackScholes.blackScholesCalc(
>>>>>>> f9c63d13
        underlyingPrice,
        weightedStrikePut,
        weightedTimePut,
        iv,
        riskFreeRate,
        Types.Flavor.Call
      );     
<<<<<<< HEAD
      uint callsValue = totalAmountCall.mul(uint256(optionPrice));
=======
      uint callsValue = totalAmountCall.mul(uint256(price)).div(underlyingPrice);
>>>>>>> f9c63d13
      return callsValue.min(totalAmountCall);
  }

  /**
   * @notice get the number of shares for a given amount
   * @param _amount  the amount to convert to shares
   * @return shares the number of shares based on the amount
   */
  function _calcShareValue(uint _amount)
    internal
    view
    returns
    (uint shares)
  {
    // equities = assets - liabilities
    // assets: Any token such as eth usd, collateral sent to opynOptionRegistry, hedging reactor stuff
    // liabilities: Options that we wrote 
    if (totalSupply() == 0) {
      shares = _amount;
    } else {
      uint assets = IERC20(strikeAsset).universalBalanceOf(address(this)) + strikeAllocated;
     // TODO: account for hedging reactors in share calculation (loop through hedging reactors)
      uint liabilities = _valueCallsWritten() + _valuePutsWritten();
      uint NAV = assets - liabilities;
      shares = _amount.mul(totalSupply()).div(NAV);
    }
  }

  /**
   * @notice get the amount for a given number of shares
   * @param _shares  the shares to convert to amount
   * @return amount the number of amount based on shares
   */
  function _calcAmountValue(uint _shares)
    internal
    view
    returns
    (uint amount)
  {
    // equities = assets - liabilities
    // assets: Any token such as eth usd, collateral sent to opynOptionRegistry, hedging reactor stuff
    // liabilities: Options that we wrote 
    if (totalSupply() == 0) {
      amount = _shares;
    } else {
      uint assets = IERC20(strikeAsset).universalBalanceOf(address(this)) + strikeAllocated;
     // TODO: account for hedging reactors in share calculation (loop through hedging reactors)
      uint liabilities = _valueCallsWritten() + _valuePutsWritten();
      uint NAV = assets - liabilities;
      amount = _shares.mul(NAV).div(totalSupply());
    }
  }

<<<<<<< HEAD
  /**
   * @notice get the price feed used by the liquidity pool
   * @return the price feed contract interface
   */
=======
>>>>>>> f9c63d13
  function getPriceFeed() internal view returns (PriceFeed) {
    address feedAddress = Protocol(protocol).priceFeed();
    return PriceFeed(feedAddress);
  }

<<<<<<< HEAD
  /**
   * @notice get the option registry used for storing and managing the options
   * @return the option registry contract interface
   */
=======
>>>>>>> f9c63d13
  function getOpynOptionRegistry() internal returns (OpynOptionRegistry) {
    address registryAddress = Protocol(protocol).optionRegistry();
    return OpynOptionRegistry(registryAddress);
  }

  /**
   * @notice get the underlying price with just the optionSeries
   * @param optionSeries the option series to check the underlying price for
   * @return the underlying price
   */
  function getUnderlyingPrice(
    Types.OptionSeries memory optionSeries
  )
    internal
    view
    returns (uint)
  {
    return getUnderlyingPrice(optionSeries.underlying, optionSeries.strikeAsset);
  }

  /**
   * @notice get the underlying price with just the underlying asset and strike asset
   * @param underlying   the asset that is used as the reference asset
   * @param _strikeAsset the asset that the underlying value is denominated in
   * @return the underlying price
   */
  function getUnderlyingPrice(
    address underlying,
    address _strikeAsset
  )
      internal
      view
      returns (uint)
  {
      PriceFeed priceFeed = getPriceFeed();
      uint underlyingPrice = priceFeed.getNormalizedRate(
        underlying,
        _strikeAsset
     );
      return underlyingPrice;
  }

  /**
<<<<<<< HEAD
   * @notice get the current implied volatility 
=======
>>>>>>> f9c63d13
   * @param flavor Is the option a call or put?
   * @param underlyingPrice The underlying price 
   * @param strikePrice The strike price of the option
   * @param expiration expiration timestamp of option as a PRBMath Float
   * @return Implied volatility adjusted for volatility surface
   */
  function getImpliedVolatility(
    Types.Flavor flavor,
    uint underlyingPrice,
    uint strikePrice,
    uint expiration
  )
    public
    view
    returns (uint) 
    {
      uint256 time = (expiration - block.timestamp.fromUint()).div(ONE_YEAR_SECONDS);
      int underlying = int(underlyingPrice);
      int spot_distance = (int(strikePrice) - int(underlying)).div(underlying);
      int[2] memory points = [spot_distance, int(time)];
      int[7] memory coef = flavor == Types.Flavor.Call ? callsVolatilitySkew : putsVolatilitySkew;
      return uint(OptionsCompute.computeIVFromSkew(coef, points));
    }
  
  /**
   * @param quote A 10**18 price quote
   * @return Quote adjusted for the decimals of the strike asset
   */
  function toDecimals(
    uint256 quote,
    address token
  ) 
    internal 
    view
    returns (uint)
  {
<<<<<<< HEAD
    uint256 _decimals = IERC20(token).decimals();
    uint difference;
    if (SCALE_DECIMALS > _decimals) {
      difference = SCALE_DECIMALS - _decimals;
      return quote / (10**difference);
    }
    difference = _decimals - SCALE_DECIMALS;
=======
    uint256 decimals = IERC20(token).decimals();
    uint difference;
    if (SCALE_DECIMALS > decimals) {
      difference = SCALE_DECIMALS - decimals;
      return quote / (10**difference);
    }
    difference = decimals - SCALE_DECIMALS;
>>>>>>> f9c63d13
    return quote * (10**difference);
  }

  /**
   * @notice get a price quote for a given optionSeries
   * @param  optionSeries Types.OptionSeries struct for describing the option to price
   * @return Quote price of the option
   */
  function quotePrice(
    Types.OptionSeries memory optionSeries
  )
    public
    view
    returns (uint)
  {
    uint underlyingPrice = getUnderlyingPrice(optionSeries);
    uint iv = getImpliedVolatility(optionSeries.flavor, underlyingPrice, optionSeries.strike, optionSeries.expiration);
    require(iv > 0, "Implied volatility not found");
    require(optionSeries.expiration > block.timestamp, "Already expired");
    uint quote = BlackScholes.blackScholesCalc(
       underlyingPrice,
       optionSeries.strike,
       optionSeries.expiration,
       iv,
       riskFreeRate,
       optionSeries.flavor
    );
    return quote;
  }

  /**
   * @notice get the greeks of a quotePrice for a given optionSeries
   * @param  optionSeries Types.OptionSeries struct for describing the option to price greeks
   * @return quote           Quote price of the option
   * @return delta           delta of the option being priced
   * @return underlyingPrice price of the underlyingAsset
   */
  function quotePriceGreeks(
     Types.OptionSeries memory optionSeries
  )
      public
      view
      returns (uint256 quote, int256 delta, uint256 underlyingPrice)
  {
      underlyingPrice = getUnderlyingPrice(optionSeries);
      uint iv = getImpliedVolatility(optionSeries.flavor, underlyingPrice, optionSeries.strike, optionSeries.expiration);
      uint ivNorm = iv.div(PRBMathUD60x18.SCALE).mul(100);
      require(iv > 0, "Implied volatility not found");
      require(optionSeries.expiration > block.timestamp, "Already expired");
      underlyingPrice = getUnderlyingPrice(optionSeries);
      (quote, delta) = BlackScholes.blackScholesCalcGreeks(
       underlyingPrice,
       optionSeries.strike,
       optionSeries.expiration,
       iv,
       riskFreeRate,
       optionSeries.flavor
      );
  }

  /**
   * @notice get the delta of the portfolio
   * @return portfolio delta
   */
  function getPortfolioDelta()
      public
      view
      returns (int256)
  {
      uint256 price = getUnderlyingPrice(underlyingAsset, strikeAsset);
      uint256 callIv = getImpliedVolatility(Types.Flavor.Call, price, weightedStrikeCall, weightedTimeCall);
      uint256 putIv = getImpliedVolatility(Types.Flavor.Put, price, weightedStrikePut, weightedTimePut);
      uint256 rfr = riskFreeRate;
      int256 callsDelta = BlackScholes.getDelta(
         price,
         weightedStrikeCall,
         weightedTimeCall,
         callIv,
         rfr,
         Types.Flavor.Call
      );
      int256 putsDelta = BlackScholes.getDelta(
         price,
         weightedStrikePut,
         weightedTimePut,
         putIv,
         rfr,
         Types.Flavor.Put
      );
      int256 externalDelta;
      // TODO fix hedging reactor address to be dynamic
      // int256 externalDelta = IHedgingReactor(hedgingReactors[0]).getDelta(); // TODO add getDelta from other reactors when complete
      return callsDelta + putsDelta + externalDelta;
<<<<<<< HEAD
=======
  }

  /// @dev value below which delta is not worth dedging due to gas costs
  int256 private dustValue;

  /// @notice function to return absolute value of input
  function abs(int256 x) private pure returns (int256) {
    return x >= 0 ? x : -x;
}

  /**
  @notice function for hedging portfolio delta through external means
  @param delta the current portfolio delta
   */
  function rebalancePortfolioDelta(int256 delta)
    public 
  { 
      if(abs(delta) > dustValue) {
      // TODO check to see if we can be paid to open a position using derivatives using funding rate
        IHedgingReactor(hedgingReactors[0]).hedgeDelta(delta);
      }
      // TODO if we dont / not enough - look at derivatives
>>>>>>> f9c63d13
  }
    

  /**
   * @notice function to return absolute value of an input
   * @param  x value to check
   * @return absolute value to return
   */
  function abs(int256 x) private pure returns (int256) {
    return x >= 0 ? x : -x;
}

  /**
  @notice function for hedging portfolio delta through external means
  @param delta the current portfolio delta
   */
  function rebalancePortfolioDelta(int256 delta)
    public 
  { 
      if(abs(delta) > dustValue) {
      // TODO check to see if we can be paid to open a position using derivatives using funding rate
        IHedgingReactor(hedgingReactors[0]).hedgeDelta(delta);
      }
      // TODO if we dont / not enough - look at derivatives
  }
    
  /**
   * @notice get the quote price for a given option
   * @param  optionSeries option type to quote
   * @param  amount       the number of options to mint 
   * @return quote the price of the options
   */
  function quotePriceWithUtilization(
    Types.OptionSeries memory optionSeries,
    uint amount
  )
    public
    view
    returns (uint)
  {
    uint optionQuote = quotePrice(optionSeries);
    uint optionPrice = amount < PRBMathUD60x18.scale() ? optionQuote.mul(amount) : optionQuote;
    uint underlyingPrice = getUnderlyingPrice(optionSeries);
    uint utilization = amount.div(totalSupply());
    uint utilizationPrice = underlyingPrice.mul(utilization);
    return utilizationPrice > optionPrice ? utilizationPrice : optionPrice;
  }

  /**
   * @notice get the quote price and delta for a given option
   * @param  optionSeries option type to quote
   * @param  amount       the number of options to mint 
   * @return quote the price of the options
   * @return delta the delta of the options
   */
  function quotePriceWithUtilizationGreeks(
    Types.OptionSeries memory optionSeries,
    uint amount
  )
      public
      view
      returns (uint256 quote, int256 delta)
  {
      (uint256 optionQuote,  int256 deltaQuote,) = quotePriceGreeks(optionSeries);
      uint optionPrice = amount < PRBMathUD60x18.scale() ? optionQuote.mul(amount) : optionQuote;
      uint underlyingPrice = getUnderlyingPrice(optionSeries);
      // factor in portfolio delta
      // if decreases portfolio delta quote standard bs
      // abs(portfolio delta + new delta) < abs(portfolio delta)
      uint utilization = amount.div(totalSupply());
      uint utilizationPrice = underlyingPrice.mul(utilization);
      quote = utilizationPrice > optionPrice ? utilizationPrice : optionPrice;
      delta = deltaQuote;
  }

  /**
   * @notice write a number of options for a given series addres
   * @param  optionSeries option type to mint
   * @param  amount       the number of options to mint 
   * @param  collateral   the address of the collateral to be used for writing the option
   * @return optionAmount the number of options minted
   * @return series       the address of the option series minted
   */
  function issueAndWriteOption(
     Types.OptionSeries memory optionSeries,
     uint amount,
     address collateral
  ) public payable returns (uint optionAmount, address series)
  {
    OpynOptionRegistry optionRegistry = getOpynOptionRegistry();
    series = optionRegistry.issue(
       optionSeries.underlying,
       optionSeries.strikeAsset,
       optionSeries.expiration.toUint(),
       optionSeries.flavor,
       optionSeries.strike,
       collateral
    );
    optionAmount = writeOption(series, amount);
  }

  /**
   * @notice write a number of options for a given series address
   * @param  seriesAddress the option token series address
   * @param  amount        the number of options to mint  
   * @return number of options minted
   */
  function writeOption(
    address seriesAddress,
    uint amount
  )
    public
    payable
    returns (uint)
  {
    OpynOptionRegistry optionRegistry = getOpynOptionRegistry();
    Types.OptionSeries memory optionSeries = optionRegistry.getSeriesInfo(seriesAddress);
    // expiration requires conversion back due to opyn not use PRB floats
    optionSeries.expiration = optionSeries.expiration.fromUint();
    require(optionSeries.strikeAsset == strikeAsset, "incorrect strike asset");
    Types.Flavor flavor = optionSeries.flavor;
    //TODO breakout into function to support multiple collateral types
    address escrowAsset = Types.isCall(flavor) ? underlyingAsset : strikeAsset;
    uint premium = quotePriceWithUtilization(optionSeries, amount);
    // premium needs to adjusted for decimals of base strike asset
    TransferHelper.safeTransferFrom(strikeAsset, msg.sender, address(this), toDecimals(premium, strikeAsset));
    uint escrow = Types.isCall(flavor) ? amount : OptionsCompute.computeEscrow(amount, optionSeries.strike, IERC20(strikeAsset).decimals());
    require(IERC20(escrowAsset).universalBalanceOf(address(this)) >= escrow, "Insufficient balance for escrow");
<<<<<<< HEAD
    uint collateralAmount;
    // TODO Consider removing this conditional to support only ERC20 tokens
    if (IERC20(optionSeries.underlying).isETH()) {
        (, collateralAmount) = optionRegistry.open(seriesAddress, amount);
=======
    // TODO Consider removing this conditional to support only ERC20 tokens
    if (IERC20(optionSeries.underlying).isETH()) {
        optionRegistry.open(seriesAddress, amount);
>>>>>>> f9c63d13
        emit WriteOption(seriesAddress, amount, premium, escrow, msg.sender);
    } else {
        IERC20(escrowAsset).approve(address(optionRegistry), escrow);
        (, collateralAmount) = optionRegistry.open(seriesAddress, amount);
        emit WriteOption(seriesAddress, amount, premium, escrow, msg.sender);
    }

    if (Types.isCall(flavor)) {
        (uint newTotal, uint newWeight, uint newTime) = OptionsCompute.computeNewWeights(
            amount, optionSeries.strike, optionSeries.expiration, totalAmountCall, weightedStrikeCall, weightedTimeCall);
        totalAmountCall = newTotal;
        weightedStrikeCall = newWeight;
        weightedTimeCall = newTime;
        // TODO: make sure this is ok with collateral types
        strikeAllocated += collateralAmount;
    } else {
        (uint newTotal, uint newWeight, uint newTime) = OptionsCompute.computeNewWeights(
            amount, optionSeries.strike, optionSeries.expiration, totalAmountPut, weightedStrikePut, weightedTimePut);
        totalAmountPut = newTotal;
        weightedStrikePut = newWeight;
        weightedTimePut = newTime;
        strikeAllocated += collateralAmount;
    }
    IERC20(seriesAddress).universalTransfer(msg.sender, toDecimals(amount, seriesAddress));
  }
}<|MERGE_RESOLUTION|>--- conflicted
+++ resolved
@@ -1,26 +1,13 @@
 pragma solidity >=0.8.0;
 
-<<<<<<< HEAD
 import "./PriceFeed.sol";
 import "./tokens/ERC20.sol";
-=======
-import { Constants } from "./libraries/Constants.sol";
-import { OptionsCompute } from "./libraries/OptionsCompute.sol";
-import { TransferHelper } from "./libraries/TransferHelper.sol";
-import { SafeTransferLib } from "./libraries/SafeTransferLib.sol";
-import { SafeERC20 } from "./tokens/SafeERC20.sol";
-import "./tokens/ERC20.sol";
-import "./OpynOptionRegistry.sol";
->>>>>>> f9c63d13
 import "./libraries/Math.sol";
 import "./access/Ownable.sol";
-<<<<<<< HEAD
 import "./OptionsProtocol.sol";
 import "./OpynOptionRegistry.sol";
 import "./tokens/UniversalERC20.sol";
 import "./libraries/BlackScholes.sol";
-=======
->>>>>>> f9c63d13
 import "./interfaces/IHedgingReactor.sol";
 import "prb-math/contracts/PRBMathSD59x18.sol";
 import "prb-math/contracts/PRBMathUD60x18.sol";
@@ -47,30 +34,19 @@
   using Math for uint256;
 
   uint256 private constant ONE_YEAR_SECONDS = 31557600000000000000000000;
-<<<<<<< HEAD
   // standard expected decimals of ERC20s
   uint8 private constant SCALE_DECIMALS = 18;
   // list of addresses for hedging reactors
   address[] public hedgingReactors;
   // Protocol management contract
-=======
-  uint8 private constant SCALE_DECIMALS = 18;
-
-  address[] public hedgingReactors;
-
->>>>>>> f9c63d13
   address public protocol;
   // asset that denominates the strike price
   address public strikeAsset;
   // asset that is used as the reference asset
   address public underlyingAsset;
-<<<<<<< HEAD
   // riskFreeRate as a percentage PRBMath Float. IE: 3% -> 0.03 * 10**18
   uint public riskFreeRate; 
   // amount of strikeAsset allocated as collateral
-=======
-  uint public riskFreeRate; // riskFreeRate as a percentage PRBMath Float. IE: 3% -> 0.03 * 10**18
->>>>>>> f9c63d13
   uint public strikeAllocated;
   // amount of underlyingAsset allocated as collateral
   uint public underlyingAllocated;
@@ -116,31 +92,24 @@
     emit UnderlyingAdded(underlyingAddress);
   }
 
-<<<<<<< HEAD
   /**
    * @notice set a new hedging reactor
    * @param _reactorAddress append a new hedging reactor 
    * @dev   only governance can call this function
    */
-=======
->>>>>>> f9c63d13
   function setHedgingReactorAddress(address _reactorAddress) onlyOwner public {
     hedgingReactors.push(_reactorAddress);
   }
 
-<<<<<<< HEAD
   /**
    * @notice remove a new hedging reactor by index
    * @param _index remove a hedging reactor 
    * @dev   only governance can call this function
    */
-=======
->>>>>>> f9c63d13
   function removeHedgingReactorAddress(uint256 _index) onlyOwner public {
     delete hedgingReactors[_index];
   }
 
-<<<<<<< HEAD
   /**
    * @notice set the volatility skew of the pool
    * @param values the parameters of the skew
@@ -148,8 +117,6 @@
    * @return whether the activation was successful
    * @dev   only governance can call this function
    */
-=======
->>>>>>> f9c63d13
   function setVolatilitySkew(int[7] calldata values, Types.Flavor flavor)
       onlyOwner
       external
@@ -207,17 +174,10 @@
     (shares) = _calcShareValue(_amount);
     require(shares > 0, "!shares");
     // Pull in tokens from sender
-<<<<<<< HEAD
     SafeTransferLib.safeTransferFrom(strikeAsset, msg.sender, address(this), _amount);
     // mint lp token to recipient
     _mint(_recipient, shares);
     emit Deposit(_recipient, _amount, shares);
-=======
-    if (strikeAmount > 0) SafeTransferLib.safeTransferFrom(strikeAsset, msg.sender, address(this), strikeAmount);
-    if (underlyingAmount > 0) SafeTransferLib.safeTransferFrom(underlyingAsset, msg.sender, address(this), underlyingAmount);
-    _mint(msg.sender, shares);
-    emit LiquidityDeposited(strikeAmount, underlyingAmount);
->>>>>>> f9c63d13
     require(totalSupply() <= maxTotalSupply, "maxTotalSupply");
   }
 
@@ -240,7 +200,6 @@
     uint strikeAmount = _calcAmountValue(_shares);
     // determine if there is enough in the pool to withdraw
     // Calculate liquidity that can be withdrawn
-<<<<<<< HEAD
     (uint256 normalizedStrikeBalance,, uint256 _decimals) = getNormalizedBalance(strikeAsset);               
     if (strikeAmount > normalizedStrikeBalance) {
       // TODO: liquidate assets from a hedging reactor
@@ -258,28 +217,6 @@
     IERC20(strikeAsset).universalTransfer(_recipient, transferStrikeAmount);
     //TODO implement book balance reconcilation check
     emit Withdraw(_recipient, _shares, transferStrikeAmount);
-=======
-    (uint256 normalizedStrikeBalance,, uint256 decimals) = getNormalizedBalance(strikeAsset);
-    // new scope to avoid stack too deep error
-    {
-      uint256 strikeEquity = normalizedStrikeBalance - _valuePutsWritten();
-      uint256 strikeLiquidity = normalizedStrikeBalance - _calcStrikeCommitted();
-      strikeAmount = strikeEquity.mul(ratio);
-      if (strikeAmountMin > strikeAmount) { revert MinStrikeAmountExceedsLiquidity(strikeAmount, strikeAmountMin); }
-      if (strikeAmount > strikeLiquidity) { revert StrikeAmountExceedsLiquidity(strikeAmount, strikeLiquidity); }
-      uint256 underlyingBalance = IERC20(underlyingAsset).balanceOf(address(this));
-      uint256 underlyingEquity = underlyingBalance - _valueCallsWritten();
-      uint256 underlyingLiquidity = underlyingBalance - totalAmountCall;
-      underlyingAmount = underlyingEquity.mul(ratio);
-      if (underlyingAmountMin > underlyingAmount) { revert MinUnderlyingAmountExceedsLiquidity(underlyingAmount, underlyingAmountMin); }
-      if (underlyingAmount > underlyingLiquidity) { revert UnderlyingAmountExceedsLiquidity(underlyingAmount, underlyingAmountMin); }
-    }
-    uint256 transferStrikeAmount = OptionsCompute.convertToDecimals(strikeAmount, decimals);
-    IERC20(strikeAsset).universalTransfer(msg.sender, transferStrikeAmount);
-    IERC20(underlyingAsset).universalTransfer(msg.sender, underlyingAmount);
-    //TODO implement book balance reconcilation check
-    emit LiquidityRemoved(msg.sender, shares, transferStrikeAmount, underlyingAmount);
->>>>>>> f9c63d13
   }
 
   /**
@@ -287,30 +224,18 @@
    * @param asset address of the asset to get balance and normalize
    * @return normalizedBalance balance in 1e18 format
    * @return strikeBalance balance in original decimal format
-<<<<<<< HEAD
    * @return _decimals decimals of asset
-=======
-   * @return decimals decimals of asset
->>>>>>> f9c63d13
    */
   function getNormalizedBalance(
     address asset
   )
     internal
     view
-<<<<<<< HEAD
     returns (uint256 normalizedBalance, uint256 strikeBalance, uint256 _decimals) 
   {
     strikeBalance = IERC20(asset).balanceOf(address(this));
     _decimals = IERC20(asset).decimals();
     normalizedBalance = OptionsCompute.convertFromDecimals(strikeBalance, _decimals);
-=======
-    returns (uint256 normalizedBalance, uint256 strikeBalance, uint256 decimals) 
-  {
-    strikeBalance = IERC20(asset).balanceOf(address(this));
-    decimals = IERC20(asset).decimals();
-    normalizedBalance = OptionsCompute.convertFromDecimals(strikeBalance, decimals);
->>>>>>> f9c63d13
   }
 
   /**
@@ -326,11 +251,7 @@
       uint underlyingPrice = getUnderlyingPrice(underlyingAsset, strikeAsset);
       // TODO Consider using VAR (value at risk) approach in the future
       uint iv = getImpliedVolatility(Types.Flavor.Put, underlyingPrice, weightedStrikePut, weightedTimePut);
-<<<<<<< HEAD
       uint optionPrice = BlackScholes.blackScholesCalc(
-=======
-      uint price = BlackScholes.blackScholesCalc(
->>>>>>> f9c63d13
          underlyingPrice,
          weightedStrikePut,
          weightedTimePut,
@@ -338,11 +259,7 @@
          riskFreeRate,
          Types.Flavor.Put
       );
-<<<<<<< HEAD
       return totalAmountPut.mul(optionPrice);      
-=======
-      return totalAmountPut.mul(price);      
->>>>>>> f9c63d13
   }
 
   /**
@@ -357,11 +274,7 @@
       if (weightedStrikeCall == 0) return uint(0);
       uint underlyingPrice = getUnderlyingPrice(underlyingAsset, strikeAsset);
       uint iv = getImpliedVolatility(Types.Flavor.Call, underlyingPrice, weightedStrikeCall, weightedTimeCall);
-<<<<<<< HEAD
       uint optionPrice = BlackScholes.blackScholesCalc(
-=======
-      uint price = BlackScholes.blackScholesCalc(
->>>>>>> f9c63d13
         underlyingPrice,
         weightedStrikePut,
         weightedTimePut,
@@ -369,11 +282,7 @@
         riskFreeRate,
         Types.Flavor.Call
       );     
-<<<<<<< HEAD
       uint callsValue = totalAmountCall.mul(uint256(optionPrice));
-=======
-      uint callsValue = totalAmountCall.mul(uint256(price)).div(underlyingPrice);
->>>>>>> f9c63d13
       return callsValue.min(totalAmountCall);
   }
 
@@ -427,25 +336,19 @@
     }
   }
 
-<<<<<<< HEAD
   /**
    * @notice get the price feed used by the liquidity pool
    * @return the price feed contract interface
    */
-=======
->>>>>>> f9c63d13
   function getPriceFeed() internal view returns (PriceFeed) {
     address feedAddress = Protocol(protocol).priceFeed();
     return PriceFeed(feedAddress);
   }
 
-<<<<<<< HEAD
   /**
    * @notice get the option registry used for storing and managing the options
    * @return the option registry contract interface
    */
-=======
->>>>>>> f9c63d13
   function getOpynOptionRegistry() internal returns (OpynOptionRegistry) {
     address registryAddress = Protocol(protocol).optionRegistry();
     return OpynOptionRegistry(registryAddress);
@@ -489,10 +392,7 @@
   }
 
   /**
-<<<<<<< HEAD
    * @notice get the current implied volatility 
-=======
->>>>>>> f9c63d13
    * @param flavor Is the option a call or put?
    * @param underlyingPrice The underlying price 
    * @param strikePrice The strike price of the option
@@ -529,7 +429,6 @@
     view
     returns (uint)
   {
-<<<<<<< HEAD
     uint256 _decimals = IERC20(token).decimals();
     uint difference;
     if (SCALE_DECIMALS > _decimals) {
@@ -537,15 +436,6 @@
       return quote / (10**difference);
     }
     difference = _decimals - SCALE_DECIMALS;
-=======
-    uint256 decimals = IERC20(token).decimals();
-    uint difference;
-    if (SCALE_DECIMALS > decimals) {
-      difference = SCALE_DECIMALS - decimals;
-      return quote / (10**difference);
-    }
-    difference = decimals - SCALE_DECIMALS;
->>>>>>> f9c63d13
     return quote * (10**difference);
   }
 
@@ -639,34 +529,8 @@
       // TODO fix hedging reactor address to be dynamic
       // int256 externalDelta = IHedgingReactor(hedgingReactors[0]).getDelta(); // TODO add getDelta from other reactors when complete
       return callsDelta + putsDelta + externalDelta;
-<<<<<<< HEAD
-=======
-  }
-
-  /// @dev value below which delta is not worth dedging due to gas costs
-  int256 private dustValue;
-
-  /// @notice function to return absolute value of input
-  function abs(int256 x) private pure returns (int256) {
-    return x >= 0 ? x : -x;
-}
-
-  /**
-  @notice function for hedging portfolio delta through external means
-  @param delta the current portfolio delta
-   */
-  function rebalancePortfolioDelta(int256 delta)
-    public 
-  { 
-      if(abs(delta) > dustValue) {
-      // TODO check to see if we can be paid to open a position using derivatives using funding rate
-        IHedgingReactor(hedgingReactors[0]).hedgeDelta(delta);
-      }
-      // TODO if we dont / not enough - look at derivatives
->>>>>>> f9c63d13
   }
     
-
   /**
    * @notice function to return absolute value of an input
    * @param  x value to check
@@ -792,16 +656,10 @@
     TransferHelper.safeTransferFrom(strikeAsset, msg.sender, address(this), toDecimals(premium, strikeAsset));
     uint escrow = Types.isCall(flavor) ? amount : OptionsCompute.computeEscrow(amount, optionSeries.strike, IERC20(strikeAsset).decimals());
     require(IERC20(escrowAsset).universalBalanceOf(address(this)) >= escrow, "Insufficient balance for escrow");
-<<<<<<< HEAD
     uint collateralAmount;
     // TODO Consider removing this conditional to support only ERC20 tokens
     if (IERC20(optionSeries.underlying).isETH()) {
         (, collateralAmount) = optionRegistry.open(seriesAddress, amount);
-=======
-    // TODO Consider removing this conditional to support only ERC20 tokens
-    if (IERC20(optionSeries.underlying).isETH()) {
-        optionRegistry.open(seriesAddress, amount);
->>>>>>> f9c63d13
         emit WriteOption(seriesAddress, amount, premium, escrow, msg.sender);
     } else {
         IERC20(escrowAsset).approve(address(optionRegistry), escrow);
