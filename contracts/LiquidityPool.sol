pragma solidity >=0.8.0;

import "./PriceFeed.sol";
import "./tokens/ERC20.sol";
import "./OptionRegistry.sol";
import "./OptionsProtocol.sol";
import "./utils/ReentrancyGuard.sol";
import "./libraries/BlackScholes.sol";
import "./interfaces/IHedgingReactor.sol";
import "prb-math/contracts/PRBMathSD59x18.sol";
import "prb-math/contracts/PRBMathUD60x18.sol";
import "@openzeppelin/contracts/access/Ownable.sol";
import { Constants } from "./libraries/Constants.sol";
import "@openzeppelin/contracts/security/Pausable.sol";
import "@openzeppelin/contracts/access/AccessControl.sol";
import { OptionsCompute } from "./libraries/OptionsCompute.sol";
import { SafeTransferLib } from "./libraries/SafeTransferLib.sol";

import "hardhat/console.sol";

error IVNotFound();
<<<<<<< HEAD
error InvalidAmount();
error IssuanceFailed();
=======
error InvalidPrice();
error InvalidBuyer();
error OrderExpired();
error InvalidAmount();
error IssuanceFailed();
error DeltaNotDecreased();
>>>>>>> 9b0e4479
error NonExistentOtoken();
error InvalidShareAmount();
error TotalSupplyReached();
error StrikeAssetInvalid();
error OptionStrikeInvalid();
error OptionExpiryInvalid();
error CollateralAssetInvalid();
error UnderlyingAssetInvalid();
error CollateralAmountInvalid();
error WithdrawExceedsLiquidity();
<<<<<<< HEAD
error DeltaQuoteError(uint256 quote, int256 delta);
error DeltaNotDecreased();
=======
error MaxLiquidityBufferReached();
error DeltaQuoteError(uint256 quote, int256 delta);
>>>>>>> 9b0e4479
error StrikeAmountExceedsLiquidity(uint256 strikeAmount, uint256 strikeLiquidity);
error MinStrikeAmountExceedsLiquidity(uint256 strikeAmount, uint256 strikeAmountMin);
error UnderlyingAmountExceedsLiquidity(uint256 underlyingAmount, uint256 underlyingLiquidity);
error MinUnderlyingAmountExceedsLiquidity(uint256 underlyingAmount, uint256 underlyingAmountMin);

contract LiquidityPool is
  ERC20,
  Ownable,
  AccessControl,
  ReentrancyGuard,
  Pausable
{
  using PRBMathSD59x18 for int256;
  using PRBMathUD60x18 for uint256;

  // Access control role identifier
  bytes32 public constant ADMIN_ROLE = keccak256("ADMIN_ROLE");


<<<<<<< HEAD
  uint256 private constant ONE_YEAR_SECONDS = 31557600000000000000000000;
=======
  uint256 private constant ONE_YEAR_SECONDS = 31557600;
>>>>>>> 9b0e4479
  // standard expected decimals of ERC20s
  uint8 private constant SCALE_DECIMALS = 18;
  // BIPS
  uint256 MAX_BPS = 10_000;
  // buffer of funds to not be used to write new options in case of margin requirements (as percentage - for 20% enter 2000)
  uint public bufferPercentage = 2000;
  // list of addresses for hedging reactors
  address[] public hedgingReactors;
  // Protocol management contract
  address public protocol;
  // asset that denominates the strike price
  address public strikeAsset;
  // asset that is used as the reference asset
  address public underlyingAsset;
  // asset that is used for collateral asset
  address public collateralAsset;
  // riskFreeRate as a percentage PRBMath Float. IE: 3% -> 0.03 * 10**18
  uint public riskFreeRate;
  // amount of strikeAsset allocated as collateral
  uint public collateralAllocated;
  // amount of underlyingAsset allocated as collateral
  uint public underlyingAllocated;
  // max total supply of the lp shares
  uint public maxTotalSupply = type(uint256).max;
  // Maximum discount that an option tilting factor can discount an option price
  uint public maxDiscount = PRBMathUD60x18.SCALE.div(10); // As a percentage. Init at 10%
  // total number of calls active
  uint public totalAmountCall;
  // total number of puts active
  uint public totalAmountPut;
  // the weighted strike price of all active calls
  uint public weightedStrikeCall;
  // the weighted time to expiry of all active calls
  uint public weightedTimeCall;
  // the weighted strike of all active puts
  uint public weightedStrikePut;
  // the weighted time to expiry of all active puts
  uint public weightedTimePut;
  // skew parameters for calls
  int[7] public callsVolatilitySkew;
  // skew parameters for puts
  int[7] public putsVolatilitySkew;
  // The spread between the bid and ask on the IV skew;
  // Consider making this it's own volatility skew if more flexibility is needed
  uint public bidAskIVSpread;
  // Implied volatility for an underlying
  mapping(address => uint) public impliedVolatility;
  // value below which delta is not worth hedging due to gas costs
  int256 private dustValue;
  // addresses that are whitelisted to sell options back to the protocol
  mapping(address => bool) public buybackWhitelist;
<<<<<<< HEAD
=======
  // custom option orders
  mapping(uint256 => Types.Order) public orderStores;
  // order id counter
  uint256 public orderIdCounter;
>>>>>>> 9b0e4479
 
  // strike and expiry date range for options
  struct OptionParams {
    uint128 minCallStrikePrice;
    uint128 maxCallStrikePrice;
    uint128 minPutStrikePrice;
    uint128 maxPutStrikePrice;
    uint128 minExpiry;
    uint128 maxExpiry;
  }
  OptionParams public optionParams;

  event OrderCreated(uint orderId);
  event LiquidityAdded(uint amount);
  event UnderlyingAdded(address underlying);
  event ImpliedVolatilityUpdated(address underlying, uint iv);
  event Deposit(address recipient, uint strikeAmount, uint shares);
  event Withdraw(address recipient, uint shares,  uint strikeAmount);
  event WriteOption(address series, uint amount, uint premium, uint escrow, address buyer);
  event BuybackOption(address series, uint amount, uint premium, uint escrowReturned, address seller);
  event SettleVault(address series, uint collateralReturned, uint collateralLost, address closer);


  constructor
  (
    address _protocol, 
    address _strikeAsset, 
    address _underlyingAsset, 
    address _collateralAsset, 
    uint rfr, 
    int[7] memory callSkew, 
    int[7] memory putSkew, 
    string memory name, 
<<<<<<< HEAD
    string memory symbol, 
=======
    string memory symbol,
>>>>>>> 9b0e4479
    OptionParams memory _optionParams,
    address adminAddress
  ) ERC20(name, symbol, 18) 
  {
    // Grant admin role to deployer
    _setupRole(ADMIN_ROLE, adminAddress);
    strikeAsset = _strikeAsset;
    riskFreeRate = rfr;
    address underlyingAddress = _underlyingAsset;
    underlyingAsset = underlyingAddress;
    collateralAsset = _collateralAsset;
    callsVolatilitySkew = callSkew;
    putsVolatilitySkew = putSkew;
    protocol = _protocol;
    optionParams.minCallStrikePrice = _optionParams.minCallStrikePrice;
    optionParams.maxCallStrikePrice = _optionParams.maxCallStrikePrice;
    optionParams.minPutStrikePrice = _optionParams.minPutStrikePrice;
    optionParams.maxPutStrikePrice = _optionParams.maxPutStrikePrice;
    optionParams.minExpiry = _optionParams.minExpiry;
    optionParams.maxExpiry = _optionParams.maxExpiry;
    maxTotalSupply = type(uint256).max;
    emit UnderlyingAdded(underlyingAddress);
  }

  function pauseContract() public onlyOwner{
    _pause();
  }

  function unpause() public onlyOwner{
    _unpause();
  }

  function addBuybackAddress(address _addressToWhitelist) public onlyOwner {
    buybackWhitelist[_addressToWhitelist] = true;
  }

  /**
   * @notice set a new hedging reactor
   * @param _reactorAddress append a new hedging reactor 
   * @dev   only governance can call this function
   */
  function setHedgingReactorAddress(address _reactorAddress) onlyOwner public {
    hedgingReactors.push(_reactorAddress);
    SafeTransferLib.safeApprove(ERC20(strikeAsset), _reactorAddress, maxTotalSupply);

  }

  /**
   * @notice remove a new hedging reactor by index
   * @param _index remove a hedging reactor 
   * @dev   only governance can call this function
   */
  function removeHedgingReactorAddress(uint256 _index) onlyOwner public {
    delete hedgingReactors[_index];
  }

  /**
   * @notice set the volatility skew of the pool
   * @param values the parameters of the skew
   * @param isPut the option type, put or call?
   * @return whether the activation was successful
   * @dev   only governance can call this function
   */
  function setVolatilitySkew(int[7] calldata values, bool isPut)
      onlyOwner
      external
      returns (bool)
  {
      if (!isPut) {
          callsVolatilitySkew = values;
      } else {
          putsVolatilitySkew = values;
      }
  }

  /**
   * @notice get the volatility skew of the pool
   * @param isPut the option type, put or call?
   * @return the skew parameters
   */
  function getVolatilitySkew(bool isPut)
      external
      view
      returns (int[7] memory)
  {
      if (!isPut) {
          return callsVolatilitySkew;
      } else {
          return putsVolatilitySkew;
      }
  }
  /**
    @notice set a new min strike price for calls
    @param _newPrice new min strike price - denominated in 1e18
  */
  function setMinCallStrikePrice(uint128 _newPrice) public onlyOwner {
    optionParams.minCallStrikePrice = _newPrice;
  }
  /**
    @notice set a new max strike price for calls
    @param _newPrice new max strike price - denominated in 1e18
  */
  function setMaxCallStrikePrice(uint128 _newPrice) public onlyOwner {
    optionParams.maxCallStrikePrice = _newPrice;
  }
  /**
    @notice set a new min strike price for puts
    @param _newPrice new min strike price - denominated in 1e18
  */
  function setMinPutStrikePrice(uint128 _newPrice) public onlyOwner {
    optionParams.minPutStrikePrice = _newPrice;
  }
  /**
    @notice set a new max strike price for puts
    @param _newPrice new max strike price - denominated in 1e18
  */
  function setMaxPutStrikePrice(uint128 _newPrice) public onlyOwner {
    optionParams.maxPutStrikePrice = _newPrice;
  }
  /**
    @notice set a new min expiry period
    @param _newPeriod new min expiry period - denominated in seconds * 1e18
  */
  function setMinExpiryPeriod(uint128 _newPeriod) public onlyOwner {
    optionParams.minExpiry = _newPeriod;
  }
  /**
    @notice set a new max expiry period
    @param _newPeriod new max expiry period - denominated in seconds * 1e18
  */
  function setMaxExpiryPeriod(uint128 _newPeriod) public onlyOwner {
    optionParams.maxExpiry = _newPeriod;
  }
   /**
    @notice update all optionParam variables
  */
  function setNewOptionParams(uint128 _newMinCallStrike,uint128 _newMaxCallStrike,uint128 _newMinPutStrike,uint128 _newMaxPutStrike,uint128 _newMinExpiry,uint128 _newMaxExpiry) public onlyOwner {
    optionParams.minCallStrikePrice = _newMinCallStrike;
    optionParams.maxCallStrikePrice = _newMaxCallStrike;
    optionParams.minPutStrikePrice = _newMinPutStrike;
    optionParams.maxPutStrikePrice = _newMaxPutStrike;
    optionParams.minExpiry = _newMinExpiry;
    optionParams.maxExpiry = _newMaxExpiry;
  }

  /**
   * @notice set the bid ask spread used to price option buying
   * @param _bidAskSpread the bid ask spread to update to
   */
  function setBidAskSpread(uint256 _bidAskSpread) external onlyOwner {
    bidAskIVSpread = _bidAskSpread;
  }

  /**
   * @notice set the cached options variables used to estimate portfolio delta
   * @param _totalAmountCall total amount of written calls
   * @param _totalAmountPut total amount of written puts
   * @param _weightedStrikeCall weighted average strike of written calls
   * @param _weightedTimeCall weighted average time to expiration of written calls
   * @param _weightedStrikePut weighted average strike of written puts
   * @param _weightedTimePut weighted average time to expiration of puts
   */
  function setCachedOptionsVariables(
    uint256 _totalAmountCall,
    uint256 _totalAmountPut,
    uint256 _weightedStrikeCall,
    uint256 _weightedTimeCall,
    uint256 _weightedStrikePut,
    uint256 _weightedTimePut
  ) external onlyOwner {
      totalAmountCall = _totalAmountCall;
      totalAmountPut = _totalAmountPut;
      weightedStrikeCall = _weightedStrikeCall;
      weightedTimeCall = _weightedTimeCall;
      weightedStrikePut = _weightedStrikePut;
      weightedTimePut = _weightedTimePut;
  }

  /**
   * @notice set the maximum percentage discount for an option
   * @param _maxDiscount of the option as a percentage in 1e18 format. ie: 1*e18 == 1%
   * @dev   only governance can call this function
   */
  function setMaxDiscount(uint256 _maxDiscount) external onlyOwner {
      maxDiscount = _maxDiscount;
  }

  /**
   * @notice set the maximum share supply of the pool
   * @param _maxTotalSupply of the shares
   * @dev   only governance can call this function
   */
  function setMaxTotalSupply(uint256 _maxTotalSupply) external onlyOwner {
      maxTotalSupply = _maxTotalSupply;
  }

  /**
   * @notice update the liquidity pool buffer limit
   * @param _bufferPercentage the minimum balance the liquidity pool must have as a percentage of total NAV. (for 20% enter 2000)
  */
  function setBufferPercentage(uint _bufferPercentage) external onlyOwner {
    bufferPercentage = _bufferPercentage;
  }

  /**
   * @notice function for adding liquidity to the options liquidity pool
   * @param _amount    amount of the strike asset to deposit
   * @param _recipient the recipient of the shares
   * @return shares amount of shares minted to the recipient
   * @dev    entry point to provide liquidity to dynamic hedging vault 
   */
  function deposit(
    uint _amount,
    address _recipient
    )
    external
    whenNotPaused()
    returns(uint shares)
  {
    if (_amount == 0) {revert InvalidAmount();}
    // Calculate shares to mint based on the amount provided
    (shares) = _sharesForAmount(_amount);
    if (shares == 0) {revert InvalidShareAmount();}
    // Pull in tokens from sender
    SafeTransferLib.safeTransferFrom(collateralAsset, msg.sender, address(this), _amount);
    // mint lp token to recipient
    _mint(_recipient, shares);
    emit Deposit(_recipient, _amount, shares);
    if (totalSupply > maxTotalSupply) {revert TotalSupplyReached();}
  }

  /**
   * @notice function for removing liquidity from the options liquidity pool
   * @param _shares    amount of shares to return
   * @param _recipient the recipient of the amount to return
   * @return transferCollateralAmount amount of strike asset to return to the recipient
   * @dev    entry point to remove liquidity to dynamic hedging vault 
   */
  function withdraw(
    uint _shares,
    address _recipient
  )
    external
    whenNotPaused()
    returns(uint transferCollateralAmount)
  {
    if (_shares == 0) {revert InvalidShareAmount();}
    // get the value of amount for the shares
    uint collateralAmount = _shareValue(_shares);
<<<<<<< HEAD
    // determine if there is enough in the pool to withdraw
    // Calculate liquidity that can be withdrawn
    (uint256 normalizedCollateralBalance,, uint256 _decimals) = getNormalizedBalance(collateralAsset);               
    if (collateralAmount > normalizedCollateralBalance) {
      uint256 amountNeeded = collateralAmount - normalizedCollateralBalance;
=======
    // calculate max amount of liquidity pool funds that can be used before reaching max buffer allowance
    (uint256 normalizedCollateralBalance,, uint256 _decimals) = getNormalizedBalance(collateralAsset);
    // Calculate liquidity that can be withdrawn without hitting buffer
    int256 bufferRemaining = int256(normalizedCollateralBalance) - int(_getNAV() * bufferPercentage/MAX_BPS);
    // determine if any extra liquidity is needed. If this value is 0 or less, withdrawal can happen with no further action
    int256 amountNeeded = int(collateralAmount) - bufferRemaining;
    if (amountNeeded > 0) {
      // if above zero, we need to withdraw funds from hedging reactors
      ///TODO create some kind of hierachical preference for which reactor to withdraw from first? (close positions that are costing us first)
>>>>>>> 9b0e4479
      for (uint8 i=0; i < hedgingReactors.length; i++) {
        amountNeeded -= int(IHedgingReactor(hedgingReactors[i]).withdraw(uint(amountNeeded), collateralAsset));
        if (amountNeeded <= 0) {
          break;
        }
      }
<<<<<<< HEAD
      // Calculate liquidity that can be withdrawn again after an attempt has been made to free funds
      (normalizedCollateralBalance,, _decimals) = getNormalizedBalance(collateralAsset);
      if (collateralAmount > normalizedCollateralBalance) {
        // if there still arent enough funds then revert or TODO: return partial amount
        revert WithdrawExceedsLiquidity();
      }
=======
      // if still above zero after withdrawing from hedging reactors, we do not have enough liquidity
      if (amountNeeded > 0) { revert WithdrawExceedsLiquidity();}
>>>>>>> 9b0e4479
    }
    transferCollateralAmount = OptionsCompute.convertToDecimals(collateralAmount, _decimals);
    // burn the shares
    _burn(msg.sender, _shares);
    // send funds to user
    SafeTransferLib.safeTransfer(ERC20(collateralAsset), _recipient, transferCollateralAmount);
    //TODO implement book balance reconcilation check
    emit Withdraw(_recipient, _shares, transferCollateralAmount);
  }

  /**
   * @notice Returning balance in 1e18 format
   * @param asset address of the asset to get balance and normalize
   * @return normalizedBalance balance in 1e18 format
   * @return collateralBalance balance in original decimal format
   * @return _decimals decimals of asset
   */
   function getNormalizedBalance(
    address asset
  )
    internal
    view
    returns (uint256 normalizedBalance, uint256 collateralBalance, uint256 _decimals) 
  {
    collateralBalance = IERC20(asset).balanceOf(address(this));
    _decimals = IERC20(asset).decimals();
    normalizedBalance = OptionsCompute.convertFromDecimals(collateralBalance, _decimals);
  }

  /**
   * @notice value of all puts written by the pool
   * @return value of all puts denominated in the collateralAsset
   */
  function _valuePutsWritten()
      internal
      view
      returns (uint)
  {
      if (weightedStrikePut == 0) return uint(0);
      uint underlyingPrice = getUnderlyingPrice(underlyingAsset, strikeAsset);
      // TODO Consider using VAR (value at risk) approach in the future
      uint iv = getImpliedVolatility(true, underlyingPrice, weightedStrikePut, weightedTimePut);
      uint optionPrice = BlackScholes.blackScholesCalc(
         underlyingPrice,
         weightedStrikePut,
         weightedTimePut,
         iv,
         riskFreeRate,
         true
      );
      return totalAmountPut.mul(optionPrice);      
  }

  /**
   * @notice value of all calls written by the pool
   * @return value of all calls denominated in the underlying
   */
  function _valueCallsWritten()
      internal
      view
      returns (uint)
  {
      if (weightedStrikeCall == 0) return uint(0);
      uint underlyingPrice = getUnderlyingPrice(underlyingAsset, strikeAsset);
      uint iv = getImpliedVolatility(false, underlyingPrice, weightedStrikeCall, weightedTimeCall);
      uint optionPrice = BlackScholes.blackScholesCalc(
        underlyingPrice,
        weightedStrikePut,
        weightedTimePut,
        iv,
        riskFreeRate,
        false
      );     
      uint callsValue = totalAmountCall.mul(uint256(optionPrice));
      return callsValue;
  }

  /**
   * @notice get the number of shares for a given amount
   * @param _amount  the amount to convert to shares
   * @return shares the number of shares based on the amount
   */
  function _sharesForAmount(uint _amount)
    internal
    view
    returns
    (uint shares)
  {
    // equities = assets - liabilities
    // assets: Any token such as eth usd, collateral sent to OptionRegistry, hedging reactor stuff
    // liabilities: Options that we wrote 
    uint256 convertedAmount = OptionsCompute.convertFromDecimals(_amount, IERC20(collateralAsset).decimals());
    if (totalSupply == 0) {
      shares = convertedAmount;
    } else {
      uint NAV = _getNAV();
      shares = convertedAmount.mul(totalSupply).div(NAV);
    }
  }

  /**
   * @notice get the Net Asset Value
   * @return Net Asset Value in e18 decimal format
   */
  function _getNAV()
    internal
    view
    returns (uint)
  {
    // equities = assets - liabilities
    // assets: Any token such as eth usd, collateral sent to OptionRegistry, hedging reactor stuff
    // liabilities: Options that we wrote 
    uint256 assets = OptionsCompute.convertFromDecimals(IERC20(collateralAsset).balanceOf(address(this)), IERC20(collateralAsset).decimals()) + OptionsCompute.convertFromDecimals(collateralAllocated, IERC20(collateralAsset).decimals());
    for (uint8 i=0; i < hedgingReactors.length; i++) {
       assets += IHedgingReactor(hedgingReactors[i]).getPoolDenominatedValue();
    }
    uint256 liabilities = _valueCallsWritten() + _valuePutsWritten();
    uint256 NAV = assets - liabilities;
    return NAV;
  }

  /**
   * @notice get the amount for a given number of shares
   * @param _shares  the shares to convert to amount
   * @return amount the number of amount based on shares
   */
  function _shareValue(uint _shares)
    internal
    view
    returns (uint amount)
  {
    if (totalSupply == 0) {
      amount = _shares;
    } else {
      uint256 NAV = _getNAV();
      amount = _shares.mul(NAV).div(totalSupply);
    }

  }


  /**
   * @notice get the price feed used by the liquidity pool
   * @return the price feed contract interface
   */
  function getPriceFeed() internal view returns (PriceFeed) {
    address feedAddress = Protocol(protocol).priceFeed();
    return PriceFeed(feedAddress);
  }

  /**
   * @notice get the option registry used for storing and managing the options
   * @return the option registry contract interface
   */
  function getOptionRegistry() internal view returns (OptionRegistry) {
    address registryAddress = Protocol(protocol).optionRegistry();
    return OptionRegistry(registryAddress);
  }

  /**
   * @notice get the underlying price with just the optionSeries
   * @param optionSeries the option series to check the underlying price for
   * @return the underlying price
   */
  function getUnderlyingPrice(
    Types.OptionSeries memory optionSeries
  )
    internal
    view
    returns (uint)
  {
    return getUnderlyingPrice(optionSeries.underlying, optionSeries.strikeAsset);
  }

  /**
   * @notice get the underlying price with just the underlying asset and strike asset
   * @param underlying   the asset that is used as the reference asset
   * @param _strikeAsset the asset that the underlying value is denominated in
   * @return the underlying price
   */
  function getUnderlyingPrice(
    address underlying,
    address _strikeAsset
  )
      internal
      view
      returns (uint)
  {
      PriceFeed priceFeed = getPriceFeed();
      uint underlyingPrice = priceFeed.getNormalizedRate(
        underlying,
        _strikeAsset
     );
      return underlyingPrice;
  }

  /**
   * @notice get the current implied volatility 
   * @param isPut Is the option a call or put?
   * @param underlyingPrice The underlying price 
   * @param strikePrice The strike price of the option
   * @param expiration expiration timestamp of option as a PRBMath Float
   * @return Implied volatility adjusted for volatility surface
   */
  function getImpliedVolatility(
    bool isPut,
    uint underlyingPrice,
    uint strikePrice,
    uint expiration
  )
    public
    view
    returns (uint) 
    {
      uint256 time = (expiration - block.timestamp).div(ONE_YEAR_SECONDS);
      int underlying = int(underlyingPrice);
      int spot_distance = (int(strikePrice) - int(underlying)).div(underlying);
      int[2] memory points = [spot_distance, int(time)];
      int[7] memory coef = isPut ? putsVolatilitySkew : callsVolatilitySkew;
      return uint(OptionsCompute.computeIVFromSkew(coef, points));
    }
<<<<<<< HEAD

  /**
   * @notice get a price quote for a given optionSeries
   * @param  optionSeries Types.OptionSeries struct for describing the option to price
   * @return Quote price of the option
   */
  function quotePrice(
    Types.OptionSeries memory optionSeries
  )
    public
    view
    returns (uint)
  {
    uint underlyingPrice = getUnderlyingPrice(optionSeries);
    uint iv = getImpliedVolatility(optionSeries.isPut, underlyingPrice, optionSeries.strike, optionSeries.expiration);
    if (iv == 0) {revert IVNotFound();}
    // revert if the expiry is in the past
    if (optionSeries.expiration <= block.timestamp) {revert OptionExpiryInvalid();}
    uint quote = BlackScholes.blackScholesCalc(
       underlyingPrice,
       optionSeries.strike,
       optionSeries.expiration,
       iv,
       riskFreeRate,
       optionSeries.isPut
    );
    return quote;
  }
=======
>>>>>>> 9b0e4479

  /**
   * @notice get the greeks of a quotePrice for a given optionSeries
   * @param  optionSeries Types.OptionSeries struct for describing the option to price greeks
   * @return quote           Quote price of the option
   * @return delta           delta of the option being priced
   * @return underlyingPrice price of the underlyingAsset
   */
  function quotePriceGreeks(
     Types.OptionSeries memory optionSeries,
     bool isBuying
  )
      internal
      view
      returns (uint256 quote, int256 delta, uint256 underlyingPrice)
  {
      underlyingPrice = getUnderlyingPrice(optionSeries);
      uint iv = getImpliedVolatility(optionSeries.isPut, underlyingPrice, optionSeries.strike, optionSeries.expiration);
      if (iv == 0) {revert IVNotFound();}
      if (isBuying) {
        iv = iv - bidAskIVSpread;
      }
      // revert if the expiry is in the past
      if (optionSeries.expiration <= block.timestamp) {revert OptionExpiryInvalid();}
<<<<<<< HEAD
      underlyingPrice = getUnderlyingPrice(optionSeries);
=======
>>>>>>> 9b0e4479
      (quote, delta) = BlackScholes.blackScholesCalcGreeks(
       underlyingPrice,
       optionSeries.strike,
       optionSeries.expiration,
       iv,
       riskFreeRate,
       optionSeries.isPut
      );
  }

  /**
   * @notice get the delta of the portfolio
   * @return portfolio delta
   */
  function getPortfolioDelta()
      public
      view
      returns (int256)
  {
      uint256 price = getUnderlyingPrice(underlyingAsset, strikeAsset);
      uint256 rfr = riskFreeRate;
      int256 callsDelta;
      int256 putsDelta;
      if (weightedTimeCall != 0) {
        uint256 callIv = getImpliedVolatility(false, price, weightedStrikeCall, weightedTimeCall);
        callsDelta = BlackScholes.getDelta(
          price,
          weightedStrikeCall,
          weightedTimeCall,
          callIv,
          rfr,
          false
        );
      }

      if (weightedTimePut != 0) {
        uint256 putIv = getImpliedVolatility(true, price, weightedStrikePut, weightedTimePut);
        putsDelta = BlackScholes.getDelta(
           price,
           weightedStrikePut,
           weightedTimePut,
           putIv,
           rfr,
           true
        );
      }
      int256 externalDelta;
      // TODO fix hedging reactor address to be dynamic
      for (uint8 i=0; i < hedgingReactors.length; i++) {
        externalDelta += IHedgingReactor(hedgingReactors[i]).getDelta();
      }
      // return the negative sum of open option because we are the counterparty
      return -(callsDelta + putsDelta) + externalDelta;
  }
    
  /**
   * @notice function to return absolute value of an input
   * @param  x value to check
   * @return absolute value to return
   */
  function abs(int256 x) private pure returns (int256) {
    return x >= 0 ? x : -x;
}

  /**
  @notice function for hedging portfolio delta through external means
  @param delta the current portfolio delta
   */
  function rebalancePortfolioDelta(int256 delta, uint256 reactorIndex)
    public onlyRole(ADMIN_ROLE) whenNotPaused()
  { 
      if(abs(delta) > dustValue) {
      // TODO check to see if we can be paid to open a position using derivatives using funding rate
        IHedgingReactor(hedgingReactors[reactorIndex]).hedgeDelta(delta);
      }
      // TODO if we dont / not enough - look at derivatives
  }

  struct UtilizationState {
    uint optionPrice;
    uint utilizationPrice;
    bool isDecreased;
    uint deltaTiltFactor;
  }

  /**
   * @notice get the quote price and delta for a given option
   * @param  optionSeries option type to quote
   * @param  amount the number of options to mint 
   * @return quote the price of the options
   * @return delta the delta of the options
   */
  function quotePriceWithUtilizationGreeks(
    Types.OptionSeries memory optionSeries,
    uint amount
  )
      public
      view
      returns (uint256 quote, int256 delta)
  {
<<<<<<< HEAD
      (uint256 optionQuote,  int256 deltaQuote,) = quotePriceGreeks(optionSeries, false);
=======
      (uint256 optionQuote,  int256 deltaQuote, uint underlyingPrice) = quotePriceGreeks(optionSeries, false);
>>>>>>> 9b0e4479
      // using a struct to get around stack too deep issues
      UtilizationState memory quoteState;
      // price of acquiring those options
      quoteState.optionPrice = optionQuote.mul(amount);
<<<<<<< HEAD
      uint underlyingPrice = getUnderlyingPrice(optionSeries);
=======
>>>>>>> 9b0e4479
      int portfolioDelta = getPortfolioDelta();
      // portfolio delta upon writing option
      int newDelta = PRBMathSD59x18.abs(portfolioDelta + deltaQuote);
      // assumes a single collateral type regardless of call or put
      // @TODO change this to use collateral lockup required / available liquidity
      uint utilization = quoteState.optionPrice.div(totalSupply);
      // Is delta decreased?
      quoteState.isDecreased = newDelta < PRBMathSD59x18.abs(portfolioDelta);
      // delta in non-nominal terms
      uint normalizedDelta = uint256(newDelta).div(_getNAV());
      // max theoretical price of the option
      uint maxPrice = optionSeries.isPut ? optionSeries.strike : underlyingPrice;
      quoteState.utilizationPrice = maxPrice.mul(utilization);
      // layered on to BlackScholes price when delta is moved away from target
      quoteState.deltaTiltFactor = (maxPrice.mul(normalizedDelta)).div(quoteState.optionPrice);
      if (quoteState.isDecreased) {
        // provide discount for moving towards delta zero
        uint discount = quoteState.deltaTiltFactor > maxDiscount ? maxDiscount : quoteState.deltaTiltFactor;
        // discounted BS option price
        uint newOptionPrice = quoteState.optionPrice - discount.mul(quoteState.optionPrice);
        // discounted utilization priced option
        quoteState.utilizationPrice = quoteState.utilizationPrice - discount.mul(quoteState.utilizationPrice);
        // quote the greater of discounted utilization or discounted BS
        quote = quoteState.utilizationPrice > newOptionPrice ? quoteState.utilizationPrice : newOptionPrice;
      } else {
        uint newOptionPrice = quoteState.deltaTiltFactor.mul(quoteState.optionPrice) + quoteState.optionPrice;
        if (quoteState.utilizationPrice < maxPrice) {
          // increase utilization by delta tilt factor for moving delta away from zero
          quoteState.utilizationPrice = quoteState.deltaTiltFactor.mul(quoteState.utilizationPrice) + quoteState.utilizationPrice;
          quote = quoteState.utilizationPrice > newOptionPrice ? quoteState.utilizationPrice : newOptionPrice;
        } else {
          quote = maxPrice;
        }
      }
      quote =  OptionsCompute.convertToCollateralDenominated(quote, underlyingPrice, optionSeries);
      delta = deltaQuote;
      //@TODO think about more robust considitions for this check
      if (quote == 0 || delta == int(0)) { revert DeltaQuoteError(quote, delta);}
  }

  /**
   * @notice get the quote price and delta for a given option
   * @param  optionSeries option type to quote
   * @param  amount the number of options to buy 
   * @return quote the price of the options
   * @return delta the delta of the options
   */
  function quotePriceBuying(
    Types.OptionSeries memory optionSeries,
    uint amount
  )
      public
      view
      returns (uint256 quote, int256 delta)
  {
      (uint256 optionQuote,  int256 deltaQuote, uint underlyingPrice) = quotePriceGreeks(optionSeries, true);
      quote = optionQuote.mul(amount);
      delta = deltaQuote;
      quote =  OptionsCompute.convertToCollateralDenominated(quote, underlyingPrice, optionSeries);
      //@TODO think about more robust considitions for this check
      if (quote == 0 || delta == int(0)) { revert DeltaQuoteError(quote, delta);}
  }

  /**
   * @notice get the quote price and delta for a given option
   * @param  optionSeries option type to quote
   * @param  amount the number of options to buy 
   * @return quote the price of the options
   * @return delta the delta of the options
   */
  function quotePriceBuying(
    Types.OptionSeries memory optionSeries,
    uint amount
  )
      public
      view
      returns (uint256 quote, int256 delta)
  {
      (uint256 optionQuote,  int256 deltaQuote,) = quotePriceGreeks(optionSeries, true);
      quote = optionQuote.mul(amount);
      delta = deltaQuote;
      //@TODO think about more robust considitions for this check
      if (quote == 0 || delta == int(0)) { revert DeltaQuoteError(quote, delta); }
  }

  /**
   * @notice calculates amount of liquidity that can be used before hitting buffer
   * @return bufferRemaining the amount of liquidity available before reaching buffer
  */
  function _checkBuffer() view internal returns( int256 bufferRemaining){ 
      // calculate max amount of liquidity pool funds that can be used before reaching max buffer allowance
    (uint256 normalizedCollateralBalance,,) = getNormalizedBalance(collateralAsset);
    int256 bufferRemaining = int256(normalizedCollateralBalance - _getNAV() * bufferPercentage/MAX_BPS);
    // revert if buffer allowance already hit
    if(bufferRemaining <= 0) {revert MaxLiquidityBufferReached();}
    return bufferRemaining;
  }

  /**
   * @notice write a number of options for a given series addres
   * @param  optionSeries option type to mint
   * @param  amount       the number of options to mint 
   * @return optionAmount the number of options minted
   * @return series       the address of the option series minted
   */
  function issueAndWriteOption(
     Types.OptionSeries memory optionSeries,
     uint amount
<<<<<<< HEAD
  ) public whenNotPaused() returns (uint optionAmount, address series)
=======
  ) 
    public
    whenNotPaused()
    returns (uint optionAmount, address series)
>>>>>>> 9b0e4479
  {
    int256 bufferRemaining = _checkBuffer();
    OptionRegistry optionRegistry = getOptionRegistry();
    series = _issue(optionSeries, optionRegistry);
<<<<<<< HEAD
    //write the option
    optionAmount = _writeOption(optionSeries, series, amount, optionRegistry);
=======
    // calculate premium
    (uint256 premium,) = quotePriceWithUtilizationGreeks(optionSeries, amount);
    //write the option
    optionAmount = _writeOption(optionSeries, series, amount, optionRegistry, premium, bufferRemaining);
>>>>>>> 9b0e4479
  }

  /**
   * @notice write a number of options for a given series address
   * @param  seriesAddress the option token series address
   * @param  amount        the number of options to mint expressed as 1e18  
   * @return number of options minted
   */
  function writeOption(
    address seriesAddress,
    uint amount
  )
    public
    whenNotPaused()
    returns (uint256)
  {
    int256 bufferRemaining = _checkBuffer();
    OptionRegistry optionRegistry = getOptionRegistry();
    // get the option series from the pool
    Types.OptionSeries memory optionSeries = optionRegistry.getSeriesInfo(seriesAddress);
<<<<<<< HEAD
    // expiration requires conversion back due to option protocol not using PRB floats
    optionSeries.expiration = optionSeries.expiration.fromUint();
    return _writeOption(optionSeries, seriesAddress, amount, optionRegistry);
  }

  /**
   * @notice create the option contract in the options registry
   * @param  optionSeries option type to mint
   * @param  optionRegistry interface for the options issuer
   * @return series       the address of the option series minted
   */
  function _issue(Types.OptionSeries memory optionSeries, OptionRegistry optionRegistry) internal returns (address series) {
    // check the expiry is within the allowed bounds
    if (block.timestamp.fromUint() + optionParams.minExpiry > optionSeries.expiration || optionSeries.expiration > block.timestamp.fromUint() + optionParams.maxExpiry) {revert OptionExpiryInvalid();}
    // check that the option strike is within the range of the min and max acceptable strikes of calls and puts
    if(optionSeries.isPut){
      if (optionParams.minPutStrikePrice > optionSeries.strike || optionSeries.strike > optionParams.maxPutStrikePrice) {revert OptionStrikeInvalid();}
    } else {
      if (optionParams.minCallStrikePrice > optionSeries.strike || optionSeries.strike > optionParams.maxCallStrikePrice) {revert OptionStrikeInvalid();}
    }
    // make sure the collateral of the option is the same as the collateral asset of the pool
    if (optionSeries.collateral != collateralAsset) {revert CollateralAssetInvalid();}
    // make sure the strike asset of the option is the same as the strike asset of the pool
    if (optionSeries.strikeAsset != strikeAsset) {revert StrikeAssetInvalid();}
    // make sure the underlying of the option is the same as the underlying of the pool
    if (optionSeries.underlying != underlyingAsset) {revert UnderlyingAssetInvalid();}
    // issue the option from the option registry (its characteristics will be stored in the optionsRegistry)
    series = optionRegistry.issue(
       optionSeries.underlying,
       optionSeries.strikeAsset,
       optionSeries.expiration.toUint(),
       optionSeries.isPut,
       optionSeries.strike,
       collateralAsset
    );
    if (series == address(0)) {revert IssuanceFailed();}
  }

  /**
   * @notice write a number of options for a given OptionSeries
   * @param  optionSeries option type to mint
   * @param  seriesAddress the address of the options series
   * @param  amount the amount to be written
   * @param  optionRegistry the option registry of the pool
   * @return amount_ the amount that was written
   */
  function _writeOption(Types.OptionSeries memory optionSeries, address seriesAddress, uint256 amount, OptionRegistry optionRegistry) internal returns (uint256 amount_) {
    // calculate premium
    (uint256 premium,) = quotePriceWithUtilizationGreeks(optionSeries, amount);
    // premium needs to adjusted for decimals of base strike asset
    SafeTransferLib.safeTransferFrom(strikeAsset, msg.sender, address(this), OptionsCompute.convertToDecimals(premium, IERC20(strikeAsset).decimals()));
    uint256 collateralAmount = optionRegistry.getCollateral(optionSeries, amount);

    if (IERC20(collateralAsset).balanceOf(address(this)) < collateralAmount) {revert CollateralAmountInvalid();}
=======
    // calculate premium
    (uint256 premium,) = quotePriceWithUtilizationGreeks(optionSeries, amount);
    return _writeOption(optionSeries, seriesAddress, amount, optionRegistry, premium, bufferRemaining);
  }

  /**
   * @notice create the option contract in the options registry
   * @param  optionSeries option type to mint
   * @param  optionRegistry interface for the options issuer
   * @return series       the address of the option series minted
   */
  function _issue(Types.OptionSeries memory optionSeries, OptionRegistry optionRegistry) internal returns (address series) {
    // check the expiry is within the allowed bounds
    if (block.timestamp + optionParams.minExpiry > optionSeries.expiration || optionSeries.expiration > block.timestamp + optionParams.maxExpiry) {revert OptionExpiryInvalid();}
    // check that the option strike is within the range of the min and max acceptable strikes of calls and puts
    if(optionSeries.isPut){
      if (optionParams.minPutStrikePrice > optionSeries.strike || optionSeries.strike > optionParams.maxPutStrikePrice) {revert OptionStrikeInvalid();}
    } else {
      if (optionParams.minCallStrikePrice > optionSeries.strike || optionSeries.strike > optionParams.maxCallStrikePrice) {revert OptionStrikeInvalid();}
    }
    // make sure the collateral of the option is the same as the collateral asset of the pool
    if (optionSeries.collateral != collateralAsset) {revert CollateralAssetInvalid();}
    // make sure the strike asset of the option is the same as the strike asset of the pool
    if (optionSeries.strikeAsset != strikeAsset) {revert StrikeAssetInvalid();}
    // make sure the underlying of the option is the same as the underlying of the pool
    if (optionSeries.underlying != underlyingAsset) {revert UnderlyingAssetInvalid();}
    // issue the option from the option registry (its characteristics will be stored in the optionsRegistry)
    series = optionRegistry.issue(
       optionSeries.underlying,
       optionSeries.strikeAsset,
       optionSeries.expiration,
       optionSeries.isPut,
       optionSeries.strike,
       collateralAsset
    );
    if (series == address(0)) {revert IssuanceFailed();}
  }

  /**
   * @notice write a number of options for a given OptionSeries
   * @param  optionSeries option type to mint
   * @param  seriesAddress the address of the options series
   * @param  amount the amount to be written
   * @param  optionRegistry the option registry of the pool
   * @param  premium the premium to charge the user
   * @return the amount that was written
   */
  function _writeOption(Types.OptionSeries memory optionSeries, address seriesAddress, uint256 amount, OptionRegistry optionRegistry, uint256 premium, int256 bufferRemaining) internal returns (uint256) {
    // premium needs to adjusted for decimals of base strike asset
    SafeTransferLib.safeTransferFrom(collateralAsset, msg.sender, address(this), OptionsCompute.convertToDecimals(premium, IERC20(collateralAsset).decimals()));
    uint256 collateralAmount = optionRegistry.getCollateral(Types.OptionSeries( 
       optionSeries.expiration,
       optionSeries.isPut,
       optionSeries.strike/(10**10), // convert from 1e18 to 1e8 notation for getCollateral()
       optionSeries.underlying,
       optionSeries.strikeAsset,
       collateralAsset), amount);
>>>>>>> 9b0e4479

    if (uint(bufferRemaining) < OptionsCompute.convertFromDecimals(collateralAmount, IERC20(collateralAsset).decimals())) {revert MaxLiquidityBufferReached();}
    IERC20(collateralAsset).approve(address(optionRegistry), collateralAmount);
    (, collateralAmount) = optionRegistry.open(seriesAddress, amount, collateralAmount);
    emit WriteOption(seriesAddress, amount, premium, collateralAmount, msg.sender);
    _adjustWeightedVariables(optionSeries, amount, collateralAmount, true);
    SafeTransferLib.safeTransfer(ERC20(seriesAddress), msg.sender, OptionsCompute.convertToDecimals(amount, IERC20(seriesAddress).decimals()));
    return amount;
  }

  /**
   * @notice adjust the weighted variables of the pool
   * @param  optionSeries option type to mint
   * @param  amount the amount to be written
   */
  function _adjustWeightedVariables(Types.OptionSeries memory optionSeries, uint256 amount, uint256 collateralAmount, bool isSale) internal {

    if (!optionSeries.isPut) {
        (uint newTotal, uint newWeight, uint newTime) = OptionsCompute.computeNewWeights(
            amount, optionSeries.strike, optionSeries.expiration, totalAmountCall, weightedStrikeCall, weightedTimeCall, isSale );
        totalAmountCall = newTotal;
        weightedStrikeCall = newWeight;
        weightedTimeCall = newTime;
        if (isSale) {
          // TODO: make sure this is ok with collateral types
          collateralAllocated += collateralAmount;
        } else {
          collateralAllocated -= collateralAmount;
        }
    } else {
        (uint newTotal, uint newWeight, uint newTime) = OptionsCompute.computeNewWeights(
            amount, optionSeries.strike, optionSeries.expiration, totalAmountPut, weightedStrikePut, weightedTimePut, isSale);
        totalAmountPut = newTotal;
        weightedStrikePut = newWeight;
        weightedTimePut = newTime;
        if (isSale) {
          // TODO: make sure this is ok with collateral types
          collateralAllocated += collateralAmount;
        } else {
          collateralAllocated -= collateralAmount;
        }
    }
<<<<<<< HEAD
    SafeTransferLib.safeTransfer(ERC20(seriesAddress), msg.sender, OptionsCompute.convertToDecimals(amount, IERC20(seriesAddress).decimals()));
    amount_ = amount;
=======
>>>>>>> 9b0e4479
  }
  /**
    @notice buys a number of options back and burns the tokens
    @param optionSeries the option token series to buyback
    @param amount the number of options to buyback expressed in 1e18
    @return the number of options bought and burned
  */
  function buybackOption(
    Types.OptionSeries memory optionSeries,
    uint amount
  ) public nonReentrant whenNotPaused() returns (uint256){
    (uint256 premium, int256 delta) = quotePriceBuying(optionSeries, amount);
    if (!buybackWhitelist[msg.sender]){
      int portfolioDelta = getPortfolioDelta();
      int newDelta = PRBMathSD59x18.abs(portfolioDelta + delta);
      bool isDecreased = newDelta < PRBMathSD59x18.abs(portfolioDelta);
      if (!isDecreased) {revert DeltaNotDecreased();}
    }
    OptionRegistry optionRegistry = getOptionRegistry();  
    address seriesAddress = optionRegistry.getOtoken(
       optionSeries.underlying,
       optionSeries.strikeAsset,
<<<<<<< HEAD
       optionSeries.expiration.toUint(),
=======
       optionSeries.expiration,
>>>>>>> 9b0e4479
       optionSeries.isPut,
       optionSeries.strike,
       collateralAsset
    );     
    if (seriesAddress == address(0)) {revert NonExistentOtoken();} 
    SafeTransferLib.safeApprove(ERC20(seriesAddress), address(optionRegistry), OptionsCompute.convertToDecimals(amount, IERC20(seriesAddress).decimals()));
    SafeTransferLib.safeTransferFrom(seriesAddress, msg.sender, address(this), OptionsCompute.convertToDecimals(amount, IERC20(seriesAddress).decimals()));
  
    (, uint collateralReturned) = optionRegistry.close(seriesAddress, amount);
    emit BuybackOption(seriesAddress, amount, premium, collateralReturned, msg.sender);
    _adjustWeightedVariables(optionSeries, amount, collateralReturned, false);
    SafeTransferLib.safeTransfer(ERC20(collateralAsset), msg.sender, OptionsCompute.convertToDecimals(premium, IERC20(collateralAsset).decimals()));
    return amount;
  }

  /**
    @notice creates an order for a number of options from the pool to a specified user. The function
            is intended to be used to issue options to market makers/ OTC market participants
            in order to have flexibility and customisability on option issuance and market 
            participant UX.
    @param _optionSeries the option token series to issue
    @param _amount the number of options to issue 
    @param _price the price per unit to issue at
    @param _buyerAddress the agreed upon buyer address
    @return amount the number of options sold
    @return series the address of the options contract
  */
  function createManualIssue(
    Types.OptionSeries memory _optionSeries, 
    uint256 _amount, 
    uint256 _price, 
    address _buyerAddress
  ) external onlyRole(ADMIN_ROLE) returns (uint256 amount, address series) 
  {
    OptionRegistry optionRegistry = getOptionRegistry();
    // issue the option type, all checks of the option validity should happen in _issue
    series = _issue(_optionSeries, optionRegistry);
    // set the required premiums
    uint256 premiums = _amount * _price;
    // set the buyer address
    // set and create the order id

    // open the option
    // adjust parameters
  }

  /**
    @notice fulfills an order for a number of options from the pool to a specified user. The function
            is intended to be used to issue options to market makers/ OTC market participants
            in order to have flexibility and customisability on option issuance and market 
            participant UX.
    @param  orderId the id of the order for options purchase
  */
  function buyManualIssue(uint256 orderId) external {

<<<<<<< HEAD
    if (!optionSeries.isPut) {
      (uint newTotal, uint newWeight, uint newTime) = OptionsCompute.computeNewWeightsBuyback(
          amount, optionSeries.strike, optionSeries.expiration, totalAmountCall, weightedStrikeCall, weightedTimeCall);
      totalAmountCall = newTotal;
      weightedStrikeCall = newWeight;
      weightedTimeCall = newTime;
      // TODO: make sure this is ok with collateral types
      collateralAllocated -= collateralReturned;
=======
  }

  /**
    @notice closes an oToken vault, returning collateral (minus ITM option expiry value) back to the pool
    @param seriesAddress the address of the oToken vault to close
    @return collatReturned the amount of collateral returned to the liquidity pool.
  */
  function settleVault(address seriesAddress) public onlyRole(ADMIN_ROLE) returns (uint256 collatReturned) {
    OptionRegistry optionRegistry = getOptionRegistry();  
    // get number of options in vault and collateral returned to recalculate our position without these options
    (, uint256 collatReturned, uint256 collatLost, uint256 oTokensAmount) = optionRegistry.settle(seriesAddress);
    emit SettleVault(seriesAddress, collatReturned, collatLost, msg.sender);
    Types.OptionSeries memory optionSeries = optionRegistry.getSeriesInfo(seriesAddress);
    // recalculate liquidity pool's position
    _adjustWeightedVariables(optionSeries, oTokensAmount, collatReturned, false);
    collateralAllocated -= collatLost;

   }

  /**
    @notice adjust the collateral held in a specific vault because of health
    @param lpCollateralDifference amount of collateral taken from or given to the liquidity pool
    @param addToLpBalance true if collateral is returned to liquidity pool, false if collateral is withdrawn from liquidity pool
  */
  function adjustCollateral(uint256 lpCollateralDifference, bool addToLpBalance) external  {
    OptionRegistry optionRegistry = getOptionRegistry();
    require(msg.sender == address(optionRegistry));
    if(addToLpBalance){
      collateralAllocated -= lpCollateralDifference;
>>>>>>> 9b0e4479
    } else {
      SafeTransferLib.safeApprove(ERC20(collateralAsset), address(optionRegistry), lpCollateralDifference);
      collateralAllocated += lpCollateralDifference;
    }
<<<<<<< HEAD
    SafeTransferLib.safeTransfer(ERC20(strikeAsset), msg.sender, OptionsCompute.convertToDecimals(premium, IERC20(strikeAsset).decimals()));
    return amount;
=======
>>>>>>> 9b0e4479
  }

  /**
    @notice creates an order for a number of options from the pool to a specified user. The function
            is intended to be used to issue options to market makers/ OTC market participants
            in order to have flexibility and customisability on option issuance and market 
            participant UX.
    @param _optionSeries the option token series to issue
    @param _amount the number of options to issue 
    @param _price the price per unit to issue at
    @param _buyerAddress the agreed upon buyer address
    @return amount the number of options sold
    @return series the address of the options contract
  */
  function createManualIssue(
    Types.OptionSeries memory _optionSeries, 
    uint256 _amount, 
    uint256 _price, 
    address _buyerAddress
  ) external onlyRole(ADMIN_ROLE) returns (uint256 amount, address series) 
  {
    OptionRegistry optionRegistry = getOptionRegistry();
    // issue the option type, all checks of the option validity should happen in _issue
    series = _issue(_optionSeries, optionRegistry);
    // set the required premiums
    uint256 premiums = _amount * _price;
    // set the buyer address
    // set and create the order id

    // open the option
    // adjust parameters
  }

  /**
    @notice fulfills an order for a number of options from the pool to a specified user. The function
            is intended to be used to issue options to market makers/ OTC market participants
            in order to have flexibility and customisability on option issuance and market 
            participant UX.
    @param  orderId the id of the order for options purchase
  */
  function buyManualIssue(uint256 orderId) external {

  }
}<|MERGE_RESOLUTION|>--- conflicted
+++ resolved
@@ -19,17 +19,12 @@
 import "hardhat/console.sol";
 
 error IVNotFound();
-<<<<<<< HEAD
-error InvalidAmount();
-error IssuanceFailed();
-=======
 error InvalidPrice();
 error InvalidBuyer();
 error OrderExpired();
 error InvalidAmount();
 error IssuanceFailed();
 error DeltaNotDecreased();
->>>>>>> 9b0e4479
 error NonExistentOtoken();
 error InvalidShareAmount();
 error TotalSupplyReached();
@@ -40,13 +35,8 @@
 error UnderlyingAssetInvalid();
 error CollateralAmountInvalid();
 error WithdrawExceedsLiquidity();
-<<<<<<< HEAD
-error DeltaQuoteError(uint256 quote, int256 delta);
-error DeltaNotDecreased();
-=======
 error MaxLiquidityBufferReached();
 error DeltaQuoteError(uint256 quote, int256 delta);
->>>>>>> 9b0e4479
 error StrikeAmountExceedsLiquidity(uint256 strikeAmount, uint256 strikeLiquidity);
 error MinStrikeAmountExceedsLiquidity(uint256 strikeAmount, uint256 strikeAmountMin);
 error UnderlyingAmountExceedsLiquidity(uint256 underlyingAmount, uint256 underlyingLiquidity);
@@ -66,11 +56,7 @@
   bytes32 public constant ADMIN_ROLE = keccak256("ADMIN_ROLE");
 
 
-<<<<<<< HEAD
-  uint256 private constant ONE_YEAR_SECONDS = 31557600000000000000000000;
-=======
   uint256 private constant ONE_YEAR_SECONDS = 31557600;
->>>>>>> 9b0e4479
   // standard expected decimals of ERC20s
   uint8 private constant SCALE_DECIMALS = 18;
   // BIPS
@@ -122,13 +108,10 @@
   int256 private dustValue;
   // addresses that are whitelisted to sell options back to the protocol
   mapping(address => bool) public buybackWhitelist;
-<<<<<<< HEAD
-=======
   // custom option orders
   mapping(uint256 => Types.Order) public orderStores;
   // order id counter
   uint256 public orderIdCounter;
->>>>>>> 9b0e4479
  
   // strike and expiry date range for options
   struct OptionParams {
@@ -162,11 +145,7 @@
     int[7] memory callSkew, 
     int[7] memory putSkew, 
     string memory name, 
-<<<<<<< HEAD
-    string memory symbol, 
-=======
     string memory symbol,
->>>>>>> 9b0e4479
     OptionParams memory _optionParams,
     address adminAddress
   ) ERC20(name, symbol, 18) 
@@ -416,13 +395,6 @@
     if (_shares == 0) {revert InvalidShareAmount();}
     // get the value of amount for the shares
     uint collateralAmount = _shareValue(_shares);
-<<<<<<< HEAD
-    // determine if there is enough in the pool to withdraw
-    // Calculate liquidity that can be withdrawn
-    (uint256 normalizedCollateralBalance,, uint256 _decimals) = getNormalizedBalance(collateralAsset);               
-    if (collateralAmount > normalizedCollateralBalance) {
-      uint256 amountNeeded = collateralAmount - normalizedCollateralBalance;
-=======
     // calculate max amount of liquidity pool funds that can be used before reaching max buffer allowance
     (uint256 normalizedCollateralBalance,, uint256 _decimals) = getNormalizedBalance(collateralAsset);
     // Calculate liquidity that can be withdrawn without hitting buffer
@@ -432,24 +404,14 @@
     if (amountNeeded > 0) {
       // if above zero, we need to withdraw funds from hedging reactors
       ///TODO create some kind of hierachical preference for which reactor to withdraw from first? (close positions that are costing us first)
->>>>>>> 9b0e4479
       for (uint8 i=0; i < hedgingReactors.length; i++) {
         amountNeeded -= int(IHedgingReactor(hedgingReactors[i]).withdraw(uint(amountNeeded), collateralAsset));
         if (amountNeeded <= 0) {
           break;
         }
       }
-<<<<<<< HEAD
-      // Calculate liquidity that can be withdrawn again after an attempt has been made to free funds
-      (normalizedCollateralBalance,, _decimals) = getNormalizedBalance(collateralAsset);
-      if (collateralAmount > normalizedCollateralBalance) {
-        // if there still arent enough funds then revert or TODO: return partial amount
-        revert WithdrawExceedsLiquidity();
-      }
-=======
       // if still above zero after withdrawing from hedging reactors, we do not have enough liquidity
       if (amountNeeded > 0) { revert WithdrawExceedsLiquidity();}
->>>>>>> 9b0e4479
     }
     transferCollateralAmount = OptionsCompute.convertToDecimals(collateralAmount, _decimals);
     // burn the shares
@@ -671,37 +633,6 @@
       int[7] memory coef = isPut ? putsVolatilitySkew : callsVolatilitySkew;
       return uint(OptionsCompute.computeIVFromSkew(coef, points));
     }
-<<<<<<< HEAD
-
-  /**
-   * @notice get a price quote for a given optionSeries
-   * @param  optionSeries Types.OptionSeries struct for describing the option to price
-   * @return Quote price of the option
-   */
-  function quotePrice(
-    Types.OptionSeries memory optionSeries
-  )
-    public
-    view
-    returns (uint)
-  {
-    uint underlyingPrice = getUnderlyingPrice(optionSeries);
-    uint iv = getImpliedVolatility(optionSeries.isPut, underlyingPrice, optionSeries.strike, optionSeries.expiration);
-    if (iv == 0) {revert IVNotFound();}
-    // revert if the expiry is in the past
-    if (optionSeries.expiration <= block.timestamp) {revert OptionExpiryInvalid();}
-    uint quote = BlackScholes.blackScholesCalc(
-       underlyingPrice,
-       optionSeries.strike,
-       optionSeries.expiration,
-       iv,
-       riskFreeRate,
-       optionSeries.isPut
-    );
-    return quote;
-  }
-=======
->>>>>>> 9b0e4479
 
   /**
    * @notice get the greeks of a quotePrice for a given optionSeries
@@ -726,10 +657,6 @@
       }
       // revert if the expiry is in the past
       if (optionSeries.expiration <= block.timestamp) {revert OptionExpiryInvalid();}
-<<<<<<< HEAD
-      underlyingPrice = getUnderlyingPrice(optionSeries);
-=======
->>>>>>> 9b0e4479
       (quote, delta) = BlackScholes.blackScholesCalcGreeks(
        underlyingPrice,
        optionSeries.strike,
@@ -830,19 +757,11 @@
       view
       returns (uint256 quote, int256 delta)
   {
-<<<<<<< HEAD
-      (uint256 optionQuote,  int256 deltaQuote,) = quotePriceGreeks(optionSeries, false);
-=======
       (uint256 optionQuote,  int256 deltaQuote, uint underlyingPrice) = quotePriceGreeks(optionSeries, false);
->>>>>>> 9b0e4479
       // using a struct to get around stack too deep issues
       UtilizationState memory quoteState;
       // price of acquiring those options
       quoteState.optionPrice = optionQuote.mul(amount);
-<<<<<<< HEAD
-      uint underlyingPrice = getUnderlyingPrice(optionSeries);
-=======
->>>>>>> 9b0e4479
       int portfolioDelta = getPortfolioDelta();
       // portfolio delta upon writing option
       int newDelta = PRBMathSD59x18.abs(portfolioDelta + deltaQuote);
@@ -903,28 +822,6 @@
       delta = deltaQuote;
       quote =  OptionsCompute.convertToCollateralDenominated(quote, underlyingPrice, optionSeries);
       //@TODO think about more robust considitions for this check
-      if (quote == 0 || delta == int(0)) { revert DeltaQuoteError(quote, delta);}
-  }
-
-  /**
-   * @notice get the quote price and delta for a given option
-   * @param  optionSeries option type to quote
-   * @param  amount the number of options to buy 
-   * @return quote the price of the options
-   * @return delta the delta of the options
-   */
-  function quotePriceBuying(
-    Types.OptionSeries memory optionSeries,
-    uint amount
-  )
-      public
-      view
-      returns (uint256 quote, int256 delta)
-  {
-      (uint256 optionQuote,  int256 deltaQuote,) = quotePriceGreeks(optionSeries, true);
-      quote = optionQuote.mul(amount);
-      delta = deltaQuote;
-      //@TODO think about more robust considitions for this check
       if (quote == 0 || delta == int(0)) { revert DeltaQuoteError(quote, delta); }
   }
 
@@ -951,27 +848,18 @@
   function issueAndWriteOption(
      Types.OptionSeries memory optionSeries,
      uint amount
-<<<<<<< HEAD
-  ) public whenNotPaused() returns (uint optionAmount, address series)
-=======
   ) 
     public
     whenNotPaused()
     returns (uint optionAmount, address series)
->>>>>>> 9b0e4479
   {
     int256 bufferRemaining = _checkBuffer();
     OptionRegistry optionRegistry = getOptionRegistry();
     series = _issue(optionSeries, optionRegistry);
-<<<<<<< HEAD
-    //write the option
-    optionAmount = _writeOption(optionSeries, series, amount, optionRegistry);
-=======
     // calculate premium
     (uint256 premium,) = quotePriceWithUtilizationGreeks(optionSeries, amount);
     //write the option
     optionAmount = _writeOption(optionSeries, series, amount, optionRegistry, premium, bufferRemaining);
->>>>>>> 9b0e4479
   }
 
   /**
@@ -992,62 +880,6 @@
     OptionRegistry optionRegistry = getOptionRegistry();
     // get the option series from the pool
     Types.OptionSeries memory optionSeries = optionRegistry.getSeriesInfo(seriesAddress);
-<<<<<<< HEAD
-    // expiration requires conversion back due to option protocol not using PRB floats
-    optionSeries.expiration = optionSeries.expiration.fromUint();
-    return _writeOption(optionSeries, seriesAddress, amount, optionRegistry);
-  }
-
-  /**
-   * @notice create the option contract in the options registry
-   * @param  optionSeries option type to mint
-   * @param  optionRegistry interface for the options issuer
-   * @return series       the address of the option series minted
-   */
-  function _issue(Types.OptionSeries memory optionSeries, OptionRegistry optionRegistry) internal returns (address series) {
-    // check the expiry is within the allowed bounds
-    if (block.timestamp.fromUint() + optionParams.minExpiry > optionSeries.expiration || optionSeries.expiration > block.timestamp.fromUint() + optionParams.maxExpiry) {revert OptionExpiryInvalid();}
-    // check that the option strike is within the range of the min and max acceptable strikes of calls and puts
-    if(optionSeries.isPut){
-      if (optionParams.minPutStrikePrice > optionSeries.strike || optionSeries.strike > optionParams.maxPutStrikePrice) {revert OptionStrikeInvalid();}
-    } else {
-      if (optionParams.minCallStrikePrice > optionSeries.strike || optionSeries.strike > optionParams.maxCallStrikePrice) {revert OptionStrikeInvalid();}
-    }
-    // make sure the collateral of the option is the same as the collateral asset of the pool
-    if (optionSeries.collateral != collateralAsset) {revert CollateralAssetInvalid();}
-    // make sure the strike asset of the option is the same as the strike asset of the pool
-    if (optionSeries.strikeAsset != strikeAsset) {revert StrikeAssetInvalid();}
-    // make sure the underlying of the option is the same as the underlying of the pool
-    if (optionSeries.underlying != underlyingAsset) {revert UnderlyingAssetInvalid();}
-    // issue the option from the option registry (its characteristics will be stored in the optionsRegistry)
-    series = optionRegistry.issue(
-       optionSeries.underlying,
-       optionSeries.strikeAsset,
-       optionSeries.expiration.toUint(),
-       optionSeries.isPut,
-       optionSeries.strike,
-       collateralAsset
-    );
-    if (series == address(0)) {revert IssuanceFailed();}
-  }
-
-  /**
-   * @notice write a number of options for a given OptionSeries
-   * @param  optionSeries option type to mint
-   * @param  seriesAddress the address of the options series
-   * @param  amount the amount to be written
-   * @param  optionRegistry the option registry of the pool
-   * @return amount_ the amount that was written
-   */
-  function _writeOption(Types.OptionSeries memory optionSeries, address seriesAddress, uint256 amount, OptionRegistry optionRegistry) internal returns (uint256 amount_) {
-    // calculate premium
-    (uint256 premium,) = quotePriceWithUtilizationGreeks(optionSeries, amount);
-    // premium needs to adjusted for decimals of base strike asset
-    SafeTransferLib.safeTransferFrom(strikeAsset, msg.sender, address(this), OptionsCompute.convertToDecimals(premium, IERC20(strikeAsset).decimals()));
-    uint256 collateralAmount = optionRegistry.getCollateral(optionSeries, amount);
-
-    if (IERC20(collateralAsset).balanceOf(address(this)) < collateralAmount) {revert CollateralAmountInvalid();}
-=======
     // calculate premium
     (uint256 premium,) = quotePriceWithUtilizationGreeks(optionSeries, amount);
     return _writeOption(optionSeries, seriesAddress, amount, optionRegistry, premium, bufferRemaining);
@@ -1105,7 +937,6 @@
        optionSeries.underlying,
        optionSeries.strikeAsset,
        collateralAsset), amount);
->>>>>>> 9b0e4479
 
     if (uint(bufferRemaining) < OptionsCompute.convertFromDecimals(collateralAmount, IERC20(collateralAsset).decimals())) {revert MaxLiquidityBufferReached();}
     IERC20(collateralAsset).approve(address(optionRegistry), collateralAmount);
@@ -1148,11 +979,6 @@
           collateralAllocated -= collateralAmount;
         }
     }
-<<<<<<< HEAD
-    SafeTransferLib.safeTransfer(ERC20(seriesAddress), msg.sender, OptionsCompute.convertToDecimals(amount, IERC20(seriesAddress).decimals()));
-    amount_ = amount;
-=======
->>>>>>> 9b0e4479
   }
   /**
     @notice buys a number of options back and burns the tokens
@@ -1175,11 +1001,7 @@
     address seriesAddress = optionRegistry.getOtoken(
        optionSeries.underlying,
        optionSeries.strikeAsset,
-<<<<<<< HEAD
-       optionSeries.expiration.toUint(),
-=======
        optionSeries.expiration,
->>>>>>> 9b0e4479
        optionSeries.isPut,
        optionSeries.strike,
        collateralAsset
@@ -1235,16 +1057,6 @@
   */
   function buyManualIssue(uint256 orderId) external {
 
-<<<<<<< HEAD
-    if (!optionSeries.isPut) {
-      (uint newTotal, uint newWeight, uint newTime) = OptionsCompute.computeNewWeightsBuyback(
-          amount, optionSeries.strike, optionSeries.expiration, totalAmountCall, weightedStrikeCall, weightedTimeCall);
-      totalAmountCall = newTotal;
-      weightedStrikeCall = newWeight;
-      weightedTimeCall = newTime;
-      // TODO: make sure this is ok with collateral types
-      collateralAllocated -= collateralReturned;
-=======
   }
 
   /**
@@ -1274,57 +1086,9 @@
     require(msg.sender == address(optionRegistry));
     if(addToLpBalance){
       collateralAllocated -= lpCollateralDifference;
->>>>>>> 9b0e4479
     } else {
       SafeTransferLib.safeApprove(ERC20(collateralAsset), address(optionRegistry), lpCollateralDifference);
       collateralAllocated += lpCollateralDifference;
     }
-<<<<<<< HEAD
-    SafeTransferLib.safeTransfer(ERC20(strikeAsset), msg.sender, OptionsCompute.convertToDecimals(premium, IERC20(strikeAsset).decimals()));
-    return amount;
-=======
->>>>>>> 9b0e4479
-  }
-
-  /**
-    @notice creates an order for a number of options from the pool to a specified user. The function
-            is intended to be used to issue options to market makers/ OTC market participants
-            in order to have flexibility and customisability on option issuance and market 
-            participant UX.
-    @param _optionSeries the option token series to issue
-    @param _amount the number of options to issue 
-    @param _price the price per unit to issue at
-    @param _buyerAddress the agreed upon buyer address
-    @return amount the number of options sold
-    @return series the address of the options contract
-  */
-  function createManualIssue(
-    Types.OptionSeries memory _optionSeries, 
-    uint256 _amount, 
-    uint256 _price, 
-    address _buyerAddress
-  ) external onlyRole(ADMIN_ROLE) returns (uint256 amount, address series) 
-  {
-    OptionRegistry optionRegistry = getOptionRegistry();
-    // issue the option type, all checks of the option validity should happen in _issue
-    series = _issue(_optionSeries, optionRegistry);
-    // set the required premiums
-    uint256 premiums = _amount * _price;
-    // set the buyer address
-    // set and create the order id
-
-    // open the option
-    // adjust parameters
-  }
-
-  /**
-    @notice fulfills an order for a number of options from the pool to a specified user. The function
-            is intended to be used to issue options to market makers/ OTC market participants
-            in order to have flexibility and customisability on option issuance and market 
-            participant UX.
-    @param  orderId the id of the order for options purchase
-  */
-  function buyManualIssue(uint256 orderId) external {
-
   }
 }