pragma solidity >=0.8.0;

import "./PriceFeed.sol";
import "./tokens/ERC20.sol";
import "./OptionRegistry.sol";
import "./OptionsProtocol.sol";
import "./utils/ReentrancyGuard.sol";
import "./libraries/BlackScholes.sol";
import "./interfaces/IHedgingReactor.sol";
import "prb-math/contracts/PRBMathSD59x18.sol";
import "prb-math/contracts/PRBMathUD60x18.sol";
import "@openzeppelin/contracts/access/Ownable.sol";
import { Constants } from "./libraries/Constants.sol";
import "@openzeppelin/contracts/security/Pausable.sol";
import "@openzeppelin/contracts/access/AccessControl.sol";
import { OptionsCompute } from "./libraries/OptionsCompute.sol";
import { SafeTransferLib } from "./libraries/SafeTransferLib.sol";

import "hardhat/console.sol";

error IVNotFound();
error InvalidPrice();
error InvalidBuyer();
error OrderExpired();
error InvalidAmount();
error IssuanceFailed();
error DeltaNotDecreased();
error NonExistentOtoken();
error InvalidShareAmount();
error TotalSupplyReached();
error StrikeAssetInvalid();
error OptionStrikeInvalid();
error OptionExpiryInvalid();
error CollateralAssetInvalid();
error UnderlyingAssetInvalid();
error CollateralAmountInvalid();
error WithdrawExceedsLiquidity();
error MaxLiquidityBufferReached();
error DeltaQuoteError(uint256 quote, int256 delta);
error StrikeAmountExceedsLiquidity(uint256 strikeAmount, uint256 strikeLiquidity);
error MinStrikeAmountExceedsLiquidity(uint256 strikeAmount, uint256 strikeAmountMin);
error UnderlyingAmountExceedsLiquidity(uint256 underlyingAmount, uint256 underlyingLiquidity);
error MinUnderlyingAmountExceedsLiquidity(uint256 underlyingAmount, uint256 underlyingAmountMin);

contract LiquidityPool is
  ERC20,
  Ownable,
  AccessControl,
  ReentrancyGuard,
  Pausable
{
  using PRBMathSD59x18 for int256;
  using PRBMathUD60x18 for uint256;

  // Access control role identifier
  bytes32 public constant ADMIN_ROLE = keccak256("ADMIN_ROLE");


  uint256 private constant ONE_YEAR_SECONDS = 31557600;
  // standard expected decimals of ERC20s
  uint8 private constant SCALE_DECIMALS = 18;
  // BIPS
  uint256 MAX_BPS = 10_000;
  // buffer of funds to not be used to write new options in case of margin requirements (as percentage - for 20% enter 2000)
  uint public bufferPercentage = 2000;
  // list of addresses for hedging reactors
  address[] public hedgingReactors;
  // Protocol management contract
  address public protocol;
  // asset that denominates the strike price
  address public strikeAsset;
  // asset that is used as the reference asset
  address public underlyingAsset;
  // asset that is used for collateral asset
  address public collateralAsset;
  // riskFreeRate as a percentage PRBMath Float. IE: 3% -> 0.03 * 10**18
  uint public riskFreeRate;
  // amount of strikeAsset allocated as collateral
  uint public collateralAllocated;
  // amount of underlyingAsset allocated as collateral
  uint public underlyingAllocated;
  // max total supply of the lp shares
  uint public maxTotalSupply = type(uint256).max;
  // Maximum discount that an option tilting factor can discount an option price
  uint public maxDiscount = PRBMathUD60x18.SCALE.div(10); // As a percentage. Init at 10%
  // total number of calls active
  uint public totalAmountCall;
  // total number of puts active
  uint public totalAmountPut;
  // the weighted strike price of all active calls
  uint public weightedStrikeCall;
  // the weighted time to expiry of all active calls
  uint public weightedTimeCall;
  // the weighted strike of all active puts
  uint public weightedStrikePut;
  // the weighted time to expiry of all active puts
  uint public weightedTimePut;
  // skew parameters for calls
  int[7] public callsVolatilitySkew;
  // skew parameters for puts
  int[7] public putsVolatilitySkew;
  // The spread between the bid and ask on the IV skew;
  // Consider making this it's own volatility skew if more flexibility is needed
  uint public bidAskIVSpread;
  // Implied volatility for an underlying
  mapping(address => uint) public impliedVolatility;
  // value below which delta is not worth hedging due to gas costs
  int256 private dustValue;
  // addresses that are whitelisted to sell options back to the protocol
  mapping(address => bool) public buybackWhitelist;
  // custom option orders
  mapping(uint256 => Types.Order) public orderStores;
  // order id counter
  uint256 public orderIdCounter;
 
  // strike and expiry date range for options
  struct OptionParams {
    uint128 minCallStrikePrice;
    uint128 maxCallStrikePrice;
    uint128 minPutStrikePrice;
    uint128 maxPutStrikePrice;
    uint128 minExpiry;
    uint128 maxExpiry;
  }
  OptionParams public optionParams;

  event OrderCreated(uint orderId);
  event LiquidityAdded(uint amount);
  event UnderlyingAdded(address underlying);
  event ImpliedVolatilityUpdated(address underlying, uint iv);
  event Deposit(address recipient, uint strikeAmount, uint shares);
  event Withdraw(address recipient, uint shares,  uint strikeAmount);
  event WriteOption(address series, uint amount, uint premium, uint escrow, address buyer);
  event BuybackOption(address series, uint amount, uint premium, uint escrowReturned, address seller);
  event SettleVault(address series, uint collateralReturned, uint collateralLost, address closer);


  constructor
  (
    address _protocol, 
    address _strikeAsset, 
    address _underlyingAsset, 
    address _collateralAsset, 
    uint rfr, 
    int[7] memory callSkew, 
    int[7] memory putSkew, 
    string memory name, 
    string memory symbol,
    OptionParams memory _optionParams,
    address adminAddress
  ) ERC20(name, symbol, 18) 
  {
    // Grant admin role to deployer
    _setupRole(ADMIN_ROLE, adminAddress);
    strikeAsset = _strikeAsset;
    riskFreeRate = rfr;
    address underlyingAddress = _underlyingAsset;
    underlyingAsset = underlyingAddress;
    collateralAsset = _collateralAsset;
    callsVolatilitySkew = callSkew;
    putsVolatilitySkew = putSkew;
    protocol = _protocol;
    optionParams.minCallStrikePrice = _optionParams.minCallStrikePrice;
    optionParams.maxCallStrikePrice = _optionParams.maxCallStrikePrice;
    optionParams.minPutStrikePrice = _optionParams.minPutStrikePrice;
    optionParams.maxPutStrikePrice = _optionParams.maxPutStrikePrice;
    optionParams.minExpiry = _optionParams.minExpiry;
    optionParams.maxExpiry = _optionParams.maxExpiry;
    maxTotalSupply = type(uint256).max;
    emit UnderlyingAdded(underlyingAddress);
  }

  function pauseContract() public onlyOwner{
    _pause();
  }

  function unpause() public onlyOwner{
    _unpause();
  }

  function addBuybackAddress(address _addressToWhitelist) public onlyOwner {
    buybackWhitelist[_addressToWhitelist] = true;
  }

  /**
   * @notice set a new hedging reactor
   * @param _reactorAddress append a new hedging reactor 
   * @dev   only governance can call this function
   */
  function setHedgingReactorAddress(address _reactorAddress) onlyOwner public {
    hedgingReactors.push(_reactorAddress);
    SafeTransferLib.safeApprove(ERC20(strikeAsset), _reactorAddress, maxTotalSupply);

  }

  /**
   * @notice remove a new hedging reactor by index
   * @param _index remove a hedging reactor 
   * @dev   only governance can call this function
   */
  function removeHedgingReactorAddress(uint256 _index) onlyOwner public {
    delete hedgingReactors[_index];
  }

  /**
   * @notice set the volatility skew of the pool
   * @param values the parameters of the skew
   * @param isPut the option type, put or call?
   * @return whether the activation was successful
   * @dev   only governance can call this function
   */
  function setVolatilitySkew(int[7] calldata values, bool isPut)
      onlyOwner
      external
      returns (bool)
  {
      if (!isPut) {
          callsVolatilitySkew = values;
      } else {
          putsVolatilitySkew = values;
      }
  }

  /**
   * @notice get the volatility skew of the pool
   * @param isPut the option type, put or call?
   * @return the skew parameters
   */
  function getVolatilitySkew(bool isPut)
      external
      view
      returns (int[7] memory)
  {
      if (!isPut) {
          return callsVolatilitySkew;
      } else {
          return putsVolatilitySkew;
      }
  }
  /**
    @notice set a new min strike price for calls
    @param _newPrice new min strike price - denominated in 1e18
  */
  function setMinCallStrikePrice(uint128 _newPrice) public onlyOwner {
    optionParams.minCallStrikePrice = _newPrice;
  }
  /**
    @notice set a new max strike price for calls
    @param _newPrice new max strike price - denominated in 1e18
  */
  function setMaxCallStrikePrice(uint128 _newPrice) public onlyOwner {
    optionParams.maxCallStrikePrice = _newPrice;
  }
  /**
    @notice set a new min strike price for puts
    @param _newPrice new min strike price - denominated in 1e18
  */
  function setMinPutStrikePrice(uint128 _newPrice) public onlyOwner {
    optionParams.minPutStrikePrice = _newPrice;
  }
  /**
    @notice set a new max strike price for puts
    @param _newPrice new max strike price - denominated in 1e18
  */
  function setMaxPutStrikePrice(uint128 _newPrice) public onlyOwner {
    optionParams.maxPutStrikePrice = _newPrice;
  }
  /**
    @notice set a new min expiry period
    @param _newPeriod new min expiry period - denominated in seconds * 1e18
  */
  function setMinExpiryPeriod(uint128 _newPeriod) public onlyOwner {
    optionParams.minExpiry = _newPeriod;
  }
  /**
    @notice set a new max expiry period
    @param _newPeriod new max expiry period - denominated in seconds * 1e18
  */
  function setMaxExpiryPeriod(uint128 _newPeriod) public onlyOwner {
    optionParams.maxExpiry = _newPeriod;
  }
   /**
    @notice update all optionParam variables
  */
  function setNewOptionParams(uint128 _newMinCallStrike,uint128 _newMaxCallStrike,uint128 _newMinPutStrike,uint128 _newMaxPutStrike,uint128 _newMinExpiry,uint128 _newMaxExpiry) public onlyOwner {
    optionParams.minCallStrikePrice = _newMinCallStrike;
    optionParams.maxCallStrikePrice = _newMaxCallStrike;
    optionParams.minPutStrikePrice = _newMinPutStrike;
    optionParams.maxPutStrikePrice = _newMaxPutStrike;
    optionParams.minExpiry = _newMinExpiry;
    optionParams.maxExpiry = _newMaxExpiry;
  }

  /**
   * @notice set the bid ask spread used to price option buying
   * @param _bidAskSpread the bid ask spread to update to
   */
  function setBidAskSpread(uint256 _bidAskSpread) external onlyOwner {
    bidAskIVSpread = _bidAskSpread;
  }

  /**
   * @notice set the cached options variables used to estimate portfolio delta
   * @param _totalAmountCall total amount of written calls
   * @param _totalAmountPut total amount of written puts
   * @param _weightedStrikeCall weighted average strike of written calls
   * @param _weightedTimeCall weighted average time to expiration of written calls
   * @param _weightedStrikePut weighted average strike of written puts
   * @param _weightedTimePut weighted average time to expiration of puts
   */
  function setCachedOptionsVariables(
    uint256 _totalAmountCall,
    uint256 _totalAmountPut,
    uint256 _weightedStrikeCall,
    uint256 _weightedTimeCall,
    uint256 _weightedStrikePut,
    uint256 _weightedTimePut
  ) external onlyOwner {
      totalAmountCall = _totalAmountCall;
      totalAmountPut = _totalAmountPut;
      weightedStrikeCall = _weightedStrikeCall;
      weightedTimeCall = _weightedTimeCall;
      weightedStrikePut = _weightedStrikePut;
      weightedTimePut = _weightedTimePut;
  }

  /**
   * @notice set the maximum percentage discount for an option
   * @param _maxDiscount of the option as a percentage in 1e18 format. ie: 1*e18 == 1%
   * @dev   only governance can call this function
   */
  function setMaxDiscount(uint256 _maxDiscount) external onlyOwner {
      maxDiscount = _maxDiscount;
  }

  /**
   * @notice set the maximum share supply of the pool
   * @param _maxTotalSupply of the shares
   * @dev   only governance can call this function
   */
  function setMaxTotalSupply(uint256 _maxTotalSupply) external onlyOwner {
      maxTotalSupply = _maxTotalSupply;
  }

  /**
   * @notice update the liquidity pool buffer limit
   * @param _bufferPercentage the minimum balance the liquidity pool must have as a percentage of total NAV. (for 20% enter 2000)
  */
  function setBufferPercentage(uint _bufferPercentage) external onlyOwner {
    bufferPercentage = _bufferPercentage;
  }

  /**
   * @notice function for adding liquidity to the options liquidity pool
   * @param _amount    amount of the strike asset to deposit
   * @param _recipient the recipient of the shares
   * @return shares amount of shares minted to the recipient
   * @dev    entry point to provide liquidity to dynamic hedging vault 
   */
  function deposit(
    uint _amount,
    address _recipient
    )
    external
    whenNotPaused()
    returns(uint shares)
  {
    if (_amount == 0) {revert InvalidAmount();}
    // Calculate shares to mint based on the amount provided
    (shares) = _sharesForAmount(_amount);
    if (shares == 0) {revert InvalidShareAmount();}
    // Pull in tokens from sender
    SafeTransferLib.safeTransferFrom(collateralAsset, msg.sender, address(this), _amount);
    // mint lp token to recipient
    _mint(_recipient, shares);
    emit Deposit(_recipient, _amount, shares);
    if (totalSupply > maxTotalSupply) {revert TotalSupplyReached();}
  }

  /**
   * @notice function for removing liquidity from the options liquidity pool
   * @param _shares    amount of shares to return
   * @param _recipient the recipient of the amount to return
   * @return transferCollateralAmount amount of strike asset to return to the recipient
   * @dev    entry point to remove liquidity to dynamic hedging vault 
   */
  function withdraw(
    uint _shares,
    address _recipient
  )
    external
    whenNotPaused()
    returns(uint transferCollateralAmount)
  {
    if (_shares == 0) {revert InvalidShareAmount();}
    // get the value of amount for the shares
    uint collateralAmount = _shareValue(_shares);
    // calculate max amount of liquidity pool funds that can be used before reaching max buffer allowance
    (uint256 normalizedCollateralBalance,, uint256 _decimals) = getNormalizedBalance(collateralAsset);
    // Calculate liquidity that can be withdrawn without hitting buffer
    int256 bufferRemaining = int256(normalizedCollateralBalance) - int(_getNAV() * bufferPercentage/MAX_BPS);
    // determine if any extra liquidity is needed. If this value is 0 or less, withdrawal can happen with no further action
    int256 amountNeeded = int(collateralAmount) - bufferRemaining;
    if (amountNeeded > 0) {
      // if above zero, we need to withdraw funds from hedging reactors
      ///TODO create some kind of hierachical preference for which reactor to withdraw from first? (close positions that are costing us first)
      for (uint8 i=0; i < hedgingReactors.length; i++) {
        amountNeeded -= int(IHedgingReactor(hedgingReactors[i]).withdraw(uint(amountNeeded), collateralAsset));
        if (amountNeeded <= 0) {
          break;
        }
      }
      // if still above zero after withdrawing from hedging reactors, we do not have enough liquidity
      if (amountNeeded > 0) { revert WithdrawExceedsLiquidity();}
    }
    transferCollateralAmount = OptionsCompute.convertToDecimals(collateralAmount, _decimals);
    // burn the shares
    _burn(msg.sender, _shares);
    // send funds to user
    SafeTransferLib.safeTransfer(ERC20(collateralAsset), _recipient, transferCollateralAmount);
    //TODO implement book balance reconcilation check
    emit Withdraw(_recipient, _shares, transferCollateralAmount);
  }

  /**
   * @notice Returning balance in 1e18 format
   * @param asset address of the asset to get balance and normalize
   * @return normalizedBalance balance in 1e18 format
   * @return collateralBalance balance in original decimal format
   * @return _decimals decimals of asset
   */
   function getNormalizedBalance(
    address asset
  )
    internal
    view
    returns (uint256 normalizedBalance, uint256 collateralBalance, uint256 _decimals) 
  {
    collateralBalance = IERC20(asset).balanceOf(address(this));
    _decimals = IERC20(asset).decimals();
    normalizedBalance = OptionsCompute.convertFromDecimals(collateralBalance, _decimals);
  }

  /**
   * @notice value of all puts written by the pool
   * @return value of all puts denominated in the collateralAsset
   */
  function _valuePutsWritten()
      internal
      view
      returns (uint)
  {
      if (weightedStrikePut == 0) return uint(0);
      uint underlyingPrice = getUnderlyingPrice(underlyingAsset, strikeAsset);
      // TODO Consider using VAR (value at risk) approach in the future
      uint iv = getImpliedVolatility(true, underlyingPrice, weightedStrikePut, weightedTimePut);
      uint optionPrice = BlackScholes.blackScholesCalc(
         underlyingPrice,
         weightedStrikePut,
         weightedTimePut,
         iv,
         riskFreeRate,
         true
      );
      return totalAmountPut.mul(optionPrice);      
  }

  /**
   * @notice value of all calls written by the pool
   * @return value of all calls denominated in the underlying
   */
  function _valueCallsWritten()
      internal
      view
      returns (uint)
  {
      if (weightedStrikeCall == 0) return uint(0);
      uint underlyingPrice = getUnderlyingPrice(underlyingAsset, strikeAsset);
      uint iv = getImpliedVolatility(false, underlyingPrice, weightedStrikeCall, weightedTimeCall);
      uint optionPrice = BlackScholes.blackScholesCalc(
        underlyingPrice,
        weightedStrikePut,
        weightedTimePut,
        iv,
        riskFreeRate,
        false
      );     
      uint callsValue = totalAmountCall.mul(uint256(optionPrice));
      return callsValue;
  }

  /**
   * @notice get the number of shares for a given amount
   * @param _amount  the amount to convert to shares
   * @return shares the number of shares based on the amount
   */
  function _sharesForAmount(uint _amount)
    internal
    view
    returns
    (uint shares)
  {
    // equities = assets - liabilities
    // assets: Any token such as eth usd, collateral sent to OptionRegistry, hedging reactor stuff
    // liabilities: Options that we wrote 
    uint256 convertedAmount = OptionsCompute.convertFromDecimals(_amount, IERC20(collateralAsset).decimals());
    if (totalSupply == 0) {
      shares = convertedAmount;
    } else {
      uint NAV = _getNAV();
      shares = convertedAmount.mul(totalSupply).div(NAV);
    }
  }

  /**
   * @notice get the Net Asset Value
   * @return Net Asset Value in e18 decimal format
   */
  function _getNAV()
    internal
    view
    returns (uint)
  {
    // equities = assets - liabilities
    // assets: Any token such as eth usd, collateral sent to OptionRegistry, hedging reactor stuff
    // liabilities: Options that we wrote 
    uint256 assets = OptionsCompute.convertFromDecimals(IERC20(collateralAsset).balanceOf(address(this)), IERC20(collateralAsset).decimals()) + OptionsCompute.convertFromDecimals(collateralAllocated, IERC20(collateralAsset).decimals());
    for (uint8 i=0; i < hedgingReactors.length; i++) {
       assets += IHedgingReactor(hedgingReactors[i]).getPoolDenominatedValue();
    }
    uint256 liabilities = _valueCallsWritten() + _valuePutsWritten();
    uint256 NAV = assets - liabilities;
    return NAV;
  }

  /**
   * @notice get the amount for a given number of shares
   * @param _shares  the shares to convert to amount
   * @return amount the number of amount based on shares
   */
  function _shareValue(uint _shares)
    internal
    view
    returns (uint amount)
  {
    if (totalSupply == 0) {
      amount = _shares;
    } else {
      uint256 NAV = _getNAV();
      amount = _shares.mul(NAV).div(totalSupply);
    }

  }


  /**
   * @notice get the price feed used by the liquidity pool
   * @return the price feed contract interface
   */
  function getPriceFeed() internal view returns (PriceFeed) {
    address feedAddress = Protocol(protocol).priceFeed();
    return PriceFeed(feedAddress);
  }

  /**
   * @notice get the option registry used for storing and managing the options
   * @return the option registry contract interface
   */
  function getOptionRegistry() internal view returns (OptionRegistry) {
    address registryAddress = Protocol(protocol).optionRegistry();
    return OptionRegistry(registryAddress);
  }

  /**
   * @notice get the underlying price with just the optionSeries
   * @param optionSeries the option series to check the underlying price for
   * @return the underlying price
   */
  function getUnderlyingPrice(
    Types.OptionSeries memory optionSeries
  )
    internal
    view
    returns (uint)
  {
    return getUnderlyingPrice(optionSeries.underlying, optionSeries.strikeAsset);
  }

  /**
   * @notice get the underlying price with just the underlying asset and strike asset
   * @param underlying   the asset that is used as the reference asset
   * @param _strikeAsset the asset that the underlying value is denominated in
   * @return the underlying price
   */
  function getUnderlyingPrice(
    address underlying,
    address _strikeAsset
  )
      internal
      view
      returns (uint)
  {
      PriceFeed priceFeed = getPriceFeed();
      uint underlyingPrice = priceFeed.getNormalizedRate(
        underlying,
        _strikeAsset
     );
      return underlyingPrice;
  }

  /**
   * @notice get the current implied volatility 
   * @param isPut Is the option a call or put?
   * @param underlyingPrice The underlying price 
   * @param strikePrice The strike price of the option
   * @param expiration expiration timestamp of option as a PRBMath Float
   * @return Implied volatility adjusted for volatility surface
   */
  function getImpliedVolatility(
    bool isPut,
    uint underlyingPrice,
    uint strikePrice,
    uint expiration
  )
    public
    view
    returns (uint) 
    {
      uint256 time = (expiration - block.timestamp).div(ONE_YEAR_SECONDS);
      int underlying = int(underlyingPrice);
      int spot_distance = (int(strikePrice) - int(underlying)).div(underlying);
      int[2] memory points = [spot_distance, int(time)];
      int[7] memory coef = isPut ? putsVolatilitySkew : callsVolatilitySkew;
      return uint(OptionsCompute.computeIVFromSkew(coef, points));
    }

  /**
   * @notice get the greeks of a quotePrice for a given optionSeries
   * @param  optionSeries Types.OptionSeries struct for describing the option to price greeks
   * @return quote           Quote price of the option
   * @return delta           delta of the option being priced
   * @return underlyingPrice price of the underlyingAsset
   */
  function quotePriceGreeks(
     Types.OptionSeries memory optionSeries,
     bool isBuying
  )
      internal
      view
      returns (uint256 quote, int256 delta, uint256 underlyingPrice)
  {
      underlyingPrice = getUnderlyingPrice(optionSeries);
      uint iv = getImpliedVolatility(optionSeries.isPut, underlyingPrice, optionSeries.strike, optionSeries.expiration);
      if (iv == 0) {revert IVNotFound();}
      if (isBuying) {
        iv = iv - bidAskIVSpread;
      }
      // revert if the expiry is in the past
      if (optionSeries.expiration <= block.timestamp) {revert OptionExpiryInvalid();}
      (quote, delta) = BlackScholes.blackScholesCalcGreeks(
       underlyingPrice,
       optionSeries.strike,
       optionSeries.expiration,
       iv,
       riskFreeRate,
       optionSeries.isPut
      );
  }

  /**
   * @notice get the delta of the portfolio
   * @return portfolio delta
   */
  function getPortfolioDelta()
      public
      view
      returns (int256)
  {
      uint256 price = getUnderlyingPrice(underlyingAsset, strikeAsset);
      uint256 rfr = riskFreeRate;
      int256 callsDelta;
      int256 putsDelta;
      if (weightedTimeCall != 0) {
        uint256 callIv = getImpliedVolatility(false, price, weightedStrikeCall, weightedTimeCall);
        callsDelta = BlackScholes.getDelta(
          price,
          weightedStrikeCall,
          weightedTimeCall,
          callIv,
          rfr,
          false
        );
      }

      if (weightedTimePut != 0) {
        uint256 putIv = getImpliedVolatility(true, price, weightedStrikePut, weightedTimePut);
        putsDelta = BlackScholes.getDelta(
           price,
           weightedStrikePut,
           weightedTimePut,
           putIv,
           rfr,
           true
        );
      }
      int256 externalDelta;
      // TODO fix hedging reactor address to be dynamic
      for (uint8 i=0; i < hedgingReactors.length; i++) {
        externalDelta += IHedgingReactor(hedgingReactors[i]).getDelta();
      }
      // return the negative sum of open option because we are the counterparty
      return -(callsDelta + putsDelta) + externalDelta;
  }
    
  /**
   * @notice function to return absolute value of an input
   * @param  x value to check
   * @return absolute value to return
   */
  function abs(int256 x) private pure returns (int256) {
    return x >= 0 ? x : -x;
}

  /**
  @notice function for hedging portfolio delta through external means
  @param delta the current portfolio delta
   */
  function rebalancePortfolioDelta(int256 delta, uint256 reactorIndex)
    public onlyRole(ADMIN_ROLE) whenNotPaused()
  { 
      if(abs(delta) > dustValue) {
      // TODO check to see if we can be paid to open a position using derivatives using funding rate
        IHedgingReactor(hedgingReactors[reactorIndex]).hedgeDelta(delta);
      }
      // TODO if we dont / not enough - look at derivatives
  }

  struct UtilizationState {
    uint optionPrice;
    uint utilizationPrice;
    bool isDecreased;
    uint deltaTiltFactor;
  }

  /**
   * @notice get the quote price and delta for a given option
   * @param  optionSeries option type to quote
   * @param  amount the number of options to mint 
   * @return quote the price of the options
   * @return delta the delta of the options
   */
  function quotePriceWithUtilizationGreeks(
    Types.OptionSeries memory optionSeries,
    uint amount
  )
      public
      view
      returns (uint256 quote, int256 delta)
  {
      (uint256 optionQuote,  int256 deltaQuote, uint underlyingPrice) = quotePriceGreeks(optionSeries, false);
      // using a struct to get around stack too deep issues
      UtilizationState memory quoteState;
      // price of acquiring those options
      quoteState.optionPrice = optionQuote.mul(amount);
      int portfolioDelta = getPortfolioDelta();
      // portfolio delta upon writing option
      int newDelta = PRBMathSD59x18.abs(portfolioDelta + deltaQuote);
      // assumes a single collateral type regardless of call or put
      // @TODO change this to use collateral lockup required / available liquidity
      uint utilization = quoteState.optionPrice.div(totalSupply);
      // Is delta decreased?
      quoteState.isDecreased = newDelta < PRBMathSD59x18.abs(portfolioDelta);
      // delta in non-nominal terms
      uint normalizedDelta = uint256(newDelta).div(_getNAV());
      // max theoretical price of the option
      uint maxPrice = optionSeries.isPut ? optionSeries.strike : underlyingPrice;
      quoteState.utilizationPrice = maxPrice.mul(utilization);
      // layered on to BlackScholes price when delta is moved away from target
      quoteState.deltaTiltFactor = (maxPrice.mul(normalizedDelta)).div(quoteState.optionPrice);
      if (quoteState.isDecreased) {
        // provide discount for moving towards delta zero
        uint discount = quoteState.deltaTiltFactor > maxDiscount ? maxDiscount : quoteState.deltaTiltFactor;
        // discounted BS option price
        uint newOptionPrice = quoteState.optionPrice - discount.mul(quoteState.optionPrice);
        // discounted utilization priced option
        quoteState.utilizationPrice = quoteState.utilizationPrice - discount.mul(quoteState.utilizationPrice);
        // quote the greater of discounted utilization or discounted BS
        quote = quoteState.utilizationPrice > newOptionPrice ? quoteState.utilizationPrice : newOptionPrice;
      } else {
        uint newOptionPrice = quoteState.deltaTiltFactor.mul(quoteState.optionPrice) + quoteState.optionPrice;
        if (quoteState.utilizationPrice < maxPrice) {
          // increase utilization by delta tilt factor for moving delta away from zero
          quoteState.utilizationPrice = quoteState.deltaTiltFactor.mul(quoteState.utilizationPrice) + quoteState.utilizationPrice;
          quote = quoteState.utilizationPrice > newOptionPrice ? quoteState.utilizationPrice : newOptionPrice;
        } else {
          quote = maxPrice;
        }
      }
      quote =  OptionsCompute.convertToCollateralDenominated(quote, underlyingPrice, optionSeries);
      delta = deltaQuote;
      //@TODO think about more robust considitions for this check
      if (quote == 0 || delta == int(0)) { revert DeltaQuoteError(quote, delta);}
  }

  /**
   * @notice get the quote price and delta for a given option
   * @param  optionSeries option type to quote
   * @param  amount the number of options to buy 
   * @return quote the price of the options
   * @return delta the delta of the options
   */
  function quotePriceBuying(
    Types.OptionSeries memory optionSeries,
    uint amount
  )
      public
      view
      returns (uint256 quote, int256 delta)
  {
      (uint256 optionQuote,  int256 deltaQuote, uint underlyingPrice) = quotePriceGreeks(optionSeries, true);
      quote = optionQuote.mul(amount);
      delta = deltaQuote;
      quote =  OptionsCompute.convertToCollateralDenominated(quote, underlyingPrice, optionSeries);
      //@TODO think about more robust considitions for this check
      if (quote == 0 || delta == int(0)) { revert DeltaQuoteError(quote, delta); }
  }

  /**
   * @notice calculates amount of liquidity that can be used before hitting buffer
   * @return bufferRemaining the amount of liquidity available before reaching buffer
  */
  function _checkBuffer() view internal returns( int256 bufferRemaining){ 
      // calculate max amount of liquidity pool funds that can be used before reaching max buffer allowance
    (uint256 normalizedCollateralBalance,,) = getNormalizedBalance(collateralAsset);
    int256 bufferRemaining = int256(normalizedCollateralBalance - _getNAV() * bufferPercentage/MAX_BPS);
    // revert if buffer allowance already hit
    if(bufferRemaining <= 0) {revert MaxLiquidityBufferReached();}
    return bufferRemaining;
  }

  /**
   * @notice write a number of options for a given series addres
   * @param  optionSeries option type to mint
   * @param  amount       the number of options to mint 
   * @return optionAmount the number of options minted
   * @return series       the address of the option series minted
   */
  function issueAndWriteOption(
     Types.OptionSeries memory optionSeries,
     uint amount
  ) 
    public
    whenNotPaused()
    returns (uint optionAmount, address series)
  {
    int256 bufferRemaining = _checkBuffer();
    OptionRegistry optionRegistry = getOptionRegistry();
    series = _issue(optionSeries, optionRegistry);
    // calculate premium
    (uint256 premium,) = quotePriceWithUtilizationGreeks(optionSeries, amount);
    //write the option
    optionAmount = _writeOption(optionSeries, series, amount, optionRegistry, premium, bufferRemaining);
  }

  /**
   * @notice write a number of options for a given series address
   * @param  seriesAddress the option token series address
   * @param  amount        the number of options to mint expressed as 1e18  
   * @return number of options minted
   */
  function writeOption(
    address seriesAddress,
    uint amount
  )
    public
    whenNotPaused()
    returns (uint256)
  {
    int256 bufferRemaining = _checkBuffer();
    OptionRegistry optionRegistry = getOptionRegistry();
    // get the option series from the pool
    Types.OptionSeries memory optionSeries = optionRegistry.getSeriesInfo(seriesAddress);
    // calculate premium
    (uint256 premium,) = quotePriceWithUtilizationGreeks(optionSeries, amount);
    return _writeOption(optionSeries, seriesAddress, amount, optionRegistry, premium, bufferRemaining);
  }

  /**
   * @notice create the option contract in the options registry
   * @param  optionSeries option type to mint
   * @param  optionRegistry interface for the options issuer
   * @return series       the address of the option series minted
   */
  function _issue(Types.OptionSeries memory optionSeries, OptionRegistry optionRegistry) internal returns (address series) {
    // check the expiry is within the allowed bounds
    if (block.timestamp + optionParams.minExpiry > optionSeries.expiration || optionSeries.expiration > block.timestamp + optionParams.maxExpiry) {revert OptionExpiryInvalid();}
    // check that the option strike is within the range of the min and max acceptable strikes of calls and puts
    if(optionSeries.isPut){
      if (optionParams.minPutStrikePrice > optionSeries.strike || optionSeries.strike > optionParams.maxPutStrikePrice) {revert OptionStrikeInvalid();}
    } else {
      if (optionParams.minCallStrikePrice > optionSeries.strike || optionSeries.strike > optionParams.maxCallStrikePrice) {revert OptionStrikeInvalid();}
    }
    // make sure the collateral of the option is the same as the collateral asset of the pool
    if (optionSeries.collateral != collateralAsset) {revert CollateralAssetInvalid();}
    // make sure the strike asset of the option is the same as the strike asset of the pool
    if (optionSeries.strikeAsset != strikeAsset) {revert StrikeAssetInvalid();}
    // make sure the underlying of the option is the same as the underlying of the pool
    if (optionSeries.underlying != underlyingAsset) {revert UnderlyingAssetInvalid();}
    // issue the option from the option registry (its characteristics will be stored in the optionsRegistry)
    series = optionRegistry.issue(
       optionSeries.underlying,
       optionSeries.strikeAsset,
       optionSeries.expiration,
       optionSeries.isPut,
       optionSeries.strike,
       collateralAsset
    );
    if (series == address(0)) {revert IssuanceFailed();}
  }

  /**
   * @notice write a number of options for a given OptionSeries
   * @param  optionSeries option type to mint
   * @param  seriesAddress the address of the options series
   * @param  amount the amount to be written
   * @param  optionRegistry the option registry of the pool
   * @param  premium the premium to charge the user
   * @return the amount that was written
   */
  function _writeOption(Types.OptionSeries memory optionSeries, address seriesAddress, uint256 amount, OptionRegistry optionRegistry, uint256 premium, int256 bufferRemaining) internal returns (uint256) {
    // premium needs to adjusted for decimals of base strike asset
    SafeTransferLib.safeTransferFrom(collateralAsset, msg.sender, address(this), OptionsCompute.convertToDecimals(premium, IERC20(collateralAsset).decimals()));
    uint256 collateralAmount = optionRegistry.getCollateral(Types.OptionSeries( 
       optionSeries.expiration,
       optionSeries.isPut,
       optionSeries.strike/(10**10), // convert from 1e18 to 1e8 notation for getCollateral()
       optionSeries.underlying,
       optionSeries.strikeAsset,
       collateralAsset), amount);

    if (uint(bufferRemaining) < OptionsCompute.convertFromDecimals(collateralAmount, IERC20(collateralAsset).decimals())) {revert MaxLiquidityBufferReached();}
    IERC20(collateralAsset).approve(address(optionRegistry), collateralAmount);
    (, collateralAmount) = optionRegistry.open(seriesAddress, amount, collateralAmount);
    emit WriteOption(seriesAddress, amount, premium, collateralAmount, msg.sender);
    _adjustWeightedVariables(optionSeries, amount, collateralAmount, true);
    SafeTransferLib.safeTransfer(ERC20(seriesAddress), msg.sender, OptionsCompute.convertToDecimals(amount, IERC20(seriesAddress).decimals()));
    return amount;
  }

  /**
   * @notice adjust the weighted variables of the pool
   * @param  optionSeries option type to mint
   * @param  amount the amount to be written
   */
  function _adjustWeightedVariables(Types.OptionSeries memory optionSeries, uint256 amount, uint256 collateralAmount, bool isSale) internal {

    if (!optionSeries.isPut) {
        (uint newTotal, uint newWeight, uint newTime) = OptionsCompute.computeNewWeights(
            amount, optionSeries.strike, optionSeries.expiration, totalAmountCall, weightedStrikeCall, weightedTimeCall, isSale );
        totalAmountCall = newTotal;
        weightedStrikeCall = newWeight;
        weightedTimeCall = newTime;
        if (isSale) {
          // TODO: make sure this is ok with collateral types
          collateralAllocated += collateralAmount;
        } else {
          collateralAllocated -= collateralAmount;
        }
    } else {
        (uint newTotal, uint newWeight, uint newTime) = OptionsCompute.computeNewWeights(
            amount, optionSeries.strike, optionSeries.expiration, totalAmountPut, weightedStrikePut, weightedTimePut, isSale);
        totalAmountPut = newTotal;
        weightedStrikePut = newWeight;
        weightedTimePut = newTime;
        if (isSale) {
          // TODO: make sure this is ok with collateral types
          collateralAllocated += collateralAmount;
        } else {
          collateralAllocated -= collateralAmount;
        }
    }
  }
<<<<<<< HEAD
=======
  
>>>>>>> 36660825
  /**
    @notice buys a number of options back and burns the tokens
    @param optionSeries the option token series to buyback
    @param amount the number of options to buyback expressed in 1e18
    @return the number of options bought and burned
  */
  function buybackOption(
    Types.OptionSeries memory optionSeries,
    uint amount
  ) public nonReentrant whenNotPaused() returns (uint256){
    (uint256 premium, int256 delta) = quotePriceBuying(optionSeries, amount);
    if (!buybackWhitelist[msg.sender]){
      int portfolioDelta = getPortfolioDelta();
      int newDelta = PRBMathSD59x18.abs(portfolioDelta + delta);
      bool isDecreased = newDelta < PRBMathSD59x18.abs(portfolioDelta);
      if (!isDecreased) {revert DeltaNotDecreased();}
    }
    OptionRegistry optionRegistry = getOptionRegistry();  
    address seriesAddress = optionRegistry.getOtoken(
       optionSeries.underlying,
       optionSeries.strikeAsset,
       optionSeries.expiration,
       optionSeries.isPut,
       optionSeries.strike,
       collateralAsset
    );     
    if (seriesAddress == address(0)) {revert NonExistentOtoken();} 
    SafeTransferLib.safeApprove(ERC20(seriesAddress), address(optionRegistry), OptionsCompute.convertToDecimals(amount, IERC20(seriesAddress).decimals()));
    SafeTransferLib.safeTransferFrom(seriesAddress, msg.sender, address(this), OptionsCompute.convertToDecimals(amount, IERC20(seriesAddress).decimals()));
  
    (, uint collateralReturned) = optionRegistry.close(seriesAddress, amount);
    emit BuybackOption(seriesAddress, amount, premium, collateralReturned, msg.sender);
    _adjustWeightedVariables(optionSeries, amount, collateralReturned, false);
    SafeTransferLib.safeTransfer(ERC20(collateralAsset), msg.sender, OptionsCompute.convertToDecimals(premium, IERC20(collateralAsset).decimals()));
    return amount;
  }

  /**
    @notice creates an order for a number of options from the pool to a specified user. The function
            is intended to be used to issue options to market makers/ OTC market participants
            in order to have flexibility and customisability on option issuance and market 
            participant UX.
    @param _optionSeries the option token series to issue
    @param _amount the number of options to issue 
    @param _price the price per unit to issue at
    @param _buyerAddress the agreed upon buyer address
    @return amount the number of options sold
    @return series the address of the options contract
  */
  function createManualIssue(
    Types.OptionSeries memory _optionSeries, 
    uint256 _amount, 
    uint256 _price, 
    address _buyerAddress
  ) external onlyRole(ADMIN_ROLE) returns (uint256 amount, address series) 
  {
    OptionRegistry optionRegistry = getOptionRegistry();
    // issue the option type, all checks of the option validity should happen in _issue
    series = _issue(_optionSeries, optionRegistry);
    // set the required premiums
    uint256 premiums = _amount * _price;
    // set the buyer address
    // set and create the order id

    // open the option
    // adjust parameters
  }

  /**
    @notice fulfills an order for a number of options from the pool to a specified user. The function
            is intended to be used to issue options to market makers/ OTC market participants
            in order to have flexibility and customisability on option issuance and market 
            participant UX.
    @param  orderId the id of the order for options purchase
  */
  function buyManualIssue(uint256 orderId) external {

  }

  /**
    @notice closes an oToken vault, returning collateral (minus ITM option expiry value) back to the pool
    @param seriesAddress the address of the oToken vault to close
    @return collatReturned the amount of collateral returned to the liquidity pool.
  */
  function settleVault(address seriesAddress) public onlyRole(ADMIN_ROLE) returns (uint256 collatReturned) {
    OptionRegistry optionRegistry = getOptionRegistry();  
    // get number of options in vault and collateral returned to recalculate our position without these options
    (, uint256 collatReturned, uint256 collatLost, uint256 oTokensAmount) = optionRegistry.settle(seriesAddress);
    emit SettleVault(seriesAddress, collatReturned, collatLost, msg.sender);
    Types.OptionSeries memory optionSeries = optionRegistry.getSeriesInfo(seriesAddress);
    // recalculate liquidity pool's position
    _adjustWeightedVariables(optionSeries, oTokensAmount, collatReturned, false);
    collateralAllocated -= collatLost;

   }

  /**
    @notice adjust the collateral held in a specific vault because of health
    @param lpCollateralDifference amount of collateral taken from or given to the liquidity pool
    @param addToLpBalance true if collateral is returned to liquidity pool, false if collateral is withdrawn from liquidity pool
  */
  function adjustCollateral(uint256 lpCollateralDifference, bool addToLpBalance) external  {
    OptionRegistry optionRegistry = getOptionRegistry();
    require(msg.sender == address(optionRegistry));
    if(addToLpBalance){
      collateralAllocated -= lpCollateralDifference;
    } else {
      SafeTransferLib.safeApprove(ERC20(collateralAsset), address(optionRegistry), lpCollateralDifference);
      collateralAllocated += lpCollateralDifference;
    }
  }
}<|MERGE_RESOLUTION|>--- conflicted
+++ resolved
@@ -980,10 +980,7 @@
         }
     }
   }
-<<<<<<< HEAD
-=======
   
->>>>>>> 36660825
   /**
     @notice buys a number of options back and burns the tokens
     @param optionSeries the option token series to buyback
