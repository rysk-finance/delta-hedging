pragma solidity >=0.8.0;

import "./PriceFeed.sol";
import "./tokens/ERC20.sol";
import "./OptionRegistry.sol";
import "./VolatilityFeed.sol";
import "./OptionsProtocol.sol";
import "./utils/ReentrancyGuard.sol";
import "./libraries/BlackScholes.sol";
import "./libraries/OptionsCompute.sol";
import "./libraries/SafeTransferLib.sol";
import "./interfaces/IHedgingReactor.sol";
import "prb-math/contracts/PRBMathSD59x18.sol";
import "prb-math/contracts/PRBMathUD60x18.sol";
import "@openzeppelin/contracts/access/Ownable.sol";
import "@openzeppelin/contracts/security/Pausable.sol";
import "@openzeppelin/contracts/access/AccessControl.sol";
import "hardhat/console.sol";

error IVNotFound();
error InvalidPrice();
error InvalidBuyer();
error OrderExpired();
error InvalidAmount();
error IssuanceFailed();
error DeltaNotDecreased();
error NonExistentOtoken();
error InvalidShareAmount();
error TotalSupplyReached();
error StrikeAssetInvalid();
error OptionStrikeInvalid();
error OptionExpiryInvalid();
error CollateralAssetInvalid();
error UnderlyingAssetInvalid();
error CollateralAmountInvalid();
error WithdrawExceedsLiquidity();
error MaxLiquidityBufferReached();
error CustomOrderInsufficientPrice();
error CustomOrderInvalidDeltaValue();
error DeltaQuoteError(uint256 quote, int256 delta);
error StrikeAmountExceedsLiquidity(uint256 strikeAmount, uint256 strikeLiquidity);
error MinStrikeAmountExceedsLiquidity(uint256 strikeAmount, uint256 strikeAmountMin);
error UnderlyingAmountExceedsLiquidity(uint256 underlyingAmount, uint256 underlyingLiquidity);
error MinUnderlyingAmountExceedsLiquidity(uint256 underlyingAmount, uint256 underlyingAmountMin);

contract LiquidityPool is
  ERC20,
  Ownable,
  AccessControl,
  ReentrancyGuard,
  Pausable
{
  using PRBMathSD59x18 for int256;
  using PRBMathUD60x18 for uint256;

  // Access control role identifier
  bytes32 public constant ADMIN_ROLE = keccak256("ADMIN_ROLE");
  // BIPS
  uint256 private constant MAX_BPS = 10_000;
  // buffer of funds to not be used to write new options in case of margin requirements (as percentage - for 20% enter 2000)
  uint public bufferPercentage = 2000;
  // list of addresses for hedging reactors
  address[] public hedgingReactors;
  // Protocol management contract
  address public protocol;
  // asset that denominates the strike price
  address public strikeAsset;
  // asset that is used as the reference asset
  address public underlyingAsset;
  // asset that is used for collateral asset
  address public collateralAsset;
  // riskFreeRate as a percentage PRBMath Float. IE: 3% -> 0.03 * 10**18
  uint public riskFreeRate;
  // amount of strikeAsset allocated as collateral
  uint public collateralAllocated;
  // max total supply of the lp shares
  uint public maxTotalSupply = type(uint256).max;
  // Maximum discount that an option tilting factor can discount an option price
  uint public maxDiscount = PRBMathUD60x18.SCALE.div(10); // As a percentage. Init at 10%
  // total number of calls active
  uint public totalAmountCall;
  // total number of puts active
  uint public totalAmountPut;
  // the weighted strike price of all active calls
  uint public weightedStrikeCall;
  // the weighted time to expiry of all active calls
  uint public weightedTimeCall;
  // the weighted strike of all active puts
  uint public weightedStrikePut;
  // the weighted time to expiry of all active puts
  uint public weightedTimePut;
  // The spread between the bid and ask on the IV skew;
  // Consider making this it's own volatility skew if more flexibility is needed
  uint public bidAskIVSpread;
  // value below which delta is not worth hedging due to gas costs
  int256 private dustValue;
  // addresses that are whitelisted to sell options back to the protocol
  mapping(address => bool) public buybackWhitelist;
  // custom option orders
  mapping(uint256 => Types.Order) public orderStores;
  // order id counter
  uint256 public orderIdCounter;
<<<<<<< HEAD
  // strangle order pairings. Each strangle id maps to 2 custom order indices
  mapping(uint256 => uint256[2]) public strangleOrderPairs;
  // strangle id counter
  uint256 public strangleIdCounter;
  // delta and price boundaries for custom orders
  // call delta will always be between 0 and 1 (e18)
  // put delta will always be between 0 and -1 (e18)
  // maxPriceRange is the maximum percentage below the LP calculated price, measured in BPS, that the order may be sold for.
  // 10% would mean maxPriceRange = 1000
  struct CustomOrderBounds {
    uint128 callMinDelta;
    uint128 callMaxDelta;
    int128 putMinDelta;
    int128 putMaxDelta;
    uint32 maxPriceRange;
  }

  CustomOrderBounds public customOrderBounds = CustomOrderBounds(
    0,
    25e16,
    -25e16,
    0,
    1000
  );
=======
  // option issuance parameters
  OptionParams public optionParams;
>>>>>>> 118285d3
  // strike and expiry date range for options

  struct OptionParams {
    uint128 minCallStrikePrice;
    uint128 maxCallStrikePrice;
    uint128 minPutStrikePrice;
    uint128 maxPutStrikePrice;
    uint128 minExpiry;
    uint128 maxExpiry;
  }

<<<<<<< HEAD
  OptionParams public optionParams;
=======
  struct UtilizationState {
    uint optionPrice;
    uint utilizationPrice;
    bool isDecreased;
    uint deltaTiltFactor;
  }
>>>>>>> 118285d3

  event OrderCreated(uint orderId);
  event LiquidityAdded(uint amount);
  event StrangleCreated(uint strangleId);
  event UnderlyingAdded(address underlying);
  event Deposit(address recipient, uint strikeAmount, uint shares);
  event Withdraw(address recipient, uint shares,  uint strikeAmount);
  event WriteOption(address series, uint amount, uint premium, uint escrow, address buyer);
  event BuybackOption(address series, uint amount, uint premium, uint escrowReturned, address seller);
  event SettleVault(address series, uint collateralReturned, uint collateralLost, address closer);

  constructor
  (
    address _protocol, 
    address _strikeAsset, 
    address _underlyingAsset, 
    address _collateralAsset, 
    uint rfr, 
    string memory name, 
    string memory symbol,
    OptionParams memory _optionParams,
    address adminAddress
  ) ERC20(name, symbol, 18) 
  {
    // Grant admin role to deployer
    _setupRole(ADMIN_ROLE, adminAddress);
    strikeAsset = _strikeAsset;
    riskFreeRate = rfr;
    address underlyingAddress = _underlyingAsset;
    underlyingAsset = underlyingAddress;
    collateralAsset = _collateralAsset;
    protocol = _protocol;
    optionParams.minCallStrikePrice = _optionParams.minCallStrikePrice;
    optionParams.maxCallStrikePrice = _optionParams.maxCallStrikePrice;
    optionParams.minPutStrikePrice = _optionParams.minPutStrikePrice;
    optionParams.maxPutStrikePrice = _optionParams.maxPutStrikePrice;
    optionParams.minExpiry = _optionParams.minExpiry;
    optionParams.maxExpiry = _optionParams.maxExpiry;
    maxTotalSupply = type(uint256).max;
    emit UnderlyingAdded(underlyingAddress);
  }

  function pauseContract() public onlyOwner{
    _pause();
  }

  function unpause() public onlyOwner{
    _unpause();
  }

  function addBuybackAddress(address _addressToWhitelist) public onlyOwner {
    buybackWhitelist[_addressToWhitelist] = true;
  }

  /**
   * @notice set a new hedging reactor
   * @param _reactorAddress append a new hedging reactor 
   * @dev   only governance can call this function
   */
  function setHedgingReactorAddress(address _reactorAddress) onlyOwner public {
    hedgingReactors.push(_reactorAddress);
    SafeTransferLib.safeApprove(ERC20(strikeAsset), _reactorAddress, maxTotalSupply);

  }

  /**
   * @notice set new custom order parameters
   * @param _callMinDelta the minimum delta value a sold custom call option can have (e18 format - for 0.05 enter 5e16). Must be positive or 0.
   * @param _callMaxDelta the maximum delta value a sold custom call option can have. Must be positive and have greater magnitude than _callMinDelta.
   * @param _putMinDelta the minimum delta value a sold custom put option can have. Must be negative and have greater magnitude than _putMaxDelta
   * @param _putMaxDelta the maximum delta value a sold custom put option can have. Must be negative or 0.
   * @param _maxPriceRange the max percentage below the LP calculated premium that the order may be sold for. Measured in BPS - for 10% enter 1000
   */
  function setCustomOrderBounds (   
    uint128 _callMinDelta,
    uint128 _callMaxDelta,
    int128 _putMinDelta,
    int128 _putMaxDelta,
    uint32 _maxPriceRange
  ) onlyOwner public {
    customOrderBounds.callMinDelta = _callMinDelta;
    customOrderBounds.callMaxDelta = _callMaxDelta;
    customOrderBounds.putMinDelta = _putMinDelta;
    customOrderBounds.putMaxDelta = _putMaxDelta;
    customOrderBounds.maxPriceRange = _maxPriceRange;
  }

 /**
   * @notice remove a new hedging reactor by index
   * @param _index remove a hedging reactor 
   * @dev   only governance can call this function
   */
  function removeHedgingReactorAddress(uint256 _index) onlyOwner public {
    delete hedgingReactors[_index];
  }
  /**
    @notice set a new min strike price for calls
    @param _newPrice new min strike price - denominated in 1e18
  */
  function setMinCallStrikePrice(uint128 _newPrice) public onlyOwner {
    optionParams.minCallStrikePrice = _newPrice;
  }
  /**
    @notice set a new max strike price for calls
    @param _newPrice new max strike price - denominated in 1e18
  */
  function setMaxCallStrikePrice(uint128 _newPrice) public onlyOwner {
    optionParams.maxCallStrikePrice = _newPrice;
  }
  /**
    @notice set a new min strike price for puts
    @param _newPrice new min strike price - denominated in 1e18
  */
  function setMinPutStrikePrice(uint128 _newPrice) public onlyOwner {
    optionParams.minPutStrikePrice = _newPrice;
  }
  /**
    @notice set a new max strike price for puts
    @param _newPrice new max strike price - denominated in 1e18
  */
  function setMaxPutStrikePrice(uint128 _newPrice) public onlyOwner {
    optionParams.maxPutStrikePrice = _newPrice;
  }
  /**
    @notice set a new min expiry period
    @param _newPeriod new min expiry period - denominated in seconds * 1e18
  */
  function setMinExpiryPeriod(uint128 _newPeriod) public onlyOwner {
    optionParams.minExpiry = _newPeriod;
  }
  /**
    @notice set a new max expiry period
    @param _newPeriod new max expiry period - denominated in seconds * 1e18
  */
  function setMaxExpiryPeriod(uint128 _newPeriod) public onlyOwner {
    optionParams.maxExpiry = _newPeriod;
  }
   /**
    @notice update all optionParam variables
  */
  function setNewOptionParams(uint128 _newMinCallStrike,uint128 _newMaxCallStrike,uint128 _newMinPutStrike,uint128 _newMaxPutStrike,uint128 _newMinExpiry,uint128 _newMaxExpiry) public onlyOwner {
    optionParams.minCallStrikePrice = _newMinCallStrike;
    optionParams.maxCallStrikePrice = _newMaxCallStrike;
    optionParams.minPutStrikePrice = _newMinPutStrike;
    optionParams.maxPutStrikePrice = _newMaxPutStrike;
    optionParams.minExpiry = _newMinExpiry;
    optionParams.maxExpiry = _newMaxExpiry;
  }

  /**
   * @notice set the bid ask spread used to price option buying
   * @param _bidAskSpread the bid ask spread to update to
   */
  function setBidAskSpread(uint256 _bidAskSpread) external onlyOwner {
    bidAskIVSpread = _bidAskSpread;
  }

  /**
   * @notice set the cached options variables used to estimate portfolio delta
   * @param _totalAmountCall total amount of written calls
   * @param _totalAmountPut total amount of written puts
   * @param _weightedStrikeCall weighted average strike of written calls
   * @param _weightedTimeCall weighted average time to expiration of written calls
   * @param _weightedStrikePut weighted average strike of written puts
   * @param _weightedTimePut weighted average time to expiration of puts
   */
  function setCachedOptionsVariables(
    uint256 _totalAmountCall,
    uint256 _totalAmountPut,
    uint256 _weightedStrikeCall,
    uint256 _weightedTimeCall,
    uint256 _weightedStrikePut,
    uint256 _weightedTimePut
  ) external onlyOwner {
      totalAmountCall = _totalAmountCall;
      totalAmountPut = _totalAmountPut;
      weightedStrikeCall = _weightedStrikeCall;
      weightedTimeCall = _weightedTimeCall;
      weightedStrikePut = _weightedStrikePut;
      weightedTimePut = _weightedTimePut;
  }

  /**
   * @notice set the maximum percentage discount for an option
   * @param _maxDiscount of the option as a percentage in 1e18 format. ie: 1*e18 == 1%
   * @dev   only governance can call this function
   */
  function setMaxDiscount(uint256 _maxDiscount) external onlyOwner {
      maxDiscount = _maxDiscount;
  }

  /**
   * @notice set the maximum share supply of the pool
   * @param _maxTotalSupply of the shares
   * @dev   only governance can call this function
   */
  function setMaxTotalSupply(uint256 _maxTotalSupply) external onlyOwner {
      maxTotalSupply = _maxTotalSupply;
  }

  /**
   * @notice update the liquidity pool buffer limit
   * @param _bufferPercentage the minimum balance the liquidity pool must have as a percentage of total NAV. (for 20% enter 2000)
  */
  function setBufferPercentage(uint _bufferPercentage) external onlyOwner {
    bufferPercentage = _bufferPercentage;
  }

  /**
   * @notice function for adding liquidity to the options liquidity pool
   * @param _amount    amount of the strike asset to deposit
   * @param _recipient the recipient of the shares
   * @return shares amount of shares minted to the recipient
   * @dev    entry point to provide liquidity to dynamic hedging vault 
   */
  function deposit(
    uint _amount,
    address _recipient
    )
    external
    whenNotPaused()
    returns(uint shares)
  {
    if (_amount == 0) {revert InvalidAmount();}
    // Calculate shares to mint based on the amount provided
    (shares) = _sharesForAmount(_amount);
    if (shares == 0) {revert InvalidShareAmount();}
    // Pull in tokens from sender
    SafeTransferLib.safeTransferFrom(collateralAsset, msg.sender, address(this), _amount);
    // mint lp token to recipient
    _mint(_recipient, shares);
    emit Deposit(_recipient, _amount, shares);
    if (totalSupply > maxTotalSupply) {revert TotalSupplyReached();}
  }

  /**
   * @notice function for removing liquidity from the options liquidity pool
   * @param _shares    amount of shares to return
   * @param _recipient the recipient of the amount to return
   * @return transferCollateralAmount amount of strike asset to return to the recipient
   * @dev    entry point to remove liquidity to dynamic hedging vault 
   */
  function withdraw(
    uint _shares,
    address _recipient
  )
    external
    whenNotPaused()
    returns(uint transferCollateralAmount)
  {
    if (_shares == 0) {revert InvalidShareAmount();}
    // get the value of amount for the shares
    uint collateralAmount = _shareValue(_shares);
    // calculate max amount of liquidity pool funds that can be used before reaching max buffer allowance
    (uint256 normalizedCollateralBalance,, uint256 _decimals) = getNormalizedBalance(collateralAsset);
    // Calculate liquidity that can be withdrawn without hitting buffer
    int256 bufferRemaining = int256(normalizedCollateralBalance) - int(_getNAV() * bufferPercentage/MAX_BPS);
    // determine if any extra liquidity is needed. If this value is 0 or less, withdrawal can happen with no further action
    int256 amountNeeded = int(collateralAmount) - bufferRemaining;
    if (amountNeeded > 0) {
      // if above zero, we need to withdraw funds from hedging reactors
      ///TODO create some kind of hierachical preference for which reactor to withdraw from first? (close positions that are costing us first)
      for (uint8 i=0; i < hedgingReactors.length; i++) {
        amountNeeded -= int(IHedgingReactor(hedgingReactors[i]).withdraw(uint(amountNeeded), collateralAsset));
        if (amountNeeded <= 0) {
          break;
        }
      }
      // if still above zero after withdrawing from hedging reactors, we do not have enough liquidity
      if (amountNeeded > 0) { revert WithdrawExceedsLiquidity();}
    }
    transferCollateralAmount = OptionsCompute.convertToDecimals(collateralAmount, _decimals);
    // burn the shares
    _burn(msg.sender, _shares);
    // send funds to user
    SafeTransferLib.safeTransfer(ERC20(collateralAsset), _recipient, transferCollateralAmount);
    //TODO implement book balance reconcilation check
    emit Withdraw(_recipient, _shares, transferCollateralAmount);
  }

  /**
   * @notice Returning balance in 1e18 format
   * @param asset address of the asset to get balance and normalize
   * @return normalizedBalance balance in 1e18 format
   * @return collateralBalance balance in original decimal format
   * @return _decimals decimals of asset
   */
   function getNormalizedBalance(
    address asset
  )
    internal
    view
    returns (uint256 normalizedBalance, uint256 collateralBalance, uint256 _decimals) 
  {
    collateralBalance = IERC20(asset).balanceOf(address(this));
    _decimals = IERC20(asset).decimals();
    normalizedBalance = OptionsCompute.convertFromDecimals(collateralBalance, _decimals);
  }

  /**
   * @notice value of all puts written by the pool
   * @return value of all puts denominated in the collateralAsset
   */
  function _valuePutsWritten()
      internal
      view
      returns (uint)
  {
      if (weightedStrikePut == 0) return uint(0);
      uint underlyingPrice = getUnderlyingPrice(underlyingAsset, strikeAsset);
      // TODO Consider using VAR (value at risk) approach in the future
      uint iv = getImpliedVolatility(true, underlyingPrice, weightedStrikePut, weightedTimePut);
      uint optionPrice = BlackScholes.blackScholesCalc(
         underlyingPrice,
         weightedStrikePut,
         weightedTimePut,
         iv,
         riskFreeRate,
         true
      );
      return totalAmountPut.mul(optionPrice);      
  }

  /**
   * @notice value of all calls written by the pool
   * @return value of all calls denominated in the underlying
   */
  function _valueCallsWritten()
      internal
      view
      returns (uint)
  {
      if (weightedStrikeCall == 0) return uint(0);
      uint underlyingPrice = getUnderlyingPrice(underlyingAsset, strikeAsset);
      uint iv = getImpliedVolatility(false, underlyingPrice, weightedStrikeCall, weightedTimeCall);
      uint optionPrice = BlackScholes.blackScholesCalc(
        underlyingPrice,
        weightedStrikePut,
        weightedTimePut,
        iv,
        riskFreeRate,
        false
      );     
      uint callsValue = totalAmountCall.mul(uint256(optionPrice));
      return callsValue;
  }

  /**
   * @notice get the number of shares for a given amount
   * @param _amount  the amount to convert to shares
   * @return shares the number of shares based on the amount
   */
  function _sharesForAmount(uint _amount)
    internal
    view
    returns
    (uint shares)
  {
    // equities = assets - liabilities
    // assets: Any token such as eth usd, collateral sent to OptionRegistry, hedging reactor stuff
    // liabilities: Options that we wrote 
    uint256 convertedAmount = OptionsCompute.convertFromDecimals(_amount, IERC20(collateralAsset).decimals());
    if (totalSupply == 0) {
      shares = convertedAmount;
    } else {
      uint NAV = _getNAV();
      shares = convertedAmount.mul(totalSupply).div(NAV);
    }
  }

  /**
   * @notice get the Net Asset Value
   * @return Net Asset Value in e18 decimal format
   */
  function _getNAV()
    internal
    view
    returns (uint)
  {
    // equities = assets - liabilities
    // assets: Any token such as eth usd, collateral sent to OptionRegistry, hedging reactor stuff
    // liabilities: Options that we wrote 
    uint256 assets = OptionsCompute.convertFromDecimals(IERC20(collateralAsset).balanceOf(address(this)), IERC20(collateralAsset).decimals()) + OptionsCompute.convertFromDecimals(collateralAllocated, IERC20(collateralAsset).decimals());
    for (uint8 i=0; i < hedgingReactors.length; i++) {
       assets += IHedgingReactor(hedgingReactors[i]).getPoolDenominatedValue();
    }
    uint256 liabilities = _valueCallsWritten() + _valuePutsWritten();
    uint256 NAV = assets - liabilities;
    return NAV;
  }

  /**
   * @notice get the amount for a given number of shares
   * @param _shares  the shares to convert to amount
   * @return amount the number of amount based on shares
   */
  function _shareValue(uint _shares)
    internal
    view
    returns (uint amount)
  {
    if (totalSupply == 0) {
      amount = _shares;
    } else {
      uint256 NAV = _getNAV();
      amount = _shares.mul(NAV).div(totalSupply);
    }

  }


  /**
   * @notice get the price feed used by the liquidity pool
   * @return the price feed contract interface
   */
  function getPriceFeed() internal view returns (PriceFeed) {
    address feedAddress = Protocol(protocol).priceFeed();
    return PriceFeed(feedAddress);
  }

  /**
   * @notice get the volatility feed used by the liquidity pool
   * @return the volatility feed contract interface
   */
  function getVolatilityFeed() internal view returns (VolatilityFeed) {
    address feedAddress = Protocol(protocol).volatilityFeed();
    return VolatilityFeed(feedAddress);
  }
  /**
   * @notice get the option registry used for storing and managing the options
   * @return the option registry contract interface
   */
  function getOptionRegistry() internal view returns (OptionRegistry) {
    address registryAddress = Protocol(protocol).optionRegistry();
    return OptionRegistry(registryAddress);
  }

  /**
   * @notice get the underlying price with just the optionSeries
   * @param optionSeries the option series to check the underlying price for
   * @return the underlying price
   */
  function getUnderlyingPrice(
    Types.OptionSeries memory optionSeries
  )
    internal
    view
    returns (uint)
  {
    return getUnderlyingPrice(optionSeries.underlying, optionSeries.strikeAsset);
  }

  /**
   * @notice get the underlying price with just the underlying asset and strike asset
   * @param underlying   the asset that is used as the reference asset
   * @param _strikeAsset the asset that the underlying value is denominated in
   * @return the underlying price
   */
  function getUnderlyingPrice(
    address underlying,
    address _strikeAsset
  )
      internal
      view
      returns (uint)
  {
      PriceFeed priceFeed = getPriceFeed();
      uint underlyingPrice = priceFeed.getNormalizedRate(
        underlying,
        _strikeAsset
     );
      return underlyingPrice;
  }

  /**
   * @notice get the current implied volatility from the feed
   * @param isPut Is the option a call or put?
   * @param underlyingPrice The underlying price 
   * @param strikePrice The strike price of the option
   * @param expiration expiration timestamp of option as a PRBMath Float
   * @return Implied volatility adjusted for volatility surface
   */
  function getImpliedVolatility(
    bool isPut,
    uint underlyingPrice,
    uint strikePrice,
    uint expiration
  )
    public
    view
    returns (uint) 
    {
      VolatilityFeed volFeed = getVolatilityFeed();
      return volFeed.getImpliedVolatility(isPut, underlyingPrice, strikePrice, expiration);
    }

  /**
   * @notice get the greeks of a quotePrice for a given optionSeries
   * @param  optionSeries Types.OptionSeries struct for describing the option to price greeks
   * @return quote           Quote price of the option
   * @return delta           delta of the option being priced
   * @return underlyingPrice price of the underlyingAsset
   */
  function quotePriceGreeks(
     Types.OptionSeries memory optionSeries,
     bool isBuying
  )
      internal
      view
      returns (uint256 quote, int256 delta, uint256 underlyingPrice)
  {
      underlyingPrice = getUnderlyingPrice(optionSeries);
      uint iv = getImpliedVolatility(optionSeries.isPut, underlyingPrice, optionSeries.strike, optionSeries.expiration);
      if (iv == 0) {revert IVNotFound();}
      if (isBuying) {
        iv = iv - bidAskIVSpread;
      }
      // revert if the expiry is in the past
      if (optionSeries.expiration <= block.timestamp) {revert OptionExpiryInvalid();}
      (quote, delta) = BlackScholes.blackScholesCalcGreeks(
       underlyingPrice,
       optionSeries.strike,
       optionSeries.expiration,
       iv,
       riskFreeRate,
       optionSeries.isPut
      );
  }

  /**
   * @notice get the delta of the portfolio
   * @return portfolio delta
   */
  function getPortfolioDelta()
      public
      view
      returns (int256)
  {
      uint256 price = getUnderlyingPrice(underlyingAsset, strikeAsset);
      uint256 rfr = riskFreeRate;
      int256 callsDelta;
      int256 putsDelta;
      if (weightedTimeCall != 0) {
        uint256 callIv = getImpliedVolatility(false, price, weightedStrikeCall, weightedTimeCall);
        callsDelta = BlackScholes.getDelta(
          price,
          weightedStrikeCall,
          weightedTimeCall,
          callIv,
          rfr,
          false
        );
      }
      if (weightedTimePut != 0) {
        uint256 putIv = getImpliedVolatility(true, price, weightedStrikePut, weightedTimePut);
        putsDelta = BlackScholes.getDelta(
           price,
           weightedStrikePut,
           weightedTimePut,
           putIv,
           rfr,
           true
        );
      }
      int256 externalDelta;
      // TODO fix hedging reactor address to be dynamic
      for (uint8 i=0; i < hedgingReactors.length; i++) {
        externalDelta += IHedgingReactor(hedgingReactors[i]).getDelta();
      }
      // return the negative sum of open option because we are the counterparty
      return -(callsDelta*int256(totalAmountCall)/int256(PRBMath.SCALE) + putsDelta*int256(totalAmountPut)/int256(PRBMath.SCALE)) + externalDelta;
  }
    
  /**
   * @notice function to return absolute value of an input
   * @param  x value to check
   * @return absolute value to return
   */
  function abs(int256 x) private pure returns (int256) {
    return x >= 0 ? x : -x;
}

  /**
  @notice function for hedging portfolio delta through external means
  @param delta the current portfolio delta
   */
  function rebalancePortfolioDelta(int256 delta, uint256 reactorIndex)
    public onlyRole(ADMIN_ROLE) whenNotPaused()
  { 
      if(abs(delta) > dustValue) {
      // TODO check to see if we can be paid to open a position using derivatives using funding rate
        IHedgingReactor(hedgingReactors[reactorIndex]).hedgeDelta(delta);
      }
      // TODO if we dont / not enough - look at derivatives
  }

  /**
   * @notice get the quote price and delta for a given option
   * @param  optionSeries option type to quote
   * @param  amount the number of options to mint 
   * @return quote the price of the options
   * @return delta the delta of the options
   */
  function quotePriceWithUtilizationGreeks(
    Types.OptionSeries memory optionSeries,
    uint amount
  )
      public
      view
      returns (uint256 quote, int256 delta)
  {
      (uint256 optionQuote,  int256 deltaQuote, uint underlyingPrice) = quotePriceGreeks(optionSeries, false);
      // using a struct to get around stack too deep issues
      UtilizationState memory quoteState;
      // price of acquiring those options
      quoteState.optionPrice = optionQuote.mul(amount);
      int portfolioDelta = getPortfolioDelta();
      // portfolio delta upon writing option
      int newDelta = PRBMathSD59x18.abs(portfolioDelta + deltaQuote);
      // assumes a single collateral type regardless of call or put
      // @TODO change this to use collateral lockup required / available liquidity
      uint utilization = quoteState.optionPrice.div(totalSupply);
      // Is delta decreased?
      quoteState.isDecreased = newDelta < PRBMathSD59x18.abs(portfolioDelta);
      // delta in non-nominal terms
      uint normalizedDelta = uint256(newDelta).div(_getNAV());
      // max theoretical price of the option
      uint maxPrice = optionSeries.isPut ? optionSeries.strike : underlyingPrice;
      quoteState.utilizationPrice = maxPrice.mul(utilization);
      // layered on to BlackScholes price when delta is moved away from target
      quoteState.deltaTiltFactor = (maxPrice.mul(normalizedDelta)).div(quoteState.optionPrice);
      if (quoteState.isDecreased) {
        // provide discount for moving towards delta zero
        uint discount = quoteState.deltaTiltFactor > maxDiscount ? maxDiscount : quoteState.deltaTiltFactor;
        // discounted BS option price
        uint newOptionPrice = quoteState.optionPrice - discount.mul(quoteState.optionPrice);
        // discounted utilization priced option
        quoteState.utilizationPrice = quoteState.utilizationPrice - discount.mul(quoteState.utilizationPrice);
        // quote the greater of discounted utilization or discounted BS
        quote = quoteState.utilizationPrice > newOptionPrice ? quoteState.utilizationPrice : newOptionPrice;
      } else {
        uint newOptionPrice = quoteState.deltaTiltFactor.mul(quoteState.optionPrice) + quoteState.optionPrice;
        if (quoteState.utilizationPrice < maxPrice) {
          // increase utilization by delta tilt factor for moving delta away from zero
          quoteState.utilizationPrice = quoteState.deltaTiltFactor.mul(quoteState.utilizationPrice) + quoteState.utilizationPrice;
          quote = quoteState.utilizationPrice > newOptionPrice ? quoteState.utilizationPrice : newOptionPrice;
        } else {
          quote = maxPrice;
        }
      }
      quote =  OptionsCompute.convertToCollateralDenominated(quote, underlyingPrice, optionSeries);
      delta = deltaQuote;
      //@TODO think about more robust considitions for this check
      if (quote == 0 || delta == int(0)) { revert DeltaQuoteError(quote, delta);}
  }

  /**
   * @notice get the quote price and delta for a given option
   * @param  optionSeries option type to quote
   * @param  amount the number of options to buy 
   * @return quote the price of the options
   * @return delta the delta of the options
   */
  function quotePriceBuying(
    Types.OptionSeries memory optionSeries,
    uint amount
  )
      public
      view
      returns (uint256 quote, int256 delta)
  {
      (uint256 optionQuote,  int256 deltaQuote, uint underlyingPrice) = quotePriceGreeks(optionSeries, true);
      quote = optionQuote.mul(amount);
      delta = deltaQuote;
      quote =  OptionsCompute.convertToCollateralDenominated(quote, underlyingPrice, optionSeries);
      //@TODO think about more robust considitions for this check
      if (quote == 0 || delta == int(0)) { revert DeltaQuoteError(quote, delta); }
  }

  /**
   * @notice calculates amount of liquidity that can be used before hitting buffer
   * @return bufferRemaining the amount of liquidity available before reaching buffer
  */
  function _checkBuffer() view internal returns(int256 bufferRemaining){ 
      // calculate max amount of liquidity pool funds that can be used before reaching max buffer allowance
    (uint256 normalizedCollateralBalance,,) = getNormalizedBalance(collateralAsset);
    bufferRemaining = int256(normalizedCollateralBalance - _getNAV() * bufferPercentage/MAX_BPS);
    // revert if buffer allowance already hit
    if(bufferRemaining <= 0) {revert MaxLiquidityBufferReached();}
    return bufferRemaining;
  }

  /**
   * @notice write a number of options for a given series addres
   * @param  optionSeries option type to mint
   * @param  amount       the number of options to mint 
   * @return optionAmount the number of options minted
   * @return series       the address of the option series minted
   */
  function issueAndWriteOption(
     Types.OptionSeries memory optionSeries,
     uint amount
  ) 
    public
    whenNotPaused()
    returns (uint optionAmount, address series)
  {
    int256 bufferRemaining = _checkBuffer();
    OptionRegistry optionRegistry = getOptionRegistry();
    series = _issue(optionSeries, optionRegistry);
    // calculate premium
    (uint256 premium,) = quotePriceWithUtilizationGreeks(optionSeries, amount);
    // premium needs to adjusted for decimals of collateral asset
    SafeTransferLib.safeTransferFrom(collateralAsset, msg.sender, address(this), OptionsCompute.convertToDecimals(premium, IERC20(collateralAsset).decimals()));
    //write the option
    optionAmount = _writeOption(optionSeries, series, amount, optionRegistry, premium, bufferRemaining);
  }

  /**
   * @notice write a number of options for a given series address
   * @param  seriesAddress the option token series address
   * @param  amount        the number of options to mint expressed as 1e18  
   * @return number of options minted
   */
  function writeOption(
    address seriesAddress,
    uint amount
  )
    public
    whenNotPaused()
    returns (uint256)
  {
    int256 bufferRemaining = _checkBuffer();
    OptionRegistry optionRegistry = getOptionRegistry();
    // get the option series from the pool
    Types.OptionSeries memory optionSeries = optionRegistry.getSeriesInfo(seriesAddress);
    // calculate premium
    (uint256 premium,) = quotePriceWithUtilizationGreeks(optionSeries, amount);
    // premium needs to adjusted for decimals of collateral asset
    SafeTransferLib.safeTransferFrom(collateralAsset, msg.sender, address(this), OptionsCompute.convertToDecimals(premium, IERC20(collateralAsset).decimals()));
    return _writeOption(optionSeries, seriesAddress, amount, optionRegistry, premium, bufferRemaining);
  }

  /**
   * @notice create the option contract in the options registry
   * @param  optionSeries option type to mint
   * @param  optionRegistry interface for the options issuer
   * @return series       the address of the option series minted
   */
  function _issue(Types.OptionSeries memory optionSeries, OptionRegistry optionRegistry) internal returns (address series) {
    // check the expiry is within the allowed bounds
    if (block.timestamp + optionParams.minExpiry > optionSeries.expiration || optionSeries.expiration > block.timestamp + optionParams.maxExpiry) {revert OptionExpiryInvalid();}
    // check that the option strike is within the range of the min and max acceptable strikes of calls and puts
    if(optionSeries.isPut){
      if (optionParams.minPutStrikePrice > optionSeries.strike || optionSeries.strike > optionParams.maxPutStrikePrice) {revert OptionStrikeInvalid();}
    } else {
      if (optionParams.minCallStrikePrice > optionSeries.strike || optionSeries.strike > optionParams.maxCallStrikePrice) {revert OptionStrikeInvalid();}
    }
    // make sure the collateral of the option is the same as the collateral asset of the pool
    if (optionSeries.collateral != collateralAsset) {revert CollateralAssetInvalid();}
    // make sure the strike asset of the option is the same as the strike asset of the pool
    if (optionSeries.strikeAsset != strikeAsset) {revert StrikeAssetInvalid();}
    // make sure the underlying of the option is the same as the underlying of the pool
    if (optionSeries.underlying != underlyingAsset) {revert UnderlyingAssetInvalid();}
    // issue the option from the option registry (its characteristics will be stored in the optionsRegistry)
    series = optionRegistry.issue(
       optionSeries.underlying,
       optionSeries.strikeAsset,
       optionSeries.expiration,
       optionSeries.isPut,
       optionSeries.strike,
       collateralAsset
    );
    if (series == address(0)) {revert IssuanceFailed();}
  }

  /**
   * @notice write a number of options for a given OptionSeries
   * @param  optionSeries option type to mint
   * @param  seriesAddress the address of the options series
   * @param  amount the amount to be written
   * @param  optionRegistry the option registry of the pool
   * @param  premium the premium to charge the user
   * @return the amount that was written
   */
  function _writeOption(Types.OptionSeries memory optionSeries, address seriesAddress, uint256 amount, OptionRegistry optionRegistry, uint256 premium, int256 bufferRemaining) internal returns (uint256) {
    uint256 collateralAmount = optionRegistry.getCollateral(Types.OptionSeries( 
       optionSeries.expiration,
       optionSeries.isPut,
       optionSeries.strike/(10**10), // convert from 1e18 to 1e8 notation for getCollateral()
       optionSeries.underlying,
       optionSeries.strikeAsset,
       collateralAsset), amount);

    if (uint(bufferRemaining) < OptionsCompute.convertFromDecimals(collateralAmount, IERC20(collateralAsset).decimals())) {revert MaxLiquidityBufferReached();}
    IERC20(collateralAsset).approve(address(optionRegistry), collateralAmount);
    (, collateralAmount) = optionRegistry.open(seriesAddress, amount, collateralAmount);
    emit WriteOption(seriesAddress, amount, premium, collateralAmount, msg.sender);
    _adjustWeightedVariables(optionSeries, amount, collateralAmount, true);
    SafeTransferLib.safeTransfer(ERC20(seriesAddress), msg.sender, OptionsCompute.convertToDecimals(amount, IERC20(seriesAddress).decimals()));
    return amount;
  }

  /**
   * @notice adjust the weighted variables of the pool
   * @param  optionSeries option type to mint
   * @param  amount the amount to be written
   */
  function _adjustWeightedVariables(Types.OptionSeries memory optionSeries, uint256 amount, uint256 collateralAmount, bool isSale) internal {

    if (!optionSeries.isPut) {
        (uint newTotal, uint newWeight, uint newTime) = OptionsCompute.computeNewWeights(
            amount, optionSeries.strike, optionSeries.expiration, totalAmountCall, weightedStrikeCall, weightedTimeCall, isSale );
        totalAmountCall = newTotal;
        weightedStrikeCall = newWeight;
        weightedTimeCall = newTime;
        if (isSale) {
          // TODO: make sure this is ok with collateral types
          collateralAllocated += collateralAmount;
        } else {
          collateralAllocated -= collateralAmount;
        }
    } else {
        (uint newTotal, uint newWeight, uint newTime) = OptionsCompute.computeNewWeights(
            amount, optionSeries.strike, optionSeries.expiration, totalAmountPut, weightedStrikePut, weightedTimePut, isSale);
        totalAmountPut = newTotal;
        weightedStrikePut = newWeight;
        weightedTimePut = newTime;
        if (isSale) {
          // TODO: make sure this is ok with collateral types
          collateralAllocated += collateralAmount;
        } else {
          collateralAllocated -= collateralAmount;
        }
    }
  }
  
  /**
    @notice buys a number of options back and burns the tokens
    @param optionSeries the option token series to buyback
    @param amount the number of options to buyback expressed in 1e18
    @return the number of options bought and burned
  */
  function buybackOption(
    Types.OptionSeries memory optionSeries,
    uint amount
  ) public nonReentrant whenNotPaused() returns (uint256){
    // revert if the expiry is in the past
    if (optionSeries.expiration <= block.timestamp) {revert OptionExpiryInvalid();}
    (uint256 premium, int256 delta) = quotePriceBuying(optionSeries, amount);
    if (!buybackWhitelist[msg.sender]){
      int portfolioDelta = getPortfolioDelta();
      int newDelta = PRBMathSD59x18.abs(portfolioDelta + delta);
      bool isDecreased = newDelta < PRBMathSD59x18.abs(portfolioDelta);
      if (!isDecreased) {revert DeltaNotDecreased();}
    }
    OptionRegistry optionRegistry = getOptionRegistry();  
    address seriesAddress = optionRegistry.getOtoken(
       optionSeries.underlying,
       optionSeries.strikeAsset,
       optionSeries.expiration,
       optionSeries.isPut,
       optionSeries.strike,
       collateralAsset
    );     
    if (seriesAddress == address(0)) {revert NonExistentOtoken();} 
    SafeTransferLib.safeApprove(ERC20(seriesAddress), address(optionRegistry), OptionsCompute.convertToDecimals(amount, IERC20(seriesAddress).decimals()));
    SafeTransferLib.safeTransferFrom(seriesAddress, msg.sender, address(this), OptionsCompute.convertToDecimals(amount, IERC20(seriesAddress).decimals()));
  
    (, uint collateralReturned) = optionRegistry.close(seriesAddress, amount);
    emit BuybackOption(seriesAddress, amount, premium, collateralReturned, msg.sender);
    _adjustWeightedVariables(optionSeries, amount, collateralReturned, false);
    SafeTransferLib.safeTransfer(ERC20(collateralAsset), msg.sender, OptionsCompute.convertToDecimals(premium, IERC20(collateralAsset).decimals()));
    return amount;
  }

  /**
    @notice creates an order for a number of options from the pool to a specified user. The function
            is intended to be used to issue options to market makers/ OTC market participants
            in order to have flexibility and customisability on option issuance and market 
            participant UX.
    @param _optionSeries the option token series to issue
    @param _amount the number of options to issue 
    @param _price the price per unit to issue at
    @param _orderExpiry the expiry of the order (if past the order is redundant)
    @param _buyerAddress the agreed upon buyer address
    @return orderId the unique id of the order
  */
  function createOrder(
    Types.OptionSeries memory _optionSeries, 
    uint256 _amount, 
    uint256 _price, 
    uint256 _orderExpiry,
    address _buyerAddress
  ) public onlyRole(ADMIN_ROLE) returns (uint) 
  {
    OptionRegistry optionRegistry = getOptionRegistry();
    if (_price == 0) {revert InvalidPrice();}
    if (_orderExpiry == 0) {revert OrderExpired();}
    // issue the option type, all checks of the option validity should happen in _issue
    address series = _issue(_optionSeries, optionRegistry);
    // create the order struct, setting the series, amount, price, order expiry and buyer address
    Types.Order memory order = Types.Order(
      _optionSeries,
      _amount,
      _price,
      block.timestamp + _orderExpiry,
      _buyerAddress,
      series
    );
    uint orderIdCounter__ = orderIdCounter + 1;
    // increment the orderId and store the order
    orderStores[orderIdCounter__] = order;
    emit OrderCreated(orderIdCounter__);
    orderIdCounter = orderIdCounter__;
    return orderIdCounter__;
  }

  /** 
    @notice creates a strangle order. One custom put and one custom call order to be executed simultaneously.
    @param _optionSeriesCall the option token series to issue for the call part of the strangle
    @param _optionSeriesPut the option token series to issue for the put part of the strangle
    @param _amountCall the number of call options to issue 
    @param _amountPut the number of put options to issue 
    @param _priceCall the price per unit to issue calls at
    @param _pricePut the price per unit to issue puts at
    @param _orderExpiry the expiry of the order (if past the order is redundant)
    @param _buyerAddress the agreed upon buyer address
    @return strangleIdCounter the unique id of the strangle
  */
  function createStrangle(
    Types.OptionSeries memory _optionSeriesCall, 
    Types.OptionSeries memory _optionSeriesPut, 
    uint256 _amountCall,
    uint256 _amountPut, 
    uint256 _priceCall,
    uint256 _pricePut,
    uint256 _orderExpiry,
    address _buyerAddress
  ) external onlyRole(ADMIN_ROLE) returns (uint) 
  {
    // increment strangleId to store strangle order pair
    uint strangleIdCounter__ = strangleIdCounter + 1;
    // issue the call order part of the strangle
    uint callOrderId = createOrder(_optionSeriesCall, _amountCall, _priceCall, _orderExpiry, _buyerAddress);
    strangleOrderPairs[strangleIdCounter__][0] = callOrderId;
    uint putOrderId = createOrder(_optionSeriesPut, _amountPut, _pricePut, _orderExpiry, _buyerAddress);
    strangleOrderPairs[strangleIdCounter__][1] = putOrderId;
    emit StrangleCreated(strangleIdCounter__);
    strangleIdCounter = strangleIdCounter__;
    return strangleIdCounter__;
  }

  /**
    @notice fulfills an order for a number of options from the pool to a specified user. The function
            is intended to be used to issue options to market makers/ OTC market participants
            in order to have flexibility and customisability on option issuance and market 
            participant UX.
    @param  _orderId the id of the order for options purchase
    @param  _isStrangle if this order is part of a strangle order 
  */
  function executeOrder(uint256 _orderId, bool _isStrangle) public nonReentrant {
    int256 bufferRemaining = _checkBuffer();
    // get the order
    Types.Order memory order = orderStores[_orderId];
    // check that the sender is the authorised buyer of the order
    if(msg.sender != order.buyer) {revert InvalidBuyer();}
    // check that the order is still valid
    if(block.timestamp > order.orderExpiry) {revert OrderExpired();}
    OptionRegistry optionRegistry = getOptionRegistry();  
    Types.OptionSeries memory optionSeries = optionRegistry.getSeriesInfo(order.seriesAddress);
    (uint poolCalculatedPremium, int delta) = quotePriceWithUtilizationGreeks(Types.OptionSeries( 
       optionSeries.expiration,
       optionSeries.isPut,
       OptionsCompute.convertFromDecimals(optionSeries.strike, ERC20(order.seriesAddress).decimals()), // convert from 1e8 to 1e18 notation for quotePrice
       optionSeries.underlying,
       optionSeries.strikeAsset,
       collateralAsset), order.amount);
    
    // calculate the total premium
    uint256 premium = (order.amount * order.price) / 1e18;
    // check the agreed upon premium is within acceptable range of pool's own pricing model
    if (poolCalculatedPremium - (poolCalculatedPremium *  customOrderBounds.maxPriceRange / MAX_BPS) > premium) { revert CustomOrderInsufficientPrice(); }
    // check that the delta values of the options are within acceptable ranges
    // if isPut, delta will always be between 0 and -1e18
    if(optionSeries.isPut){
      if (customOrderBounds.putMinDelta > delta || delta > customOrderBounds.putMaxDelta) { revert CustomOrderInvalidDeltaValue(); }
    }
    // if call, delta will always be between 0 and 1e18
    if(!optionSeries.isPut){
       if (customOrderBounds.callMinDelta > uint(delta) || uint(delta) > customOrderBounds.callMaxDelta) { revert CustomOrderInvalidDeltaValue(); }
    }
    // premium needs to adjusted for decimals of collateral asset
    SafeTransferLib.safeTransferFrom(collateralAsset, msg.sender, address(this), OptionsCompute.convertToDecimals(premium, IERC20(collateralAsset).decimals()));
    // write the option contract, includes sending the premium from the user to the pool
    uint256 written = _writeOption(order.optionSeries, order.seriesAddress, order.amount, optionRegistry, premium, bufferRemaining);
    // invalidate the order
    delete orderStores[_orderId];
  }

  /**
    @notice fulfills a stored strangle order consisting of a stores call and a stored put.
    This is intended to be called by market makers/OTC market participants.
    @param _strangleId the id of the strangle order to fulfil 
  */
  function executeStrangle(uint256 _strangleId) external {

    executeOrder(strangleOrderPairs[_strangleId][0], true);
    executeOrder(strangleOrderPairs[_strangleId][1], true);
  }

  /**
    @notice closes an oToken vault, returning collateral (minus ITM option expiry value) back to the pool
    @param seriesAddress the address of the oToken vault to close
    @return collatReturned the amount of collateral returned to the liquidity pool.
  */
  function settleVault(address seriesAddress) public onlyRole(ADMIN_ROLE) returns (uint256 collatReturned) {
    OptionRegistry optionRegistry = getOptionRegistry();  
    // get number of options in vault and collateral returned to recalculate our position without these options
    (, uint256 collatReturned, uint256 collatLost, uint256 oTokensAmount) = optionRegistry.settle(seriesAddress);
    emit SettleVault(seriesAddress, collatReturned, collatLost, msg.sender);
    Types.OptionSeries memory optionSeries = optionRegistry.getSeriesInfo(seriesAddress);
    // recalculate liquidity pool's position
    _adjustWeightedVariables(optionSeries, oTokensAmount, collatReturned, false);
    collateralAllocated -= collatLost;

   }

  /**
    @notice adjust the collateral held in a specific vault because of health
    @param lpCollateralDifference amount of collateral taken from or given to the liquidity pool
    @param addToLpBalance true if collateral is returned to liquidity pool, false if collateral is withdrawn from liquidity pool
  */
  function adjustCollateral(uint256 lpCollateralDifference, bool addToLpBalance) external  {
    OptionRegistry optionRegistry = getOptionRegistry();
    require(msg.sender == address(optionRegistry));
    if(addToLpBalance){
      collateralAllocated -= lpCollateralDifference;
    } else {
      SafeTransferLib.safeApprove(ERC20(collateralAsset), address(optionRegistry), lpCollateralDifference);
      collateralAllocated += lpCollateralDifference;
    }
  }
}<|MERGE_RESOLUTION|>--- conflicted
+++ resolved
@@ -100,7 +100,6 @@
   mapping(uint256 => Types.Order) public orderStores;
   // order id counter
   uint256 public orderIdCounter;
-<<<<<<< HEAD
   // strangle order pairings. Each strangle id maps to 2 custom order indices
   mapping(uint256 => uint256[2]) public strangleOrderPairs;
   // strangle id counter
@@ -125,10 +124,8 @@
     0,
     1000
   );
-=======
   // option issuance parameters
   OptionParams public optionParams;
->>>>>>> 118285d3
   // strike and expiry date range for options
 
   struct OptionParams {
@@ -140,16 +137,12 @@
     uint128 maxExpiry;
   }
 
-<<<<<<< HEAD
-  OptionParams public optionParams;
-=======
   struct UtilizationState {
     uint optionPrice;
     uint utilizationPrice;
     bool isDecreased;
     uint deltaTiltFactor;
   }
->>>>>>> 118285d3
 
   event OrderCreated(uint orderId);
   event LiquidityAdded(uint amount);
