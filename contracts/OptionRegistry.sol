--- conflicted
+++ resolved
@@ -242,17 +242,11 @@
      * @param  _series the address of the option token to be burnt
      * @return success if the transaction succeeded
      * @return collatReturned the amount of collateral returned from the vault
-<<<<<<< HEAD
-     * @dev callable by anyone but returns funds to the liquidityPool
-     */
-    function settle(address _series) external returns (bool success, uint256 collatReturned) {
-=======
      * @return collatLost the amount of collateral used to pay ITM options on vault settle
      * @return amountShort number of oTokens that the vault was short
      * @dev callable by anyone but returns funds to the liquidityPool
      */
     function settle(address _series) external returns (bool success, uint256 collatReturned, uint256 collatLost, uint256 amountShort) {
->>>>>>> e4e531b4
         Types.OptionSeries memory series = seriesInfo[_series];
         require(series.expiration != 0, "non-existent series");
         // check that the option has expired
@@ -264,11 +258,7 @@
         // transfer the collateral back to the liquidity pool
         SafeTransferLib.safeTransfer(ERC20(series.collateral), liquidityPool, collatReturned);
         emit OptionsContractSettled(_series);
-<<<<<<< HEAD
-        return (true, collatReturned);
-=======
         return (true, collatReturned, collatLost, amountShort);
->>>>>>> e4e531b4
     }
 
     /**
