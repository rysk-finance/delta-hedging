pragma solidity >=0.8.9;
import "./tokens/ERC20.sol";
import "./interfaces/IERC20.sol";
import "./interfaces/IOracle.sol";
import "./interfaces/IMarginCalculator.sol";
import { Types } from "./libraries/Types.sol";
import "./interfaces/AddressBookInterface.sol";
import "@openzeppelin/contracts/access/Ownable.sol";
import "@openzeppelin/contracts/access/AccessControl.sol";
import { OptionsCompute } from "./libraries/OptionsCompute.sol";
import { SafeTransferLib } from "./libraries/SafeTransferLib.sol";
import { OpynInteractionsV2 } from "./libraries/OpynInteractionsV2.sol";
import { IController, GammaTypes} from "./interfaces/GammaInterface.sol";
import { LiquidityPool } from "./LiquidityPool.sol";
import "hardhat/console.sol";

contract OptionRegistry is Ownable, AccessControl {
    // Access control role identifier
    bytes32 public constant ADMIN_ROLE = keccak256("ADMIN_ROLE");
    // public versioning of the contract for external use
    string public constant VERSION = "1.0";
    uint8 private constant OPYN_DECIMALS = 8;
    // address of the opyn oTokenFactory for oToken minting
    address internal oTokenFactory;
    // address of the gammaController for oToken operations
    address internal gammaController;
    // address of the collateralAsset
    address public immutable collateralAsset;
    // address of the opyn addressBook for accessing important opyn modules
    AddressBookInterface internal immutable addressBook;
    // address of the marginPool, contract for storing options collateral
    address internal marginPool;
    // address of the rysk liquidity pools
    address internal liquidityPool;
    // information of a series
    mapping(address => Types.OptionSeries) public seriesInfo;
    // vaultId that is responsible for a specific series address
    mapping(address => uint) public vaultIds;
    // issuance hash mapped against the series address
    mapping(bytes32 => address) seriesAddress;
    // vault counter
    uint64 public vaultCount;
    // max health threshold for calls
    uint64 public callUpperHealthFactor = 13_000;
    // min health threshold for calls
    uint64 public callLowerHealthFactor = 11_000;
    // max health threshold for puts
    uint64 public putUpperHealthFactor = 12_000;
    // min health threshold for puts
    uint64 public putLowerHealthFactor = 11_000;
    // BIPS
    uint256 MAX_BPS = 10_000;
    //
    address public authorised;
    // used to convert e18 to e8
    uint256 private constant SCALE_FROM = 10**10;

    event OptionTokenCreated(address token);
    event SeriesRedeemed(address series, uint underlyingAmount, uint strikeAmount);
    event OptionsContractOpened(address indexed series, uint256 vaultId, uint256 optionsAmount);
    event OptionsContractClosed(address indexed series, uint256 vaultId, uint256 closedAmount);
    event OptionsContractSettled(address indexed series, uint256 collateralReturned, uint256 collateralLost, uint256 amountLost);

    /**
     * @dev Throws if called by any account other than the liquidity pool.
     */
    modifier onlyLiquidityPool() {
        require(msg.sender == liquidityPool, "!liquidityPool");
        _;
    }

    constructor(address _collateralAsset, address _oTokenFactory, address _gammaController, address _marginPool, address _liquidityPool, address _addressBook) {
      collateralAsset = _collateralAsset;
      oTokenFactory = _oTokenFactory;
      gammaController = _gammaController;
      marginPool = _marginPool;
      liquidityPool = _liquidityPool;
      addressBook = AddressBookInterface(_addressBook);
      // Grant admin role to deployer
      _setupRole(ADMIN_ROLE, msg.sender);
    }

  /*********
    SETTERS
   ********/

    /**
     * @notice Set the liquidity pool address
     * @param  _newLiquidityPool set the liquidityPool address
     */
    function setLiquidityPool(address _newLiquidityPool) external onlyOwner {
      liquidityPool = _newLiquidityPool;
    }

    /**
     * @notice Set the authorised address
     * @param  _newAuthorised set the authorised address
     */
    function setAuthorised(address _newAuthorised) external onlyOwner {
     authorised = _newAuthorised;
    }

    /**
     * @notice Set the health thresholds of the pool
     * @param  _putLower the lower health threshold for puts
     * @param  _putUpper the upper health threshold for puts
     * @param  _callLower the lower health threshold for calls
     * @param  _callUpper the upper health threshold for calls
     */
    function setHealthThresholds(uint64 _putLower, uint64 _putUpper, uint64 _callLower, uint64 _callUpper) external onlyOwner {
      putLowerHealthFactor = _putLower;
      putUpperHealthFactor = _putUpper;
      callLowerHealthFactor = _callLower;
      callUpperHealthFactor = _callUpper;
    }


  /**********************
    Primary functionality
   **********************/

    /**
     * @notice Either retrieves the option token if it already exists, or deploy it
     * @param  underlying is the address of the underlying asset of the option
     * @param  strikeAsset is the address of the collateral asset of the option
     * @param  expiration is the expiry timestamp of the option
     * @param  isPut the type of option
     * @param  strike is the strike price of the option - 1e18 format
     * @param collateral is the address of the asset to collateralize the option with
     * @return the address of the option
     */
    function issue(address underlying, address strikeAsset, uint256 expiration, bool isPut, uint256 strike, address collateral) external onlyLiquidityPool returns (address) {
        // deploy an oToken contract address
        require(expiration > block.timestamp, "Already expired");
        uint256 formattedStrike = formatStrikePrice(strike, collateral);
        // create option storage hash
        bytes32 issuanceHash = getIssuanceHash(underlying, strikeAsset, collateral, expiration, isPut, formattedStrike);
        // check for an opyn oToken if it doesn't exist deploy it
        address series = OpynInteractionsV2.getOrDeployOtoken(oTokenFactory, collateral, underlying, strikeAsset, formattedStrike, expiration, isPut);
        // store the option data as a hash
        seriesInfo[series] = Types.OptionSeries(expiration, isPut, formattedStrike, underlying, strikeAsset, collateral);
        seriesAddress[issuanceHash] = series;
        emit OptionTokenCreated(series);
        return series;
    }
    
    /**
     * @notice Retrieves the option token if it exists
     * @param  underlying is the address of the underlying asset of the option
     * @param  strikeAsset is the address of the collateral asset of the option
     * @param  expiration is the expiry timestamp of the option
     * @param  isPut the type of option
     * @param  strike is the strike price of the option - 1e18 format
     * @param collateral is the address of the asset to collateralize the option with
     * @return the address of the option
     */
    function getOtoken(address underlying, address strikeAsset, uint expiration, bool isPut, uint strike, address collateral) external onlyLiquidityPool returns (address) {
        // deploy an oToken contract address
        require(expiration > block.timestamp, "Already expired");
        // check for an opyn oToken
        address series = OpynInteractionsV2.getOtoken(oTokenFactory, collateral, underlying, strikeAsset, formatStrikePrice(strike, collateral), expiration, isPut);
        return series;
    }

    /**
     * @notice Converts strike price to 1e8 format and floors least significant digits if needed
     * @param  strikePrice strikePrice in 1e18 format
     * @param  collateral address of collateral asset
     * @return if the transaction succeeded
     */
    function formatStrikePrice(
        uint256 strikePrice,
        address collateral
    ) internal view returns (uint) {
        // convert strike to 1e8 format
        uint price = strikePrice / (10**10);
        uint collateralDecimals = IERC20(collateral).decimals();
        if (collateralDecimals >= OPYN_DECIMALS) return price;
        uint difference = OPYN_DECIMALS - collateralDecimals;
        // round floor strike to prevent errors in Gamma protocol
        return price / (10**difference) * (10**difference);
    }

    /**
     * @notice Open an options contract using collateral from the liquidity pool
     * @param  _series the address of the option token to be created
     * @param  amount the amount of options to deploy
     * @param  collateralAmount the collateral required for the option
     * @dev only callable by the liquidityPool
     * @return if the transaction succeeded
     * @return the amount of collateral taken from the liquidityPool
     */
    function open(address _series, uint256 amount, uint256 collateralAmount) external onlyLiquidityPool returns (bool, uint256) {
        // make sure the options are ok to open
        Types.OptionSeries memory series = seriesInfo[_series];
        require(block.timestamp < series.expiration, "Options can not be opened after expiration");
        // transfer collateral to this contract, collateral will depend on the option type
        SafeTransferLib.safeTransferFrom(series.collateral, msg.sender, address(this), collateralAmount);
        // mint the option token following the opyn interface
        IController controller = IController(gammaController);
        // check if a vault for this option already exists
        uint256 vaultId_ = vaultIds[_series];
        if (vaultId_ == 0) {
          vaultId_ = (controller.getAccountVaultCounter(address(this))) + 1;
          vaultCount++;
        } 
        uint256 mintAmount = OpynInteractionsV2.createShort(gammaController, marginPool, _series, collateralAmount, vaultId_, amount, 1);
        emit OptionsContractOpened(_series, vaultId_, mintAmount);
        // transfer the option to the liquidity pool
        SafeTransferLib.safeTransfer(ERC20(_series), msg.sender, mintAmount);
        vaultIds[_series] = vaultId_;
        return (true, collateralAmount);
    }

    /**
     * @notice Close an options contract (oToken) before it has expired
     * @param  _series the address of the option token to be burnt
     * @param  amount the amount of options to burn
     * @dev only callable by the liquidityPool
     * @return if the transaction succeeded
     */
    function close(address _series, uint amount) external onlyLiquidityPool returns (bool, uint256) {
        // withdraw and burn
        Types.OptionSeries memory series = seriesInfo[_series];
        // make sure the option hasnt expired yet
        require(block.timestamp < series.expiration, "Option already expired");
        // get the vault id
        uint256 vaultId = vaultIds[_series];
        uint256 convertedAmount = OptionsCompute.convertToDecimals(amount, IERC20(_series).decimals());
        // transfer the oToken back to this account
        SafeTransferLib.safeTransferFrom(_series, msg.sender, address(this), convertedAmount);
        // burn the oToken tracking the amount of collateral returned
        // TODO: account for fact there might be a buffer
        uint256 collatReturned = OpynInteractionsV2.burnShort(gammaController, _series, convertedAmount, vaultId);
        SafeTransferLib.safeTransfer(ERC20(series.collateral), msg.sender, collatReturned);
        emit OptionsContractClosed(_series, vaultId, amount);
        return (true, collatReturned);
    }

    /**
     * @notice Settle an options vault
     * @param  _series the address of the option token to be burnt
     * @return success if the transaction succeeded
     * @return collatReturned the amount of collateral returned from the vault
     * @return collatLost the amount of collateral used to pay ITM options on vault settle
     * @return amountShort number of oTokens that the vault was short
     * @dev callable by anyone but returns funds to the liquidityPool
     */
    function settle(address _series) external returns (bool success, uint256 collatReturned, uint256 collatLost, uint256 amountShort) {
        Types.OptionSeries memory series = seriesInfo[_series];
        require(series.expiration != 0, "non-existent series");
        // check that the option has expired
        require(block.timestamp > series.expiration, "option not past expiry");
        // get the vault
        uint256 vaultId = vaultIds[_series];
        // settle the vault
        (uint256 collatReturned, uint256 collatLost, uint amountShort) = OpynInteractionsV2.settle(gammaController, vaultId);
        // transfer the collateral back to the liquidity pool
        SafeTransferLib.safeTransfer(ERC20(series.collateral), liquidityPool, collatReturned);
<<<<<<< HEAD
        emit OptionsContractSettled(_series);
=======
        emit OptionsContractSettled(_series, collatReturned, collatLost, amountShort);
>>>>>>> a415fe07
        return (true, collatReturned, collatLost, amountShort);
    }

    /**
     * @notice Redeem oTokens for the locked collateral
     * @param  _series the address of the option token to be burnt and redeemed
     * @return amount returned
     */
    function redeem(address _series) external returns (uint256) {
        Types.OptionSeries memory series = seriesInfo[_series];
        require(series.expiration != 0, "non-existent series");
        // check that the option has expired
        require(block.timestamp > series.expiration, "option not past expiry");
        require(IERC20(_series).balanceOf(msg.sender) > 0, "insufficient option tokens");
        uint256 seriesBalance = IERC20(_series).balanceOf(msg.sender);
        // transfer the oToken back to this account
        SafeTransferLib.safeTransferFrom(_series, msg.sender, address(this), IERC20(_series).balanceOf(msg.sender));
        // redeem
        uint256 collatReturned = OpynInteractionsV2.redeem(gammaController, marginPool, _series, seriesBalance);
        return collatReturned;
    }

    /**
     * @notice Send collateral funds for an option to be minted
     * @dev series.strike should be scaled by 1e8.
     * @param  series details of the option series
     * @param  amount amount of options to mint
     * @return amount transferred
     */
    function getCollateral(Types.OptionSeries memory series, uint256 amount) external view returns (uint256) {
        IMarginCalculator marginCalc = IMarginCalculator(addressBook.getMarginCalculator());
        uint256 collateralAmount = marginCalc.getNakedMarginRequired(
          series.underlying,
          series.strikeAsset,
          series.collateral,
          amount/ SCALE_FROM,
          series.strike,
          IOracle(addressBook.getOracle()).getPrice(series.underlying),
          series.expiration,
          IERC20(series.collateral).decimals(),
          series.isPut
        );
        // based on this collateral requirement and the health factor get the amount to deposit
        uint256 upperHealthFactor = series.isPut ? putUpperHealthFactor : callUpperHealthFactor;
        collateralAmount = ((collateralAmount * upperHealthFactor) / MAX_BPS);
      return collateralAmount;
    }

  /*********************
    Vault health checks
   *********************/

    /**
     * @notice check the health of a specific vault to see if it requires collateral
     * @param  vaultId the id of the vault to check
     * @return isBelowMin bool to determine whether the vault needs topping up
     * @return isAboveMax bool to determine whether the vault is too overcollateralised
     * @return healthFactor the health factor of the vault in MAX_BPS format
     * @return collatRequired the amount of collateral required to return the vault back to normal
     * @return collatAsset the address of the collateral asset
     */
    function checkVaultHealth(uint256 vaultId) public view returns (bool isBelowMin, bool isAboveMax, uint256 healthFactor, uint256 collatRequired, address collatAsset) {
      // run checks on the vault health
      // get the vault details from the vaultId
      GammaTypes.Vault memory vault = IController(gammaController).getVault(address(this), vaultId);
      // get the series
      Types.OptionSeries memory series = seriesInfo[vault.shortOtokens[0]];
      // get the MarginRequired
      IMarginCalculator marginCalc = IMarginCalculator(addressBook.getMarginCalculator());
    
      uint256 marginReq = marginCalc.getNakedMarginRequired(
          series.underlying,
          series.strikeAsset,
          series.collateral,
          vault.shortAmounts[0],
          series.strike,
          IOracle(addressBook.getOracle()).getPrice(series.underlying),
          series.expiration,
          IERC20(series.collateral).decimals(),
          series.isPut
        );
      // get the amount held in the vault
      uint256 collatAmount = vault.collateralAmounts[0];
      // divide the amount held in the vault by the margin requirements to get the health factor
      healthFactor = (collatAmount * MAX_BPS) / marginReq;
      // set the upper and lower health factor depending on if the series is a put or a call
      uint256 upperHealthFactor = series.isPut ? putUpperHealthFactor : callUpperHealthFactor;
      uint256 lowerHealthFactor = series.isPut ? putLowerHealthFactor : callLowerHealthFactor;
      // if the vault health is above a certain threshold then the vault is above safe margins and collateral can be withdrawn
      if (healthFactor > upperHealthFactor) {
        isAboveMax = true;
        // calculate the margin to remove from the vault
        collatRequired = collatAmount - ((marginReq * upperHealthFactor) / MAX_BPS);
      } else if (healthFactor < lowerHealthFactor) {
        isBelowMin = true;
        // calculate the margin to add to the vault
        collatRequired = ((marginReq * upperHealthFactor) / MAX_BPS) - collatAmount;
      }
      collatAsset = series.collateral;
    }

    /**
     * @notice adjust the collateral held in a specific vault because of health
     * @param  vaultId the id of the vault to check
     */
    function adjustCollateral(uint256 vaultId) external onlyRole(ADMIN_ROLE) {
      (bool isBelowMin, bool isAboveMax,,uint256 collateralAmount, address collateralAsset) = checkVaultHealth(vaultId);
      require(isBelowMin || isAboveMax, "vault is healthy");
      if (isBelowMin) {
        LiquidityPool(liquidityPool).adjustCollateral(collateralAmount, false);
        // transfer the needed collateral to this contract from the liquidityPool
        SafeTransferLib.safeTransferFrom(collateralAsset, liquidityPool, address(this), collateralAmount);
        // increase the collateral in the vault (make sure balance change is recorded in the LiquidityPool)
        OpynInteractionsV2.depositCollat(gammaController, marginPool, collateralAsset, collateralAmount, vaultId);
      } else if (isAboveMax) {
        LiquidityPool(liquidityPool).adjustCollateral(collateralAmount, true);
        // decrease the collateral in the vault (make sure balance change is recorded in the LiquidityPool)
        OpynInteractionsV2.withdrawCollat(gammaController, collateralAsset, collateralAmount, vaultId);
        // transfer the excess collateral to the liquidityPool from this address
        SafeTransferLib.safeTransfer(ERC20(collateralAsset), liquidityPool, collateralAmount);
      }
    }

    /**
     * @notice adjust the collateral held in a specific vault because of health, using collateral from the caller. Only takes 
     *         from msg.sender, doesnt give them if vault is above the max.
     * @param  vaultId the id of the vault to check
     * @dev    this is a safety function, if worst comes to worse any caller can collateralise a vault to save it.
     */
    function adjustCollateralCaller(uint256 vaultId) external onlyRole(ADMIN_ROLE) {
      (bool isBelowMin,,,uint256 collateralAmount, address collateralAsset) = checkVaultHealth(vaultId);
      require(isBelowMin, "vault is healthy");
      // transfer the needed collateral to this contract from the msg.sender
      SafeTransferLib.safeTransferFrom(collateralAsset, msg.sender, address(this), collateralAmount);
      // increase the collateral in the vault (make sure balance change is recorded in the LiquidityPool)
      OpynInteractionsV2.depositCollat(gammaController, marginPool, collateralAsset, collateralAmount, vaultId);
    }

    /**
     * @notice withdraw collateral from a fully liquidated vault
     * @param  vaultId the id of the vault to check
     * @dev    this is a safety function, if a vault is liquidated.
     */
    function wCollatLiquidatedVault(uint256 vaultId) external onlyRole(ADMIN_ROLE) {
      // get the vault details from the vaultId
      GammaTypes.Vault memory vault = IController(gammaController).getVault(address(this), vaultId);
      require(vault.shortAmounts[0] == 0, "Vault has short positions [amount]");
      require(vault.shortOtokens[0] == address(0), "Vault has short positions [token]");
      require(vault.collateralAmounts[0] > 0, "Vault has no collateral");
      // decrease the collateral in the vault (make sure balance change is recorded in the LiquidityPool)
      OpynInteractionsV2.withdrawCollat(gammaController, vault.collateralAssets[0], vault.collateralAmounts[0], vaultId);
      // transfer the excess collateral to the liquidityPool from this address
      SafeTransferLib.safeTransfer(ERC20(vault.collateralAssets[0]), liquidityPool, vault.collateralAmounts[0]);
    }
  /*********
    GETTERS
   *********/

   function getSeriesAddress(bytes32 issuanceHash) public view returns (address) {
     return seriesAddress[issuanceHash];
   }

   function getSeriesInfo(address series)
     public
     view
     returns (Types.OptionSeries memory) {
     return seriesInfo[series];
   }

   function getIssuanceHash(Types.OptionSeries memory _series) public pure returns (bytes32) {
     return getIssuanceHash(_series.underlying, _series.strikeAsset, _series.collateral, _series.expiration, _series.isPut, _series.strike);
   }

    /**
     * Helper function for computing the hash of a given issuance.
     */
    function getIssuanceHash(address underlying, address strikeAsset, address collateral, uint expiration, bool isPut, uint strike)
      internal
      pure
      returns(bytes32)
    {
      return keccak256(
         abi.encodePacked(underlying, strikeAsset, collateral, expiration, isPut, strike)
      );
    }

}<|MERGE_RESOLUTION|>--- conflicted
+++ resolved
@@ -257,11 +257,7 @@
         (uint256 collatReturned, uint256 collatLost, uint amountShort) = OpynInteractionsV2.settle(gammaController, vaultId);
         // transfer the collateral back to the liquidity pool
         SafeTransferLib.safeTransfer(ERC20(series.collateral), liquidityPool, collatReturned);
-<<<<<<< HEAD
-        emit OptionsContractSettled(_series);
-=======
         emit OptionsContractSettled(_series, collatReturned, collatLost, amountShort);
->>>>>>> a415fe07
         return (true, collatReturned, collatLost, amountShort);
     }
 
