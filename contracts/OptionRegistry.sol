pragma solidity >=0.8.9;
import "./tokens/ERC20.sol";
import "./interfaces/IERC20.sol";
<<<<<<< HEAD
import { Types } from "./libraries/Types.sol";
import "./interfaces/AddressBookInterface.sol";
import "@openzeppelin/contracts/access/Ownable.sol";
import { IController} from "./interfaces/GammaInterface.sol";
=======
import "./interfaces/IOracle.sol";
import "./interfaces/IMarginCalculator.sol";
import { Types } from "./libraries/Types.sol";
import "./interfaces/AddressBookInterface.sol";
import "@openzeppelin/contracts/access/Ownable.sol";
import "@openzeppelin/contracts/access/AccessControl.sol";
>>>>>>> 9b0e4479
import { OptionsCompute } from "./libraries/OptionsCompute.sol";
import { SafeTransferLib } from "./libraries/SafeTransferLib.sol";
import { OpynInteractionsV2 } from "./libraries/OpynInteractionsV2.sol";
import { IController, GammaTypes} from "./interfaces/GammaInterface.sol";
import { LiquidityPool } from "./LiquidityPool.sol";
import "hardhat/console.sol";

contract OptionRegistry is Ownable, AccessControl {
    // Access control role identifier
    bytes32 public constant ADMIN_ROLE = keccak256("ADMIN_ROLE");
    // public versioning of the contract for external use
    string public constant VERSION = "1.0";
    uint8 private constant OPYN_DECIMALS = 8;
    // address of the opyn oTokenFactory for oToken minting
    address internal oTokenFactory;
    // address of the gammaController for oToken operations
    address internal gammaController;
<<<<<<< HEAD
    // address of the opyn addressBook for accessing important opyn modules
    AddressBookInterface internal addressBook;
=======
    // address of the collateralAsset
    address public immutable collateralAsset;
    // address of the opyn addressBook for accessing important opyn modules
    AddressBookInterface internal immutable addressBook;
>>>>>>> 9b0e4479
    // address of the marginPool, contract for storing options collateral
    address internal marginPool;
    // address of the rysk liquidity pools
    address internal liquidityPool;
    // information of a series
    mapping(address => Types.OptionSeries) public seriesInfo;
    // vaultId that is responsible for a specific series address
    mapping(address => uint) public vaultIds;
    // issuance hash mapped against the series address
    mapping(bytes32 => address) seriesAddress;
    // vault counter
    uint64 public vaultCount;
    // max health threshold for calls
    uint64 public callUpperHealthFactor = 13_000;
    // min health threshold for calls
    uint64 public callLowerHealthFactor = 11_000;
    // max health threshold for puts
    uint64 public putUpperHealthFactor = 12_000;
    // min health threshold for puts
    uint64 public putLowerHealthFactor = 11_000;
    // BIPS
    uint256 MAX_BPS = 10_000;
    //
    address public authorised;
    // used to convert e18 to e8
    uint256 private constant SCALE_FROM = 10**10;

    event OptionTokenCreated(address token);
    event SeriesRedeemed(address series, uint underlyingAmount, uint strikeAmount);
    event OptionsContractOpened(address indexed series, uint256 vaultId, uint256 optionsAmount);
    event OptionsContractClosed(address indexed series, uint256 vaultId, uint256 closedAmount);
    event OptionsContractSettled(address indexed series, uint256 collateralReturned, uint256 collateralLost, uint256 amountLost);

    /**
     * @dev Throws if called by any account other than the liquidity pool.
     */
    modifier onlyLiquidityPool() {
        require(msg.sender == liquidityPool, "!liquidityPool");
        _;
    }

<<<<<<< HEAD
    constructor(address usdToken, address _oTokenFactory, address _gammaController, address _marginPool, address _liquidityPool, address _addressBook) {
      usd = usdToken;
=======
    constructor(address _collateralAsset, address _oTokenFactory, address _gammaController, address _marginPool, address _liquidityPool, address _addressBook) {
      collateralAsset = _collateralAsset;
>>>>>>> 9b0e4479
      oTokenFactory = _oTokenFactory;
      gammaController = _gammaController;
      marginPool = _marginPool;
      liquidityPool = _liquidityPool;
      addressBook = AddressBookInterface(_addressBook);
<<<<<<< HEAD
=======
      // Grant admin role to deployer
      _setupRole(ADMIN_ROLE, msg.sender);
>>>>>>> 9b0e4479
    }

  /*********
    SETTERS
   ********/

    /**
     * @notice Set the liquidity pool address
     * @param  _newLiquidityPool set the liquidityPool address
     */
    function setLiquidityPool(address _newLiquidityPool) external onlyOwner {
      liquidityPool = _newLiquidityPool;
    }

    /**
     * @notice Set the authorised address
     * @param  _newAuthorised set the authorised address
     */
    function setAuthorised(address _newAuthorised) external onlyOwner {
     authorised = _newAuthorised;
    }

    /**
     * @notice Set the health thresholds of the pool
     * @param  _putLower the lower health threshold for puts
     * @param  _putUpper the upper health threshold for puts
     * @param  _callLower the lower health threshold for calls
     * @param  _callUpper the upper health threshold for calls
     */
    function setHealthThresholds(uint64 _putLower, uint64 _putUpper, uint64 _callLower, uint64 _callUpper) external onlyOwner {
      putLowerHealthFactor = _putLower;
      putUpperHealthFactor = _putUpper;
      callLowerHealthFactor = _callLower;
      callUpperHealthFactor = _callUpper;
    }


  /**********************
    Primary functionality
   **********************/

    /**
     * @notice Either retrieves the option token if it already exists, or deploy it
     * @param  underlying is the address of the underlying asset of the option
     * @param  strikeAsset is the address of the collateral asset of the option
     * @param  expiration is the expiry timestamp of the option
     * @param  isPut the type of option
     * @param  strike is the strike price of the option - 1e18 format
     * @param collateral is the address of the asset to collateralize the option with
     * @return the address of the option
     */
<<<<<<< HEAD
    function issue(address underlying, address strikeAsset, uint expiration, bool isPut, uint strike, address collateral) external onlyLiquidityPool returns (address) {
=======
    function issue(address underlying, address strikeAsset, uint256 expiration, bool isPut, uint256 strike, address collateral) external onlyLiquidityPool returns (address) {
>>>>>>> 9b0e4479
        // deploy an oToken contract address
        require(expiration > block.timestamp, "Already expired");
        uint256 formattedStrike = formatStrikePrice(strike, collateral);
        // create option storage hash
<<<<<<< HEAD
        address u = underlying;
        address s = strikeAsset;
        bytes32 issuanceHash = getIssuanceHash(underlying, strikeAsset, expiration, isPut, strike);
        //address collateralAsset = collateral == address(0) ? usd : collateral;
        // check for an opyn oToken if it doesn't exist deploy it
        address series = OpynInteractions.getOrDeployOtoken(oTokenFactory, collateral, underlying, strikeAsset, formatStrikePrice(strike, collateral), expiration, isPut);
        // store the option data as a hash
        seriesInfo[series] = Types.OptionSeries(expiration, isPut, strike, u, s, collateral);
=======
        bytes32 issuanceHash = getIssuanceHash(underlying, strikeAsset, collateral, expiration, isPut, formattedStrike);
        // check for an opyn oToken if it doesn't exist deploy it
        address series = OpynInteractionsV2.getOrDeployOtoken(oTokenFactory, collateral, underlying, strikeAsset, formattedStrike, expiration, isPut);
        // store the option data as a hash
        seriesInfo[series] = Types.OptionSeries(expiration, isPut, formattedStrike, underlying, strikeAsset, collateral);
>>>>>>> 9b0e4479
        seriesAddress[issuanceHash] = series;
        emit OptionTokenCreated(series);
        return series;
    }

    /**
     * @notice Retrieves the option token if it exists
     * @param  underlying is the address of the underlying asset of the option
     * @param  strikeAsset is the address of the collateral asset of the option
     * @param  expiration is the expiry timestamp of the option
     * @param  isPut the type of option
     * @param  strike is the strike price of the option - 1e18 format
     * @param collateral is the address of the asset to collateralize the option with
     * @return the address of the option
     */
    function getOtoken(address underlying, address strikeAsset, uint expiration, bool isPut, uint strike, address collateral) external onlyLiquidityPool returns (address) {
        // deploy an oToken contract address
        require(expiration > block.timestamp, "Already expired");
        // check for an opyn oToken
        address series = OpynInteractions.getOtoken(oTokenFactory, collateral, underlying, strikeAsset, formatStrikePrice(strike, collateral), expiration, isPut);
        return series;
    }
    /**
     * @notice Retrieves the option token if it exists
     * @param  underlying is the address of the underlying asset of the option
     * @param  strikeAsset is the address of the collateral asset of the option
     * @param  expiration is the expiry timestamp of the option
     * @param  isPut the type of option
     * @param  strike is the strike price of the option - 1e18 format
     * @param collateral is the address of the asset to collateralize the option with
     * @return the address of the option
     */
    function getOtoken(address underlying, address strikeAsset, uint expiration, bool isPut, uint strike, address collateral) external onlyLiquidityPool returns (address) {
        // deploy an oToken contract address
        require(expiration > block.timestamp, "Already expired");
        // check for an opyn oToken
        address series = OpynInteractionsV2.getOtoken(oTokenFactory, collateral, underlying, strikeAsset, formatStrikePrice(strike, collateral), expiration, isPut);
        return series;
    }

    /**
     * @notice Converts strike price to 1e8 format and floors least significant digits if needed
     * @param  strikePrice strikePrice in 1e18 format
     * @param  collateral address of collateral asset
     * @return if the transaction succeeded
     */
    function formatStrikePrice(
        uint256 strikePrice,
        address collateral
    ) internal view returns (uint) {
        // convert strike to 1e8 format
        uint price = strikePrice / (10**10);
        uint collateralDecimals = IERC20(collateral).decimals();
        if (collateralDecimals >= OPYN_DECIMALS) return price;
        uint difference = OPYN_DECIMALS - collateralDecimals;
        // round floor strike to prevent errors in Gamma protocol
        return price / (10**difference) * (10**difference);
    }

    /**
     * @notice Open an options contract using collateral from the liquidity pool
     * @param  _series the address of the option token to be created
     * @param  amount the amount of options to deploy
<<<<<<< HEAD
     * @param  collateralAmount the amount of collateral for the option
=======
     * @param  collateralAmount the collateral required for the option
>>>>>>> 9b0e4479
     * @dev only callable by the liquidityPool
     * @return if the transaction succeeded
     * @return the amount of collateral taken from the liquidityPool
     */
<<<<<<< HEAD
    function open(address _series, uint amount, uint collateralAmount) external onlyLiquidityPool returns (bool, uint256) {
=======
    function open(address _series, uint256 amount, uint256 collateralAmount) external onlyLiquidityPool returns (bool, uint256) {
>>>>>>> 9b0e4479
        // make sure the options are ok to open
        Types.OptionSeries memory series = seriesInfo[_series];
        require(block.timestamp < series.expiration, "Options can not be opened after expiration");
        // transfer collateral to this contract, collateral will depend on the option type
<<<<<<< HEAD
      if (!series.isPut) {
          SafeTransferLib.safeTransferFrom(series.underlying, msg.sender, address(this), collateralAmount);
      } else {
          SafeTransferLib.safeTransferFrom(series.strikeAsset, msg.sender, address(this), collateralAmount);
      }
=======
        SafeTransferLib.safeTransferFrom(series.collateral, msg.sender, address(this), collateralAmount);
>>>>>>> 9b0e4479
        // mint the option token following the opyn interface
        IController controller = IController(gammaController);
        // check if a vault for this option already exists
        uint256 vaultId_ = vaultIds[_series];
        if (vaultId_ == 0) {
          vaultId_ = (controller.getAccountVaultCounter(address(this))) + 1;
          vaultCount++;
        } 
        uint256 mintAmount = OpynInteractionsV2.createShort(gammaController, marginPool, _series, collateralAmount, vaultId_, amount, 1);
        emit OptionsContractOpened(_series, vaultId_, mintAmount);
        // transfer the option to the liquidity pool
        SafeTransferLib.safeTransfer(ERC20(_series), msg.sender, mintAmount);
        vaultIds[_series] = vaultId_;
        return (true, collateralAmount);
    }

    /**
     * @notice Close an options contract (oToken) before it has expired
     * @param  _series the address of the option token to be burnt
     * @param  amount the amount of options to burn
     * @dev only callable by the liquidityPool
     * @return if the transaction succeeded
     */
    function close(address _series, uint amount) external onlyLiquidityPool returns (bool, uint256) {
        // withdraw and burn
        Types.OptionSeries memory series = seriesInfo[_series];
        // make sure the option hasnt expired yet
        require(block.timestamp < series.expiration, "Option already expired");
        // get the vault id
        uint256 vaultId = vaultIds[_series];
        uint256 convertedAmount = OptionsCompute.convertToDecimals(amount, IERC20(_series).decimals());
        // transfer the oToken back to this account
<<<<<<< HEAD
        SafeTransferLib.safeTransferFrom(_series, msg.sender, address(this), OptionsCompute.convertToDecimals(amount, IERC20(_series).decimals()));
        // burn the oToken tracking the amount of collateral returned
        uint256 collatReturned = OpynInteractions.burnShort(gammaController, marginPool, _series, amount, vaultId);

        require(writers[_series][msg.sender] >= collatReturned, "Caller did not write sufficient amount");
        writers[_series][msg.sender] -= collatReturned;
        openInterest[_series] -= collatReturned;

        if (!series.isPut) {
          transferOutUnderlying(series, collatReturned);
        } else {
          transferOutStrike(series, collatReturned);
        }
=======
        SafeTransferLib.safeTransferFrom(_series, msg.sender, address(this), convertedAmount);
        // burn the oToken tracking the amount of collateral returned
        // TODO: account for fact there might be a buffer
        uint256 collatReturned = OpynInteractionsV2.burnShort(gammaController, _series, convertedAmount, vaultId);
        SafeTransferLib.safeTransfer(ERC20(series.collateral), msg.sender, collatReturned);
>>>>>>> 9b0e4479
        emit OptionsContractClosed(_series, vaultId, amount);
        return (true, collatReturned);
    }

    /**
     * @notice Settle an options vault
     * @param  _series the address of the option token to be burnt
     * @return success if the transaction succeeded
     * @return collatReturned the amount of collateral returned from the vault
     * @return collatLost the amount of collateral used to pay ITM options on vault settle
     * @return amountShort number of oTokens that the vault was short
     * @dev callable by anyone but returns funds to the liquidityPool
     */
    function settle(address _series) external returns (bool success, uint256 collatReturned, uint256 collatLost, uint256 amountShort) {
        Types.OptionSeries memory series = seriesInfo[_series];
        require(series.expiration != 0, "non-existent series");
        // check that the option has expired
        require(block.timestamp > series.expiration, "option not past expiry");
        // get the vault
        uint256 vaultId = vaultIds[_series];
        // settle the vault
        (uint256 collatReturned, uint256 collatLost, uint amountShort) = OpynInteractionsV2.settle(gammaController, vaultId);
        // transfer the collateral back to the liquidity pool
<<<<<<< HEAD
        if (!series.isPut) {
          transferOutUnderlying(series, collatReturned);
        } else {
          transferOutStrike(series, collatReturned);
        }
        emit OptionsContractSettled(_series);
        return true;
=======
        SafeTransferLib.safeTransfer(ERC20(series.collateral), liquidityPool, collatReturned);
        emit OptionsContractSettled(_series, collatReturned, collatLost, amountShort);
        return (true, collatReturned, collatLost, amountShort);
>>>>>>> 9b0e4479
    }

    /**
     * @notice Redeem oTokens for the locked collateral
     * @param  _series the address of the option token to be burnt and redeemed
     * @return amount returned
     */
    function redeem(address _series) external returns (uint256) {
        Types.OptionSeries memory series = seriesInfo[_series];
        require(series.expiration != 0, "non-existent series");
        // check that the option has expired
        require(block.timestamp > series.expiration, "option not past expiry");
        require(IERC20(_series).balanceOf(msg.sender) > 0, "insufficient option tokens");
        uint256 seriesBalance = IERC20(_series).balanceOf(msg.sender);
        // transfer the oToken back to this account
        SafeTransferLib.safeTransferFrom(_series, msg.sender, address(this), IERC20(_series).balanceOf(msg.sender));
        // redeem
        uint256 collatReturned = OpynInteractionsV2.redeem(gammaController, marginPool, _series, seriesBalance);
        return collatReturned;
    }

    /**
     * @notice Send collateral funds for an option to be minted
<<<<<<< HEAD
=======
     * @dev series.strike should be scaled by 1e8.
>>>>>>> 9b0e4479
     * @param  series details of the option series
     * @param  amount amount of options to mint
     * @return amount transferred
     */
    function getCollateral(Types.OptionSeries memory series, uint256 amount) external view returns (uint256) {
<<<<<<< HEAD
      uint256 collateralAmount;
      if (!series.isPut) {
          collateralAmount = amount;
      } else {
          collateralAmount = OptionsCompute.computeEscrow(amount, series.strike, IERC20(series.strikeAsset).decimals());
      }
      return collateralAmount;
    }
=======
        IMarginCalculator marginCalc = IMarginCalculator(addressBook.getMarginCalculator());
        uint256 collateralAmount = marginCalc.getNakedMarginRequired(
          series.underlying,
          series.strikeAsset,
          series.collateral,
          amount/ SCALE_FROM,
          series.strike,
          IOracle(addressBook.getOracle()).getPrice(series.underlying),
          series.expiration,
          IERC20(series.collateral).decimals(),
          series.isPut
        );
        // based on this collateral requirement and the health factor get the amount to deposit
        uint256 upperHealthFactor = series.isPut ? putUpperHealthFactor : callUpperHealthFactor;
        collateralAmount = ((collateralAmount * upperHealthFactor) / MAX_BPS);
      return collateralAmount;
    }

  /*********************
    Vault health checks
   *********************/

    /**
     * @notice check the health of a specific vault to see if it requires collateral
     * @param  vaultId the id of the vault to check
     * @return isBelowMin bool to determine whether the vault needs topping up
     * @return isAboveMax bool to determine whether the vault is too overcollateralised
     * @return healthFactor the health factor of the vault in MAX_BPS format
     * @return collatRequired the amount of collateral required to return the vault back to normal
     * @return collatAsset the address of the collateral asset
     */
    function checkVaultHealth(uint256 vaultId) public view returns (bool isBelowMin, bool isAboveMax, uint256 healthFactor, uint256 collatRequired, address collatAsset) {
      // run checks on the vault health
      // get the vault details from the vaultId
      GammaTypes.Vault memory vault = IController(gammaController).getVault(address(this), vaultId);
      // get the series
      Types.OptionSeries memory series = seriesInfo[vault.shortOtokens[0]];
      // get the MarginRequired
      IMarginCalculator marginCalc = IMarginCalculator(addressBook.getMarginCalculator());
    
      uint256 marginReq = marginCalc.getNakedMarginRequired(
          series.underlying,
          series.strikeAsset,
          series.collateral,
          vault.shortAmounts[0],
          series.strike,
          IOracle(addressBook.getOracle()).getPrice(series.underlying),
          series.expiration,
          IERC20(series.collateral).decimals(),
          series.isPut
        );
      // get the amount held in the vault
      uint256 collatAmount = vault.collateralAmounts[0];
      // divide the amount held in the vault by the margin requirements to get the health factor
      healthFactor = (collatAmount * MAX_BPS) / marginReq;
      // set the upper and lower health factor depending on if the series is a put or a call
      uint256 upperHealthFactor = series.isPut ? putUpperHealthFactor : callUpperHealthFactor;
      uint256 lowerHealthFactor = series.isPut ? putLowerHealthFactor : callLowerHealthFactor;
      // if the vault health is above a certain threshold then the vault is above safe margins and collateral can be withdrawn
      if (healthFactor > upperHealthFactor) {
        isAboveMax = true;
        // calculate the margin to remove from the vault
        collatRequired = collatAmount - ((marginReq * upperHealthFactor) / MAX_BPS);
      } else if (healthFactor < lowerHealthFactor) {
        isBelowMin = true;
        // calculate the margin to add to the vault
        collatRequired = ((marginReq * upperHealthFactor) / MAX_BPS) - collatAmount;
      }
      collatAsset = series.collateral;
    }

>>>>>>> 9b0e4479
    /**
     * @notice adjust the collateral held in a specific vault because of health
     * @param  vaultId the id of the vault to check
     */
    function adjustCollateral(uint256 vaultId) external onlyRole(ADMIN_ROLE) {
      (bool isBelowMin, bool isAboveMax,,uint256 collateralAmount, address collateralAsset) = checkVaultHealth(vaultId);
      require(isBelowMin || isAboveMax, "vault is healthy");
      if (isBelowMin) {
        LiquidityPool(liquidityPool).adjustCollateral(collateralAmount, false);
        // transfer the needed collateral to this contract from the liquidityPool
        SafeTransferLib.safeTransferFrom(collateralAsset, liquidityPool, address(this), collateralAmount);
        // increase the collateral in the vault (make sure balance change is recorded in the LiquidityPool)
        OpynInteractionsV2.depositCollat(gammaController, marginPool, collateralAsset, collateralAmount, vaultId);
      } else if (isAboveMax) {
        LiquidityPool(liquidityPool).adjustCollateral(collateralAmount, true);
        // decrease the collateral in the vault (make sure balance change is recorded in the LiquidityPool)
        OpynInteractionsV2.withdrawCollat(gammaController, collateralAsset, collateralAmount, vaultId);
        // transfer the excess collateral to the liquidityPool from this address
        SafeTransferLib.safeTransfer(ERC20(collateralAsset), liquidityPool, collateralAmount);
      }
    }

    /**
     * @notice adjust the collateral held in a specific vault because of health, using collateral from the caller. Only takes 
     *         from msg.sender, doesnt give them if vault is above the max.
     * @param  vaultId the id of the vault to check
     * @dev    this is a safety function, if worst comes to worse any caller can collateralise a vault to save it.
     */
    function adjustCollateralCaller(uint256 vaultId) external onlyRole(ADMIN_ROLE) {
      (bool isBelowMin,,,uint256 collateralAmount, address collateralAsset) = checkVaultHealth(vaultId);
      require(isBelowMin, "vault is healthy");
      // transfer the needed collateral to this contract from the msg.sender
      SafeTransferLib.safeTransferFrom(collateralAsset, msg.sender, address(this), collateralAmount);
      // increase the collateral in the vault (make sure balance change is recorded in the LiquidityPool)
      OpynInteractionsV2.depositCollat(gammaController, marginPool, collateralAsset, collateralAmount, vaultId);
    }

    /**
     * @notice withdraw collateral from a fully liquidated vault
     * @param  vaultId the id of the vault to check
     * @dev    this is a safety function, if a vault is liquidated.
     */
    function wCollatLiquidatedVault(uint256 vaultId) external onlyRole(ADMIN_ROLE) {
      // get the vault details from the vaultId
      GammaTypes.Vault memory vault = IController(gammaController).getVault(address(this), vaultId);
      require(vault.shortAmounts[0] == 0, "Vault has short positions [amount]");
      require(vault.shortOtokens[0] == address(0), "Vault has short positions [token]");
      require(vault.collateralAmounts[0] > 0, "Vault has no collateral");
      // decrease the collateral in the vault (make sure balance change is recorded in the LiquidityPool)
      OpynInteractionsV2.withdrawCollat(gammaController, vault.collateralAssets[0], vault.collateralAmounts[0], vaultId);
      // transfer the excess collateral to the liquidityPool from this address
      SafeTransferLib.safeTransfer(ERC20(vault.collateralAssets[0]), liquidityPool, vault.collateralAmounts[0]);
    }
  /*********
    GETTERS
   *********/

   function getSeriesAddress(bytes32 issuanceHash) public view returns (address) {
     return seriesAddress[issuanceHash];
   }

   function getSeriesInfo(address series)
     public
     view
     returns (Types.OptionSeries memory) {
     return seriesInfo[series];
   }

   function getIssuanceHash(Types.OptionSeries memory _series) public pure returns (bytes32) {
<<<<<<< HEAD
     return getIssuanceHash(_series.underlying, _series.strikeAsset, _series.expiration, _series.isPut, _series.strike);
=======
     return getIssuanceHash(_series.underlying, _series.strikeAsset, _series.collateral, _series.expiration, _series.isPut, _series.strike);
>>>>>>> 9b0e4479
   }

    /**
     * Helper function for computing the hash of a given issuance.
     */
<<<<<<< HEAD
    function getIssuanceHash(address underlying, address strikeAsset, uint expiration, bool isPut, uint strike)
=======
    function getIssuanceHash(address underlying, address strikeAsset, address collateral, uint expiration, bool isPut, uint strike)
>>>>>>> 9b0e4479
      internal
      pure
      returns(bytes32)
    {
      return keccak256(
<<<<<<< HEAD
         abi.encodePacked(underlying, strikeAsset, expiration, isPut, strike)
=======
         abi.encodePacked(underlying, strikeAsset, collateral, expiration, isPut, strike)
>>>>>>> 9b0e4479
      );
    }

}<|MERGE_RESOLUTION|>--- conflicted
+++ resolved
@@ -1,19 +1,12 @@
 pragma solidity >=0.8.9;
 import "./tokens/ERC20.sol";
 import "./interfaces/IERC20.sol";
-<<<<<<< HEAD
-import { Types } from "./libraries/Types.sol";
-import "./interfaces/AddressBookInterface.sol";
-import "@openzeppelin/contracts/access/Ownable.sol";
-import { IController} from "./interfaces/GammaInterface.sol";
-=======
 import "./interfaces/IOracle.sol";
 import "./interfaces/IMarginCalculator.sol";
 import { Types } from "./libraries/Types.sol";
 import "./interfaces/AddressBookInterface.sol";
 import "@openzeppelin/contracts/access/Ownable.sol";
 import "@openzeppelin/contracts/access/AccessControl.sol";
->>>>>>> 9b0e4479
 import { OptionsCompute } from "./libraries/OptionsCompute.sol";
 import { SafeTransferLib } from "./libraries/SafeTransferLib.sol";
 import { OpynInteractionsV2 } from "./libraries/OpynInteractionsV2.sol";
@@ -31,15 +24,10 @@
     address internal oTokenFactory;
     // address of the gammaController for oToken operations
     address internal gammaController;
-<<<<<<< HEAD
-    // address of the opyn addressBook for accessing important opyn modules
-    AddressBookInterface internal addressBook;
-=======
     // address of the collateralAsset
     address public immutable collateralAsset;
     // address of the opyn addressBook for accessing important opyn modules
     AddressBookInterface internal immutable addressBook;
->>>>>>> 9b0e4479
     // address of the marginPool, contract for storing options collateral
     address internal marginPool;
     // address of the rysk liquidity pools
@@ -81,23 +69,15 @@
         _;
     }
 
-<<<<<<< HEAD
-    constructor(address usdToken, address _oTokenFactory, address _gammaController, address _marginPool, address _liquidityPool, address _addressBook) {
-      usd = usdToken;
-=======
     constructor(address _collateralAsset, address _oTokenFactory, address _gammaController, address _marginPool, address _liquidityPool, address _addressBook) {
       collateralAsset = _collateralAsset;
->>>>>>> 9b0e4479
       oTokenFactory = _oTokenFactory;
       gammaController = _gammaController;
       marginPool = _marginPool;
       liquidityPool = _liquidityPool;
       addressBook = AddressBookInterface(_addressBook);
-<<<<<<< HEAD
-=======
       // Grant admin role to deployer
       _setupRole(ADMIN_ROLE, msg.sender);
->>>>>>> 9b0e4479
     }
 
   /*********
@@ -149,31 +129,16 @@
      * @param collateral is the address of the asset to collateralize the option with
      * @return the address of the option
      */
-<<<<<<< HEAD
-    function issue(address underlying, address strikeAsset, uint expiration, bool isPut, uint strike, address collateral) external onlyLiquidityPool returns (address) {
-=======
     function issue(address underlying, address strikeAsset, uint256 expiration, bool isPut, uint256 strike, address collateral) external onlyLiquidityPool returns (address) {
->>>>>>> 9b0e4479
         // deploy an oToken contract address
         require(expiration > block.timestamp, "Already expired");
         uint256 formattedStrike = formatStrikePrice(strike, collateral);
         // create option storage hash
-<<<<<<< HEAD
-        address u = underlying;
-        address s = strikeAsset;
-        bytes32 issuanceHash = getIssuanceHash(underlying, strikeAsset, expiration, isPut, strike);
-        //address collateralAsset = collateral == address(0) ? usd : collateral;
-        // check for an opyn oToken if it doesn't exist deploy it
-        address series = OpynInteractions.getOrDeployOtoken(oTokenFactory, collateral, underlying, strikeAsset, formatStrikePrice(strike, collateral), expiration, isPut);
-        // store the option data as a hash
-        seriesInfo[series] = Types.OptionSeries(expiration, isPut, strike, u, s, collateral);
-=======
         bytes32 issuanceHash = getIssuanceHash(underlying, strikeAsset, collateral, expiration, isPut, formattedStrike);
         // check for an opyn oToken if it doesn't exist deploy it
         address series = OpynInteractionsV2.getOrDeployOtoken(oTokenFactory, collateral, underlying, strikeAsset, formattedStrike, expiration, isPut);
         // store the option data as a hash
         seriesInfo[series] = Types.OptionSeries(expiration, isPut, formattedStrike, underlying, strikeAsset, collateral);
->>>>>>> 9b0e4479
         seriesAddress[issuanceHash] = series;
         emit OptionTokenCreated(series);
         return series;
@@ -237,33 +202,17 @@
      * @notice Open an options contract using collateral from the liquidity pool
      * @param  _series the address of the option token to be created
      * @param  amount the amount of options to deploy
-<<<<<<< HEAD
-     * @param  collateralAmount the amount of collateral for the option
-=======
      * @param  collateralAmount the collateral required for the option
->>>>>>> 9b0e4479
      * @dev only callable by the liquidityPool
      * @return if the transaction succeeded
      * @return the amount of collateral taken from the liquidityPool
      */
-<<<<<<< HEAD
-    function open(address _series, uint amount, uint collateralAmount) external onlyLiquidityPool returns (bool, uint256) {
-=======
     function open(address _series, uint256 amount, uint256 collateralAmount) external onlyLiquidityPool returns (bool, uint256) {
->>>>>>> 9b0e4479
         // make sure the options are ok to open
         Types.OptionSeries memory series = seriesInfo[_series];
         require(block.timestamp < series.expiration, "Options can not be opened after expiration");
         // transfer collateral to this contract, collateral will depend on the option type
-<<<<<<< HEAD
-      if (!series.isPut) {
-          SafeTransferLib.safeTransferFrom(series.underlying, msg.sender, address(this), collateralAmount);
-      } else {
-          SafeTransferLib.safeTransferFrom(series.strikeAsset, msg.sender, address(this), collateralAmount);
-      }
-=======
         SafeTransferLib.safeTransferFrom(series.collateral, msg.sender, address(this), collateralAmount);
->>>>>>> 9b0e4479
         // mint the option token following the opyn interface
         IController controller = IController(gammaController);
         // check if a vault for this option already exists
@@ -296,27 +245,11 @@
         uint256 vaultId = vaultIds[_series];
         uint256 convertedAmount = OptionsCompute.convertToDecimals(amount, IERC20(_series).decimals());
         // transfer the oToken back to this account
-<<<<<<< HEAD
-        SafeTransferLib.safeTransferFrom(_series, msg.sender, address(this), OptionsCompute.convertToDecimals(amount, IERC20(_series).decimals()));
-        // burn the oToken tracking the amount of collateral returned
-        uint256 collatReturned = OpynInteractions.burnShort(gammaController, marginPool, _series, amount, vaultId);
-
-        require(writers[_series][msg.sender] >= collatReturned, "Caller did not write sufficient amount");
-        writers[_series][msg.sender] -= collatReturned;
-        openInterest[_series] -= collatReturned;
-
-        if (!series.isPut) {
-          transferOutUnderlying(series, collatReturned);
-        } else {
-          transferOutStrike(series, collatReturned);
-        }
-=======
         SafeTransferLib.safeTransferFrom(_series, msg.sender, address(this), convertedAmount);
         // burn the oToken tracking the amount of collateral returned
         // TODO: account for fact there might be a buffer
         uint256 collatReturned = OpynInteractionsV2.burnShort(gammaController, _series, convertedAmount, vaultId);
         SafeTransferLib.safeTransfer(ERC20(series.collateral), msg.sender, collatReturned);
->>>>>>> 9b0e4479
         emit OptionsContractClosed(_series, vaultId, amount);
         return (true, collatReturned);
     }
@@ -340,19 +273,9 @@
         // settle the vault
         (uint256 collatReturned, uint256 collatLost, uint amountShort) = OpynInteractionsV2.settle(gammaController, vaultId);
         // transfer the collateral back to the liquidity pool
-<<<<<<< HEAD
-        if (!series.isPut) {
-          transferOutUnderlying(series, collatReturned);
-        } else {
-          transferOutStrike(series, collatReturned);
-        }
-        emit OptionsContractSettled(_series);
-        return true;
-=======
         SafeTransferLib.safeTransfer(ERC20(series.collateral), liquidityPool, collatReturned);
         emit OptionsContractSettled(_series, collatReturned, collatLost, amountShort);
         return (true, collatReturned, collatLost, amountShort);
->>>>>>> 9b0e4479
     }
 
     /**
@@ -376,25 +299,12 @@
 
     /**
      * @notice Send collateral funds for an option to be minted
-<<<<<<< HEAD
-=======
      * @dev series.strike should be scaled by 1e8.
->>>>>>> 9b0e4479
      * @param  series details of the option series
      * @param  amount amount of options to mint
      * @return amount transferred
      */
     function getCollateral(Types.OptionSeries memory series, uint256 amount) external view returns (uint256) {
-<<<<<<< HEAD
-      uint256 collateralAmount;
-      if (!series.isPut) {
-          collateralAmount = amount;
-      } else {
-          collateralAmount = OptionsCompute.computeEscrow(amount, series.strike, IERC20(series.strikeAsset).decimals());
-      }
-      return collateralAmount;
-    }
-=======
         IMarginCalculator marginCalc = IMarginCalculator(addressBook.getMarginCalculator());
         uint256 collateralAmount = marginCalc.getNakedMarginRequired(
           series.underlying,
@@ -466,7 +376,6 @@
       collatAsset = series.collateral;
     }
 
->>>>>>> 9b0e4479
     /**
      * @notice adjust the collateral held in a specific vault because of health
      * @param  vaultId the id of the vault to check
@@ -536,31 +445,19 @@
    }
 
    function getIssuanceHash(Types.OptionSeries memory _series) public pure returns (bytes32) {
-<<<<<<< HEAD
-     return getIssuanceHash(_series.underlying, _series.strikeAsset, _series.expiration, _series.isPut, _series.strike);
-=======
      return getIssuanceHash(_series.underlying, _series.strikeAsset, _series.collateral, _series.expiration, _series.isPut, _series.strike);
->>>>>>> 9b0e4479
    }
 
     /**
      * Helper function for computing the hash of a given issuance.
      */
-<<<<<<< HEAD
-    function getIssuanceHash(address underlying, address strikeAsset, uint expiration, bool isPut, uint strike)
-=======
     function getIssuanceHash(address underlying, address strikeAsset, address collateral, uint expiration, bool isPut, uint strike)
->>>>>>> 9b0e4479
       internal
       pure
       returns(bytes32)
     {
       return keccak256(
-<<<<<<< HEAD
-         abi.encodePacked(underlying, strikeAsset, expiration, isPut, strike)
-=======
          abi.encodePacked(underlying, strikeAsset, collateral, expiration, isPut, strike)
->>>>>>> 9b0e4479
       );
     }
 
