pragma solidity >=0.8.9;
import "./tokens/ERC20.sol";
import "./interfaces/IERC20.sol";
import "./interfaces/IOracle.sol";
import "./interfaces/IMarginCalculator.sol";
import { Types } from "./libraries/Types.sol";
import "./interfaces/AddressBookInterface.sol";
<<<<<<< HEAD
=======
import "@openzeppelin/contracts/access/Ownable.sol";
>>>>>>> 0fa0c718
import { OptionsCompute } from "./libraries/OptionsCompute.sol";
import { SafeTransferLib } from "./libraries/SafeTransferLib.sol";
import { OpynInteractionsV2 } from "./libraries/OpynInteractionsV2.sol";
import { IController, GammaTypes} from "./interfaces/GammaInterface.sol";
import "hardhat/console.sol";

contract OptionRegistryV2 is Ownable {

    // public versioning of the contract for external use
    string public constant VERSION = "1.0";
    uint8 private constant OPYN_DECIMALS = 8;
    // address of the opyn oTokenFactory for oToken minting
    address internal oTokenFactory;
    // address of the gammaController for oToken operations
    address internal gammaController;
    // address of the collateralAsset
    address public immutable collateralAsset;
    // address of the opyn addressBook for accessing important opyn modules
    AddressBookInterface internal immutable addressBook;
    // address of the marginPool, contract for storing options collateral
    address internal marginPool;
    // address of the rysk liquidity pools
    address internal liquidityPool;
    // information of a series
    mapping(address => Types.OptionSeries) public seriesInfo;
    // vaultId that is responsible for a specific series address
    mapping(address => uint) public vaultIds;
    // issuance hash mapped against the series address
    mapping(bytes32 => address) seriesAddress;
    // vault counter
    uint64 public vaultCount;
<<<<<<< HEAD
    // max health threshold in e6 decimals
    uint64 public upperHealthFactor = 13_000;
    // min health threshold in e6 decimals
    uint64 public lowerHealthFactor = 11_000;
=======
    // max health threshold for calls
    uint64 public callUpperHealthFactor = 13_000;
    // min health threshold for calls
    uint64 public callLowerHealthFactor = 11_000;
    // max health threshold for puts
    uint64 public putUpperHealthFactor = 12_000;
    // min health threshold for puts
    uint64 public putLowerHealthFactor = 11_000;
>>>>>>> 0fa0c718
    // BIPS
    uint256 MAX_BPS = 10_000;
    //
    address public authorised;
    // used to convert e18 to e8
    uint256 private constant SCALE_FROM = 10**10;

    event OptionTokenCreated(address token);
    event SeriesRedeemed(address series, uint underlyingAmount, uint strikeAmount);
    event OptionsContractOpened(address indexed series, uint256 vaultId, uint256 optionsAmount);
    event OptionsContractClosed(address indexed series, uint256 vaultId, uint256 closedAmount);
    event OptionsContractSettled(address indexed series);

    /**
     * @dev Throws if called by any account other than the liquidity pool.
     */
    modifier onlyLiquidityPool() {
        require(msg.sender == liquidityPool, "!liquidityPool");
        _;
    }

    /**
     * @dev Throws if called by any account other than authorised.
     */
    modifier onlyAuthorised() {
        require(msg.sender == owner() || msg.sender == authorised, "!authorised" );
        _;
    }

    constructor(address _collateralAsset, address _oTokenFactory, address _gammaController, address _marginPool, address _liquidityPool, address _addressBook) {
      collateralAsset = _collateralAsset;
      oTokenFactory = _oTokenFactory;
      gammaController = _gammaController;
      marginPool = _marginPool;
      liquidityPool = _liquidityPool;
      addressBook = AddressBookInterface(_addressBook);
    }

  /*********
    SETTERS
   ********/

    /**
     * @notice Set the liquidity pool address
     * @param  _newLiquidityPool set the liquidityPool address
     */
    function setLiquidityPool(address _newLiquidityPool) external onlyOwner {
      liquidityPool = _newLiquidityPool;
    }

    /**
     * @notice Set the authorised address
     * @param  _newAuthorised set the authorised address
     */
    function setAuthorised(address _newAuthorised) external onlyOwner {
     authorised = _newAuthorised;
    }

    /**
     * @notice Set the health thresholds of the pool
     * @param  _putLower the lower health threshold for puts
     * @param  _putUpper the upper health threshold for puts
     * @param  _callLower the lower health threshold for calls
     * @param  _callUpper the upper health threshold for calls
     */
    function setHealthThresholds(uint64 _putLower, uint64 _putUpper, uint64 _callLower, uint64 _callUpper) external onlyOwner {
      putLowerHealthFactor = _putLower;
      putUpperHealthFactor = _putUpper;
      callLowerHealthFactor = _callLower;
      callUpperHealthFactor = _callUpper;
    }


  /**********************
    Primary functionality
   **********************/

    /**
     * @notice Either retrieves the option token if it already exists, or deploy it
     * @param  underlying is the address of the underlying asset of the option
     * @param  strikeAsset is the address of the collateral asset of the option
     * @param  expiration is the expiry timestamp of the option
     * @param  isPut the type of option
     * @param  strike is the strike price of the option - 1e18 format
     * @param collateral is the address of the asset to collateralize the option with
     * @return the address of the option
     */
    function issue(address underlying, address strikeAsset, uint256 expiration, bool isPut, uint256 strike, address collateral) external onlyLiquidityPool returns (address) {
        // deploy an oToken contract address
        require(expiration > block.timestamp, "Already expired");
        uint256 formattedStrike = formatStrikePrice(strike, collateral);
        // create option storage hash
        bytes32 issuanceHash = getIssuanceHash(underlying, strikeAsset, collateral, expiration, isPut, formattedStrike);
        // check for an opyn oToken if it doesn't exist deploy it
        address series = OpynInteractionsV2.getOrDeployOtoken(oTokenFactory, collateral, underlying, strikeAsset, formattedStrike, expiration, isPut);
        // store the option data as a hash
        seriesInfo[series] = Types.OptionSeries(expiration, isPut, formattedStrike, underlying, strikeAsset, collateral);
        seriesAddress[issuanceHash] = series;
        emit OptionTokenCreated(series);
        return series;
    }
    
    /**
     * @notice Retrieves the option token if it exists
     * @param  underlying is the address of the underlying asset of the option
     * @param  strikeAsset is the address of the collateral asset of the option
     * @param  expiration is the expiry timestamp of the option
     * @param  isPut the type of option
     * @param  strike is the strike price of the option - 1e18 format
     * @param collateral is the address of the asset to collateralize the option with
     * @return the address of the option
     */
    function getOtoken(address underlying, address strikeAsset, uint expiration, bool isPut, uint strike, address collateral) external onlyLiquidityPool returns (address) {
        // deploy an oToken contract address
        require(expiration > block.timestamp, "Already expired");
        // check for an opyn oToken
        address series = OpynInteractionsV2.getOtoken(oTokenFactory, collateral, underlying, strikeAsset, formatStrikePrice(strike, collateral), expiration, isPut);
        return series;
    }

    /**
     * @notice Converts strike price to 1e8 format and floors least significant digits if needed
     * @param  strikePrice strikePrice in 1e18 format
     * @param  collateral address of collateral asset
     * @return if the transaction succeeded
     */
    function formatStrikePrice(
        uint256 strikePrice,
        address collateral
    ) internal view returns (uint) {
        // convert strike to 1e8 format
        uint price = strikePrice / (10**10);
        uint collateralDecimals = IERC20(collateral).decimals();
        if (collateralDecimals >= OPYN_DECIMALS) return price;
        uint difference = OPYN_DECIMALS - collateralDecimals;
        // round floor strike to prevent errors in Gamma protocol
        return price / (10**difference) * (10**difference);
    }

    /**
     * @notice Open an options contract using collateral from the liquidity pool
     * @param  _series the address of the option token to be created
     * @param  amount the amount of options to deploy
     * @dev only callable by the liquidityPool
     * @return if the transaction succeeded
     * @return the amount of collateral taken from the liquidityPool
     */
    function open(address _series, uint256 amount) external onlyLiquidityPool returns (bool, uint256) {
        // make sure the options are ok to open
        Types.OptionSeries memory series = seriesInfo[_series];
        require(block.timestamp < series.expiration, "Options can not be opened after expiration");
        // TODO: calculate value including a buffer
        uint256 collateralAmount = getCollateral(series, amount);
        // mint the option token following the opyn interface
        IController controller = IController(gammaController);
        // check if a vault for this option already exists
        uint256 vaultId_ = vaultIds[_series];
        if (vaultId_ == 0) {
          vaultId_ = (controller.getAccountVaultCounter(address(this))) + 1;
          vaultCount++;
        } 
        uint256 mintAmount = OpynInteractionsV2.createShort(gammaController, marginPool, _series, collateralAmount, vaultId_, amount, 1);
        emit OptionsContractOpened(_series, vaultId_, mintAmount);
        // transfer the option to the liquidity pool
        SafeTransferLib.safeTransfer(ERC20(_series), msg.sender, mintAmount);
        vaultIds[_series] = vaultId_;
        return (true, collateralAmount);
    }

    /**
     * @notice Close an options contract (oToken) before it has expired
     * @param  _series the address of the option token to be burnt
     * @param  amount the amount of options to burn
     * @dev only callable by the liquidityPool
     * @return if the transaction succeeded
     */
    function close(address _series, uint amount) external onlyLiquidityPool returns (bool, uint256) {
        // withdraw and burn
        Types.OptionSeries memory series = seriesInfo[_series];
        // make sure the option hasnt expired yet
        require(block.timestamp < series.expiration, "Option already expired");
        // get the vault id
        uint256 vaultId = vaultIds[_series];
        uint256 convertedAmount = OptionsCompute.convertToDecimals(amount, IERC20(_series).decimals());
        // transfer the oToken back to this account
        SafeTransferLib.safeTransferFrom(_series, msg.sender, address(this), convertedAmount);
        // burn the oToken tracking the amount of collateral returned
        // TODO: account for fact there might be a buffer
        uint256 collatReturned = OpynInteractionsV2.burnShort(gammaController, _series, convertedAmount, vaultId);
        SafeTransferLib.safeTransfer(ERC20(series.collateral), msg.sender, collatReturned);
        emit OptionsContractClosed(_series, vaultId, amount);
        return (true, collatReturned);
    }

    /**
     * @notice Settle an options vault
     * @param  _series the address of the option token to be burnt
     * @return if the transaction succeeded
     * @dev callable by anyone but returns funds to the liquidityPool
     */
    function settle(address _series) external returns (bool) {
        Types.OptionSeries memory series = seriesInfo[_series];
        require(series.expiration != 0, "non-existent series");
        // check that the option has expired
        require(block.timestamp > series.expiration, "option not past expiry");
        // get the vault
        uint256 vaultId = vaultIds[_series];
        // settle the vault
        uint256 collatReturned = OpynInteractionsV2.settle(gammaController, vaultId);
        // transfer the collateral back to the liquidity pool
        SafeTransferLib.safeTransfer(ERC20(series.collateral), liquidityPool, collatReturned);
        emit OptionsContractSettled(_series);
        return true;
    }

    /**
     * @notice Redeem oTokens for the locked collateral
     * @param  _series the address of the option token to be burnt and redeemed
     * @return amount returned
     */
    function redeem(address _series) external returns (uint256) {
        Types.OptionSeries memory series = seriesInfo[_series];
        require(series.expiration != 0, "non-existent series");
        // check that the option has expired
        require(block.timestamp > series.expiration, "option not past expiry");
        require(IERC20(_series).balanceOf(msg.sender) > 0, "insufficient option tokens");
        uint256 seriesBalance = IERC20(_series).balanceOf(msg.sender);
        // transfer the oToken back to this account
        SafeTransferLib.safeTransferFrom(_series, msg.sender, address(this), IERC20(_series).balanceOf(msg.sender));
        // redeem
        uint256 collatReturned = OpynInteractionsV2.redeem(gammaController, marginPool, _series, seriesBalance);
        return collatReturned;
    }

    /**
     * @notice Send collateral funds for an option to be minted
     * @param  series details of the option series
     * @param  amount amount of options to mint
     * @return amount transferred
     */
    function getCollateral(Types.OptionSeries memory series, uint256 amount) internal returns (uint256) {
        IMarginCalculator marginCalc = IMarginCalculator(addressBook.getMarginCalculator());
        uint256 collateralAmount = marginCalc.getNakedMarginRequired(
          series.underlying,
          series.strikeAsset,
          series.collateral,
          amount/ SCALE_FROM,
          series.strike,
          IOracle(addressBook.getOracle()).getPrice(series.underlying),
          series.expiration,
          IERC20(series.collateral).decimals(),
          series.isPut
        );
        // based on this collateral requirement and the health factor get the amount to deposit
<<<<<<< HEAD
=======
        uint256 upperHealthFactor = series.isPut ? putUpperHealthFactor : callUpperHealthFactor;
>>>>>>> 0fa0c718
        collateralAmount = ((collateralAmount * upperHealthFactor) / MAX_BPS);
        // transfer collateral to this contract, collateral will depend on the option type
        SafeTransferLib.safeTransferFrom(series.collateral, msg.sender, address(this), collateralAmount);
      return collateralAmount;
    }

  /*********************
    Vault health checks
   *********************/

    /**
     * @notice check the health of a specific vault to see if it requires collateral
     * @param  vaultId the id of the vault to check
     * @return isBelowMin bool to determine whether the vault needs topping up
     * @return isAboveMax bool to determine whether the vault is too overcollateralised
     * @return healthFactor the health factor of the vault in MAX_BPS format
     * @return collatRequired the amount of collateral required to return the vault back to normal
     * @return collatAsset the address of the collateral asset
     */
    function checkVaultHealth(uint256 vaultId) public view returns (bool isBelowMin, bool isAboveMax, uint256 healthFactor, uint256 collatRequired, address collatAsset) {
      // run checks on the vault health
      // get the vault details from the vaultId
      GammaTypes.Vault memory vault = IController(gammaController).getVault(address(this), vaultId);
      // get the series
      Types.OptionSeries memory series = seriesInfo[vault.shortOtokens[0]];
      // get the MarginRequired
      IMarginCalculator marginCalc = IMarginCalculator(addressBook.getMarginCalculator());
      uint256 marginReq = marginCalc.getNakedMarginRequired(
          series.underlying,
          series.strikeAsset,
          series.collateral,
          vault.shortAmounts[0],
          series.strike,
          IOracle(addressBook.getOracle()).getPrice(series.underlying),
          series.expiration,
          IERC20(series.collateral).decimals(),
          series.isPut
        );
      // get the amount held in the vault
      uint256 collatAmount = vault.collateralAmounts[0];
      // divide the amount held in the vault by the margin requirements to get the health factor
      healthFactor = (collatAmount * MAX_BPS) / marginReq;
<<<<<<< HEAD
=======
      // set the upper and lower health factor depending on if the series is a put or a call
      uint256 upperHealthFactor = series.isPut ? putUpperHealthFactor : callUpperHealthFactor;
      uint256 lowerHealthFactor = series.isPut ? putLowerHealthFactor : callLowerHealthFactor;
>>>>>>> 0fa0c718
      // if the vault health is above a certain threshold then the vault is above safe margins and collateral can be withdrawn
      if (healthFactor > upperHealthFactor) {
        isAboveMax = true;
        // calculate the margin to remove from the vault
        collatRequired = collatAmount - ((marginReq * upperHealthFactor) / MAX_BPS);
      } else if (healthFactor < lowerHealthFactor) {
        isBelowMin = true;
        // calculate the margin to add to the vault
        collatRequired = ((marginReq * upperHealthFactor) / MAX_BPS) - collatAmount;
      }
      collatAsset = series.collateral;
    }

    /**
     * @notice adjust the collateral held in a specific vault because of health
     * @param  vaultId the id of the vault to check
     */
    function adjustCollateral(uint256 vaultId) external onlyAuthorised {
      (bool isBelowMin, bool isAboveMax,,uint256 collateralAmount, address collateralAsset) = checkVaultHealth(vaultId);
      require(isBelowMin || isAboveMax, "vault is healthy");
      if (isBelowMin) {
        // transfer the needed collateral to this contract from the liquidityPool
        SafeTransferLib.safeTransferFrom(collateralAsset, liquidityPool, address(this), collateralAmount);
        // increase the collateral in the vault (make sure balance change is recorded in the LiquidityPool)
        OpynInteractionsV2.depositCollat(gammaController, marginPool, collateralAsset, collateralAmount, vaultId);
      } else if (isAboveMax) {
        // decrease the collateral in the vault (make sure balance change is recorded in the LiquidityPool)
        OpynInteractionsV2.withdrawCollat(gammaController, collateralAsset, collateralAmount, vaultId);
        // transfer the excess collateral to the liquidityPool from this address
        SafeTransferLib.safeTransfer(ERC20(collateralAsset), liquidityPool, collateralAmount);
      }
    }

    /**
     * @notice adjust the collateral held in a specific vault because of health, using collateral from the caller. Only takes 
     *         from msg.sender, doesnt give them if vault is above the max.
     * @param  vaultId the id of the vault to check
     * @dev    this is a safety function, if worst comes to worse any caller can collateralise a vault to save it.
     */
    function adjustCollateralCaller(uint256 vaultId) external onlyAuthorised {
      (bool isBelowMin,,,uint256 collateralAmount, address collateralAsset) = checkVaultHealth(vaultId);
      require(isBelowMin, "vault is healthy");
      // transfer the needed collateral to this contract from the msg.sender
      SafeTransferLib.safeTransferFrom(collateralAsset, msg.sender, address(this), collateralAmount);
      // increase the collateral in the vault (make sure balance change is recorded in the LiquidityPool)
      OpynInteractionsV2.depositCollat(gammaController, marginPool, collateralAsset, collateralAmount, vaultId);
    }

    /**
     * @notice withdraw collateral from a fully liquidated vault
     * @param  vaultId the id of the vault to check
     * @dev    this is a safety function, if a vault is liquidated.
     */
    function wCollatLiquidatedVault(uint256 vaultId) external onlyAuthorised {
      // get the vault details from the vaultId
      GammaTypes.Vault memory vault = IController(gammaController).getVault(address(this), vaultId);
      require(vault.shortAmounts[0] == 0, "Vault has short positions [amount]");
      require(vault.shortOtokens[0] == address(0), "Vault has short positions [token]");
      require(vault.collateralAmounts[0] > 0, "Vault has no collateral");
      // decrease the collateral in the vault (make sure balance change is recorded in the LiquidityPool)
      OpynInteractionsV2.withdrawCollat(gammaController, vault.collateralAssets[0], vault.collateralAmounts[0], vaultId);
      // transfer the excess collateral to the liquidityPool from this address
      SafeTransferLib.safeTransfer(ERC20(vault.collateralAssets[0]), liquidityPool, vault.collateralAmounts[0]);
    }
  /*********
    GETTERS
   *********/

   function getSeriesAddress(bytes32 issuanceHash) public view returns (address) {
     return seriesAddress[issuanceHash];
   }

   function getSeriesInfo(address series)
     public
     view
     returns (Types.OptionSeries memory) {
     return seriesInfo[series];
   }

   function getIssuanceHash(Types.OptionSeries memory _series) public pure returns (bytes32) {
     return getIssuanceHash(_series.underlying, _series.strikeAsset, _series.collateral, _series.expiration, _series.isPut, _series.strike);
   }

    /**
     * Helper function for computing the hash of a given issuance.
     */
    function getIssuanceHash(address underlying, address strikeAsset, address collateral, uint expiration, bool isPut, uint strike)
      internal
      pure
      returns(bytes32)
    {
      return keccak256(
         abi.encodePacked(underlying, strikeAsset, collateral, expiration, isPut, strike)
      );
    }

}<|MERGE_RESOLUTION|>--- conflicted
+++ resolved
@@ -5,10 +5,7 @@
 import "./interfaces/IMarginCalculator.sol";
 import { Types } from "./libraries/Types.sol";
 import "./interfaces/AddressBookInterface.sol";
-<<<<<<< HEAD
-=======
 import "@openzeppelin/contracts/access/Ownable.sol";
->>>>>>> 0fa0c718
 import { OptionsCompute } from "./libraries/OptionsCompute.sol";
 import { SafeTransferLib } from "./libraries/SafeTransferLib.sol";
 import { OpynInteractionsV2 } from "./libraries/OpynInteractionsV2.sol";
@@ -40,12 +37,6 @@
     mapping(bytes32 => address) seriesAddress;
     // vault counter
     uint64 public vaultCount;
-<<<<<<< HEAD
-    // max health threshold in e6 decimals
-    uint64 public upperHealthFactor = 13_000;
-    // min health threshold in e6 decimals
-    uint64 public lowerHealthFactor = 11_000;
-=======
     // max health threshold for calls
     uint64 public callUpperHealthFactor = 13_000;
     // min health threshold for calls
@@ -54,7 +45,6 @@
     uint64 public putUpperHealthFactor = 12_000;
     // min health threshold for puts
     uint64 public putLowerHealthFactor = 11_000;
->>>>>>> 0fa0c718
     // BIPS
     uint256 MAX_BPS = 10_000;
     //
@@ -309,10 +299,7 @@
           series.isPut
         );
         // based on this collateral requirement and the health factor get the amount to deposit
-<<<<<<< HEAD
-=======
         uint256 upperHealthFactor = series.isPut ? putUpperHealthFactor : callUpperHealthFactor;
->>>>>>> 0fa0c718
         collateralAmount = ((collateralAmount * upperHealthFactor) / MAX_BPS);
         // transfer collateral to this contract, collateral will depend on the option type
         SafeTransferLib.safeTransferFrom(series.collateral, msg.sender, address(this), collateralAmount);
@@ -355,12 +342,9 @@
       uint256 collatAmount = vault.collateralAmounts[0];
       // divide the amount held in the vault by the margin requirements to get the health factor
       healthFactor = (collatAmount * MAX_BPS) / marginReq;
-<<<<<<< HEAD
-=======
       // set the upper and lower health factor depending on if the series is a put or a call
       uint256 upperHealthFactor = series.isPut ? putUpperHealthFactor : callUpperHealthFactor;
       uint256 lowerHealthFactor = series.isPut ? putLowerHealthFactor : callLowerHealthFactor;
->>>>>>> 0fa0c718
       // if the vault health is above a certain threshold then the vault is above safe margins and collateral can be withdrawn
       if (healthFactor > upperHealthFactor) {
         isAboveMax = true;
