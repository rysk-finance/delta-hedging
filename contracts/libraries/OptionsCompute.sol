--- conflicted
+++ resolved
@@ -3,10 +3,7 @@
 import { Constants } from "./Constants.sol";
 import "prb-math/contracts/PRBMathUD60x18.sol";
 import "prb-math/contracts/PRBMathSD59x18.sol";
-<<<<<<< HEAD
-=======
 import "./Types.sol";
->>>>>>> 9b0e4479
 import "../tokens/ERC20.sol";
 
 error DecimalIsLargerThanScale(uint256 decimals);
@@ -91,30 +88,12 @@
         }
     }
     
-<<<<<<< HEAD
-
-     function computeNewWeightsBuyback(
-       uint amount,
-       uint strike,
-       uint expiration,
-       uint totalAmount,
-       uint weightedStrike,
-       uint weightedTime
-    ) internal pure returns (uint, uint, uint) {
-        uint weight = PRBMathUD60x18.scale();
-        if(amount == totalAmount) {
-            return (0, 0, 0);
-        }
-        if (totalAmount > 0) {
-            weight = amount.div(totalAmount - amount);
-=======
     function convertToCollateralDenominated(uint quote, uint underlyingPrice, Types.OptionSeries memory optionSeries) internal pure returns(uint convertedQuote){
         if(optionSeries.strikeAsset != optionSeries.collateral){
             // convert value from strike asset to collateral asset
             return quote * 1e18 / underlyingPrice;
         } else {
             return quote;
->>>>>>> 9b0e4479
         }
     }
 
