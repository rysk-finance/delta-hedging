--- conflicted
+++ resolved
@@ -993,10 +993,6 @@
 
         // amount of collateral to offer to liquidator
         uint256 collateralToSell = _args.amount.mul(price).div(1e8);
-<<<<<<< HEAD
-        console.log(collateralToSell);
-=======
->>>>>>> 0fa0c718
         // if vault is partially liquidated (amount of short otoken is still greater than zero)
         // make sure remaining collateral amount is greater than dust amount
         if (vault.shortAmounts[0].sub(_args.amount) > 0) {
