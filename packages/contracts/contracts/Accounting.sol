--- conflicted
+++ resolved
@@ -243,17 +243,7 @@
 		)
 	{
 		// get the liquidity that can be withdrawn from the pool without hitting the collateral requirement buffer
-<<<<<<< HEAD
 		uint256 bufferRemaining = liquidityPool.checkBuffer();
-=======
-		int256 buffer = int256(
-			(liquidityPool.collateralAllocated() * liquidityPool.bufferPercentage()) / MAX_BPS
-		);
-		int256 collatBalance = int256(
-			ERC20(collateralAsset).balanceOf(address(liquidityPool)) - liquidityPool.partitionedFunds()
-		);
-		int256 bufferRemaining = collatBalance - buffer;
->>>>>>> 2465ee8f
 
 		newPricePerShareDeposit = newPricePerShareWithdrawal = calculateTokenPrice(
 			totalSupply,
@@ -265,18 +255,12 @@
 			liquidityPool.pendingWithdrawals(),
 			newPricePerShareWithdrawal
 		);
-<<<<<<< HEAD
 		if (bufferRemaining > totalWithdrawAmount) {
 			amountNeeded = 0;
 		} else {
 			// get the extra liquidity that is needed from hedging reactors
 			amountNeeded = totalWithdrawAmount - bufferRemaining;
 		}
-=======
-
-		// get the extra liquidity that is needed from hedging reactors
-		amountNeeded = int256(totalWithdrawAmount) - bufferRemaining;
->>>>>>> 2465ee8f
 	}
 
 	/**
