// SPDX-License-Identifier: MIT
pragma solidity >=0.8.0;

import "./Protocol.sol";
import "./PriceFeed.sol";
import "./VolatilityFeed.sol";
import "./tokens/ERC20.sol";
import "./libraries/Types.sol";
import "./utils/ReentrancyGuard.sol";
import "./libraries/CustomErrors.sol";
import "./libraries/AccessControl.sol";
import "./libraries/OptionsCompute.sol";
import "./libraries/SafeTransferLib.sol";

import "./interfaces/IOracle.sol";
import "./interfaces/IOptionRegistry.sol";
import "./interfaces/IMarginCalculator.sol";
import "./interfaces/ILiquidityPool.sol";
import "./interfaces/IPortfolioValuesFeed.sol";
import "./interfaces/AddressBookInterface.sol";

import "prb-math/contracts/PRBMathSD59x18.sol";
import "prb-math/contracts/PRBMathUD60x18.sol";


/**
 *  @title Contract used for all user facing options interactions
 *  @dev Interacts with liquidityPool to write options and quote their prices.
 */
contract BeyondPricer is AccessControl, ReentrancyGuard {
	using PRBMathSD59x18 for int256;
	using PRBMathUD60x18 for uint256;

	///////////////////////////
	/// immutable variables ///
	///////////////////////////

	// Protocol management contracts
	ILiquidityPool public immutable liquidityPool;
	Protocol public immutable protocol;
	AddressBookInterface public immutable addressBook;
	// asset that denominates the strike price
	address public immutable strikeAsset;
	// asset that is used as the reference asset
	address public immutable underlyingAsset;
	// asset that is used for collateral asset
	address public immutable collateralAsset;

	/////////////////////////
	/// dynamic variables ///
	/////////////////////////

	/////////////////////////////////////
	/// governance settable variables ///
	/////////////////////////////////////

	uint256 public bidAskIVSpread;
	uint256 public riskFreeRate;
	uint256 public feePerContract = 3e5;

	uint256 public slippageGradient;

	// multiplier of slippageGradient for options < 10 delta
	// reflects the cost of increased collateral used to back these kind of options relative to their price.
	// represents the width of delta bands to apply slippage multipliers to. e18
	uint256 public deltaBandWidth;
	// array of slippage multipliers for each delta band. e18
	uint256[] public callSlippageGradientMultipliers;
	uint256[] public putSlippageGradientMultipliers;

	// represents the lending rate of collateral used to collateralise short options by the DHV. denominated in bips
	uint256 public collateralLendingRate;
	// long delta borrow rate. denominated in bips
	uint256 public longDeltaBorrowRate;
	// short delta borrow rate. denominated in bips
	uint256 public shortDeltaBorrowRate;

	//////////////////////////
	/// constant variables ///
	//////////////////////////

	// BIPS
	uint256 private constant MAX_BPS = 10_000;
	uint256 private constant ONE_YEAR_SECONDS = 31557600;
	// used to convert e18 to e8
	uint256 private constant SCALE_FROM = 10**10;

	/////////////////////////
	/// structs && events ///
	/////////////////////////

	event FeePerContractChanged(uint256 newFeePerContract, uint256 oldFeePerContract);

	error InvalidSlippageGradientMultipliersArrayLength();
	error InvalidSlippageGradientMultiplierValue();

	constructor(
		address _authority,
		address _protocol,
		address _liquidityPool,
		address _addressBook,
		uint256 _slippageGradient,
		uint256 _deltaBandWidth,
		uint256[] memory _callSlippageGradientMultipliers,
		uint256[] memory _putSlippageGradientMultipliers,
		uint256 _collateralLendingRate,
		uint256 _shortDeltaBorrowRate,
		uint256 _longDeltaBorrowRate
	) AccessControl(IAuthority(_authority)) {
		// option delta can span a range of 100, so ensure delta bands match this range
		if (
			_callSlippageGradientMultipliers.length != 100e18 / _deltaBandWidth ||
			_putSlippageGradientMultipliers.length != 100e18 / _deltaBandWidth
		) {
			revert InvalidSlippageGradientMultipliersArrayLength();
		}
		protocol = Protocol(_protocol);
		liquidityPool = ILiquidityPool(_liquidityPool);
		addressBook = AddressBookInterface(_addressBook);
		collateralAsset = liquidityPool.collateralAsset();
		underlyingAsset = liquidityPool.underlyingAsset();
		strikeAsset = liquidityPool.strikeAsset();
		slippageGradient = _slippageGradient;
		deltaBandWidth = _deltaBandWidth;
		callSlippageGradientMultipliers = _callSlippageGradientMultipliers;
		putSlippageGradientMultipliers = _putSlippageGradientMultipliers;
		collateralLendingRate = _collateralLendingRate;
		shortDeltaBorrowRate = _shortDeltaBorrowRate;
		longDeltaBorrowRate = _longDeltaBorrowRate;
	}

	///////////////
	/// setters ///
	///////////////

	function setFeePerContract(uint256 _feePerContract) external {
		_onlyGovernor();
		feePerContract = _feePerContract;
		emit FeePerContractChanged(_feePerContract, feePerContract);
	}

	function setSlippageGradient(uint256 _slippageGradient) external {
		_onlyGuardian();
		slippageGradient = _slippageGradient;
	}

	function setCollateralLendingRate(uint256 _collateralLendingRate) external {
		_onlyGovernor();
		collateralLendingRate = _collateralLendingRate;
	}

	function setShortDeltaBorrowRate(uint256 _shortDeltaBorrowRate) external {
		_onlyGovernor();
		shortDeltaBorrowRate = _shortDeltaBorrowRate;
	}

	function setLongDeltaBorrowRate(uint256 _longDeltaBorrowRate) external {
		_onlyGovernor();
		longDeltaBorrowRate = _longDeltaBorrowRate;
	}

	/// @dev must also update delta band arrays to fit the new delta band width
	function setDeltaBandWidth(
		uint256 _deltaBandWidth,
		uint256[] memory _callSlippageGradientMultipliers,
		uint256[] memory _putSlippageGradientMultipliers
	) external {
		_onlyGuardian();
		deltaBandWidth = _deltaBandWidth;
		setSlippageGradientMultipliers(_callSlippageGradientMultipliers, _putSlippageGradientMultipliers);
	}

	function setSlippageGradientMultipliers(
		uint256[] memory _callSlippageGradientMultipliers,
		uint256[] memory _putSlippageGradientMultipliers
	) public {
		_onlyGuardian();
		if (
			_callSlippageGradientMultipliers.length != 100e18 / deltaBandWidth ||
			_putSlippageGradientMultipliers.length != 100e18 / deltaBandWidth
		) {
			revert InvalidSlippageGradientMultipliersArrayLength();
		}
		for (uint256 i = 0; i < _callSlippageGradientMultipliers.length; i++) {
			// arrays must be same length so can check both in same loop
			// ensure no multiplier is less than 1 due to human error.
			if (_callSlippageGradientMultipliers[i] < 1e18 || _putSlippageGradientMultipliers[i] < 1e18) {
				revert InvalidSlippageGradientMultiplierValue();
			}
		}
		callSlippageGradientMultipliers = _callSlippageGradientMultipliers;
		putSlippageGradientMultipliers = _putSlippageGradientMultipliers;
	}

	//////////////////////////////////////////////////////
	/// access-controlled state changing functionality ///
	//////////////////////////////////////////////////////

	///////////////////////
	/// complex getters ///
	///////////////////////

	function quoteOptionPrice(
		Types.OptionSeries memory _optionSeries,
		uint256 _amount,
		bool isSell,
		int256 netDhvExposure
	)
		external
		view
		returns (
			uint256 totalPremium,
			int256 totalDelta,
			uint256 totalFees
		)
	{
		uint256 underlyingPrice = _getUnderlyingPrice(underlyingAsset, strikeAsset);
		uint256 iv = _getVolatilityFeed().getImpliedVolatility(
			_optionSeries.isPut,
			underlyingPrice,
			_optionSeries.strike,
			_optionSeries.expiration
		);
		(uint256 vanillaPremium, int256 delta) = OptionsCompute.quotePriceGreeks(
			_optionSeries,
			isSell,
			bidAskIVSpread,
			riskFreeRate,
			iv,
			underlyingPrice
		);
		uint256 premium = vanillaPremium.mul(
			_getSlippageMultiplier(_amount, delta, netDhvExposure, isSell)
		);
<<<<<<< HEAD
		if (!isSell) {
			// user is buying from DHV, so add spread to the price
			premium += _getSpreadValue(_optionSeries, _amount, delta, netDhvExposure, underlyingPrice);
		}

		console.log("premium:", premium);
=======
>>>>>>> f869ff6a
		// note the delta returned is the delta of a long position of the option the sign of delta should be handled elsewhere.
		totalPremium = premium.mul(_amount) / 1e12;
		totalDelta = delta.mul(int256(_amount));
		totalFees = feePerContract.mul(_amount);
	}

	///////////////////////////
	/// non-complex getters ///
	///////////////////////////

	/**
	 * @notice get the option registry used for storing and managing the options
	 * @return the option registry contract
	 */
	function getOptionRegistry() internal view returns (IOptionRegistry) {
		return IOptionRegistry(protocol.optionRegistry());
	}

	/**
	 * @notice get the portfolio values feed used by the liquidity pool
	 * @return the portfolio values feed contract
	 */
	function getPortfolioValuesFeed() internal view returns (IPortfolioValuesFeed) {
		return IPortfolioValuesFeed(protocol.portfolioValuesFeed());
	}

	/**
	 * @notice get the underlying price with just the underlying asset and strike asset
	 * @param underlying   the asset that is used as the reference asset
	 * @param _strikeAsset the asset that the underlying value is denominated in
	 * @return the underlying price
	 */
	function _getUnderlyingPrice(address underlying, address _strikeAsset)
		internal
		view
		returns (uint256)
	{
		return PriceFeed(protocol.priceFeed()).getNormalizedRate(underlying, _strikeAsset);
	}

	/**
	 * @notice get the volatility feed used by the liquidity pool
	 * @return the volatility feed contract interface
	 */
	function _getVolatilityFeed() internal view returns (VolatilityFeed) {
		return VolatilityFeed(protocol.volatilityFeed());
	}

	//////////////////////////
	/// internal functions ///
	//////////////////////////

	/**
	 * @notice function to add slippage to orders to prevent over-exposure to a single option type
	 * @param _amount amount of options contracts being traded. e18
	 * @param _optionDelta the delta exposure of the option
	 * @param _netDhvExposure how many contracts of this series the DHV is already exposed to. e18. negative if net short.
	 * @param _isSell true if someone is selling option to DHV. False if they're buying from DHV
	 */
	function _getSlippageMultiplier(
		uint256 _amount,
		int256 _optionDelta,
		int256 _netDhvExposure,
		bool _isSell
	) internal view returns (uint256 slippageMultiplier) {
		// divide _amount by 2 to obtain the average exposure throughout the tx. Stops large orders being disproportionately penalised.
		// slippage will be exponential with the exponent being the DHV's net exposure
		int256 newExposureExponent = _isSell
			? _netDhvExposure + int256(_amount)
			: _netDhvExposure - int256(_amount);
		int256 oldExposureExponent = _netDhvExposure;
		uint256 modifiedSlippageGradient;
		// not using math library here, want to reduce to a non e18 integer
		// integer division rounds down to nearest integer
		uint256 deltaBandIndex = (uint256(_optionDelta.abs()) * 100) / deltaBandWidth;
		if (_optionDelta > 0) {
			modifiedSlippageGradient = slippageGradient.mul(callSlippageGradientMultipliers[deltaBandIndex]);
		} else {
			modifiedSlippageGradient = slippageGradient.mul(putSlippageGradientMultipliers[deltaBandIndex]);
		}
		if (slippageGradient == 0) {
			slippageMultiplier = 1e18;
			return slippageMultiplier;
		}
		// if it is a sell then we need to do lower bound is old exposure exponent, upper bound is new exposure exponent
		// if it is a buy then we need to do lower bound is new exposure exponent, upper bound is old exposure exponent
		int256 slippageFactor = int256(1e18 + modifiedSlippageGradient);
		if (_isSell) {
			slippageMultiplier = uint256(
				(slippageFactor.pow(-oldExposureExponent) - slippageFactor.pow(-newExposureExponent)).div(
					slippageFactor.ln()
				)
			).div(_amount);
		} else {
			slippageMultiplier = uint256(
				(slippageFactor.pow(-newExposureExponent) - slippageFactor.pow(-oldExposureExponent)).div(
					slippageFactor.ln()
				)
			).div(_amount);
		}
	}

	function _getSpreadValue(
		Types.OptionSeries memory _optionSeries,
		uint256 _amount,
		int256 _optionDelta,
		int256 _netDhvExposure,
		uint256 _underlyingPrice
	) internal view returns (uint256 spreadPremium) {
		uint256 netShortContracts;
		if (_netDhvExposure <= 0) {
			// dhv is already short so apply collateral lending spread to all traded contracts
			netShortContracts = _amount;
		} else {
			// dhv is long so only apply spread to those contracts which make it net short.
			netShortContracts = int256(_amount) - _netDhvExposure < 0
				? 0
				: _amount - uint256(_netDhvExposure);
		}
		// find collateral requirements for net short options
		uint256 collateralToLend = _getCollateralRequirements(_optionSeries, netShortContracts);

		console.log(
			"collateral to lend",
			collateralToLend,
			netShortContracts / 1e18,
			_underlyingPrice / 1e18
		);

		// get duration of option in years
		uint256 time = (_optionSeries.expiration - block.timestamp).div(ONE_YEAR_SECONDS);
		console.log("params", _optionSeries.underlying, _optionSeries.collateral);

		console.log("params", _optionSeries.strike / 1e18, _optionSeries.isPut, time / 1e16);
		// calculate the collateral cost portion of the spread
		uint256 collateralLendingPremium = ((1e18 + (collateralLendingRate * 1e18) / MAX_BPS).pow(time))
			.mul(collateralToLend) - collateralToLend;
		// this is just a magnitude value, sign doesnt matter
		uint256 dollarDelta = uint256(_optionDelta.abs()).mul(_amount).mul(_underlyingPrice);
		uint256 deltaBorrowPremium;
		if (_optionDelta < 0) {
			// option is negative delta, resulting in long exposure for DHV
			deltaBorrowPremium =
				dollarDelta.mul((1e18 + (longDeltaBorrowRate * 1e18) / MAX_BPS).pow(time)) -
				dollarDelta;
		} else {
			// option is positive delta, resulting in short exposure for DHV
			deltaBorrowPremium =
				dollarDelta.mul((1e18 + (shortDeltaBorrowRate * 1e18) / MAX_BPS).pow(time)) -
				dollarDelta;
		}
		console.log("SPREAD VALUE:", collateralLendingPremium + deltaBorrowPremium);
		return collateralLendingPremium + deltaBorrowPremium;
	}

	function _getCollateralRequirements(Types.OptionSeries memory _optionSeries, uint256 _amount)
		internal
		view
		returns (uint256)
	{
		IMarginCalculator marginCalc = IMarginCalculator(addressBook.getMarginCalculator());

		return
			marginCalc.getNakedMarginRequired(
				_optionSeries.underlying,
				_optionSeries.strikeAsset,
				_optionSeries.collateral,
				_amount / SCALE_FROM,
				_optionSeries.strike / SCALE_FROM, // assumes in e18
				IOracle(addressBook.getOracle()).getPrice(_optionSeries.underlying),
				_optionSeries.expiration,
				ERC20(_optionSeries.collateral).decimals(),
				_optionSeries.isPut
			);
	}
}<|MERGE_RESOLUTION|>--- conflicted
+++ resolved
@@ -21,7 +21,7 @@
 
 import "prb-math/contracts/PRBMathSD59x18.sol";
 import "prb-math/contracts/PRBMathUD60x18.sol";
-
+import "hardhat/console.sol";
 
 /**
  *  @title Contract used for all user facing options interactions
@@ -232,15 +232,11 @@
 		uint256 premium = vanillaPremium.mul(
 			_getSlippageMultiplier(_amount, delta, netDhvExposure, isSell)
 		);
-<<<<<<< HEAD
 		if (!isSell) {
 			// user is buying from DHV, so add spread to the price
 			premium += _getSpreadValue(_optionSeries, _amount, delta, netDhvExposure, underlyingPrice);
 		}
 
-		console.log("premium:", premium);
-=======
->>>>>>> f869ff6a
 		// note the delta returned is the delta of a long position of the option the sign of delta should be handled elsewhere.
 		totalPremium = premium.mul(_amount) / 1e12;
 		totalDelta = delta.mul(int256(_amount));
