// SPDX-License-Identifier: MIT
pragma solidity >=0.8.0;

import "./Protocol.sol";
import "./PriceFeed.sol";
import "./VolatilityFeed.sol";
import "./tokens/ERC20.sol";
import "./libraries/Types.sol";
import "./utils/ReentrancyGuard.sol";
import "./libraries/CustomErrors.sol";
import "./libraries/AccessControl.sol";
import "./libraries/OptionsCompute.sol";
import "./libraries/SafeTransferLib.sol";

import "./interfaces/IOracle.sol";
import "./interfaces/IOptionRegistry.sol";
import "./interfaces/IMarginCalculator.sol";
import "./interfaces/ILiquidityPool.sol";
import "./interfaces/IPortfolioValuesFeed.sol";
import "./interfaces/AddressBookInterface.sol";

import "prb-math/contracts/PRBMathSD59x18.sol";
import "prb-math/contracts/PRBMathUD60x18.sol";

/**
 *  @title Contract used for all user facing options interactions
 *  @dev Interacts with liquidityPool to write options and quote their prices.
 */
contract BeyondPricer is AccessControl, ReentrancyGuard {
	using PRBMathSD59x18 for int256;
	using PRBMathUD60x18 for uint256;

	///////////////////////////
	/// immutable variables ///
	///////////////////////////

	// Protocol management contracts
	ILiquidityPool public immutable liquidityPool;
	Protocol public immutable protocol;
	AddressBookInterface public immutable addressBook;
	// asset that denominates the strike price
	address public immutable strikeAsset;
	// asset that is used as the reference asset
	address public immutable underlyingAsset;
	// asset that is used for collateral asset
	address public immutable collateralAsset;

	/////////////////////////
	/// dynamic variables ///
	/////////////////////////

	/////////////////////////////////////
	/// governance settable variables ///
	/////////////////////////////////////

	uint256 public bidAskIVSpread;
	uint256 public riskFreeRate;
	uint256 public feePerContract = 3e5;

	uint256 public slippageGradient;

	// multiplier of slippageGradient for options < 10 delta
	// reflects the cost of increased collateral used to back these kind of options relative to their price.
	// represents the width of delta bands to apply slippage multipliers to. e18
	uint256 public deltaBandWidth;
	// array of slippage multipliers for each delta band. e18
	uint256[] public callSlippageGradientMultipliers;
	uint256[] public putSlippageGradientMultipliers;

	// represents the lending rate of collateral used to collateralise short options by the DHV. denominated in bips
	uint256 public collateralLendingRate;
	// long delta borrow rate. denominated in bips
	uint256 public longDeltaBorrowRate;
	// short delta borrow rate. denominated in bips
	uint256 public shortDeltaBorrowRate;

	//////////////////////////
	/// constant variables ///
	//////////////////////////

	// BIPS
	uint256 private constant MAX_BPS = 10_000;
	uint256 private constant ONE_YEAR_SECONDS = 31557600;
	// used to convert e18 to e8
	uint256 private constant SCALE_FROM = 10**10;

	/////////////////////////
	/// structs && events ///
	/////////////////////////

	event FeePerContractChanged(uint256 newFeePerContract, uint256 oldFeePerContract);
	event RiskFreeRateChanged(uint256 newRiskFreeRate, uint256 oldRiskFreeRate);
	event BidAskIVSpreadChanged(uint256 newBidAskIVSpread, uint256 oldBidAskIVSpread);

	error InvalidSlippageGradientMultipliersArrayLength();
	error InvalidSlippageGradientMultiplierValue();

	constructor(
		address _authority,
		address _protocol,
		address _liquidityPool,
		address _addressBook,
		uint256 _slippageGradient,
		uint256 _deltaBandWidth,
		uint256[] memory _callSlippageGradientMultipliers,
		uint256[] memory _putSlippageGradientMultipliers,
		uint256 _collateralLendingRate,
		uint256 _shortDeltaBorrowRate,
		uint256 _longDeltaBorrowRate
	) AccessControl(IAuthority(_authority)) {
		// option delta can span a range of 100, so ensure delta bands match this range
		if (
			_callSlippageGradientMultipliers.length != 100e18 / _deltaBandWidth ||
			_putSlippageGradientMultipliers.length != 100e18 / _deltaBandWidth
		) {
			revert InvalidSlippageGradientMultipliersArrayLength();
		}
		protocol = Protocol(_protocol);
		liquidityPool = ILiquidityPool(_liquidityPool);
		addressBook = AddressBookInterface(_addressBook);
		collateralAsset = liquidityPool.collateralAsset();
		underlyingAsset = liquidityPool.underlyingAsset();
		strikeAsset = liquidityPool.strikeAsset();
		slippageGradient = _slippageGradient;
		deltaBandWidth = _deltaBandWidth;
		callSlippageGradientMultipliers = _callSlippageGradientMultipliers;
		putSlippageGradientMultipliers = _putSlippageGradientMultipliers;
		collateralLendingRate = _collateralLendingRate;
		shortDeltaBorrowRate = _shortDeltaBorrowRate;
		longDeltaBorrowRate = _longDeltaBorrowRate;
	}

	///////////////
	/// setters ///
	///////////////

	function setRiskFreeRate(uint256 _riskFreeRate) external {
		_onlyGovernor();
<<<<<<< HEAD
		riskFreeRate = _riskFreeRate;
		emit RiskFreeRateChanged(_riskFreeRate, riskFreeRate);
=======
		emit RiskFreeRateChanged(_riskFreeRate, riskFreeRate);
		riskFreeRate = _riskFreeRate;
>>>>>>> 7613d8f5
	}

	function setBidAskIVSpread(uint256 _bidAskIVSpread) external {
		_onlyGovernor();
<<<<<<< HEAD
		bidAskIVSpread= _bidAskIVSpread;
		emit BidAskIVSpreadChanged(_bidAskIVSpread, bidAskIVSpread);
=======
		emit BidAskIVSpreadChanged(_bidAskIVSpread, bidAskIVSpread);
		bidAskIVSpread= _bidAskIVSpread;
>>>>>>> 7613d8f5
	}

	function setFeePerContract(uint256 _feePerContract) external {
		_onlyGovernor();
		emit FeePerContractChanged(_feePerContract, feePerContract);
		feePerContract = _feePerContract;
	}

	function setSlippageGradient(uint256 _slippageGradient) external {
		_onlyManager();
		slippageGradient = _slippageGradient;
	}

	function setCollateralLendingRate(uint256 _collateralLendingRate) external {
		_onlyManager();
		collateralLendingRate = _collateralLendingRate;
	}

	function setShortDeltaBorrowRate(uint256 _shortDeltaBorrowRate) external {
		_onlyManager();
		shortDeltaBorrowRate = _shortDeltaBorrowRate;
	}

	function setLongDeltaBorrowRate(uint256 _longDeltaBorrowRate) external {
		_onlyManager();
		longDeltaBorrowRate = _longDeltaBorrowRate;
	}

	/// @dev must also update delta band arrays to fit the new delta band width
	function setDeltaBandWidth(
		uint256 _deltaBandWidth,
		uint256[] memory _callSlippageGradientMultipliers,
		uint256[] memory _putSlippageGradientMultipliers
	) external {
		_onlyManager();
		deltaBandWidth = _deltaBandWidth;
		setSlippageGradientMultipliers(_callSlippageGradientMultipliers, _putSlippageGradientMultipliers);
	}

	function setSlippageGradientMultipliers(
		uint256[] memory _callSlippageGradientMultipliers,
		uint256[] memory _putSlippageGradientMultipliers
	) public {
		_onlyManager();
		if (
			_callSlippageGradientMultipliers.length != 100e18 / deltaBandWidth ||
			_putSlippageGradientMultipliers.length != 100e18 / deltaBandWidth
		) {
			revert InvalidSlippageGradientMultipliersArrayLength();
		}
		for (uint256 i = 0; i < _callSlippageGradientMultipliers.length; i++) {
			// arrays must be same length so can check both in same loop
			// ensure no multiplier is less than 1 due to human error.
			if (_callSlippageGradientMultipliers[i] < 1e18 || _putSlippageGradientMultipliers[i] < 1e18) {
				revert InvalidSlippageGradientMultiplierValue();
			}
		}
		callSlippageGradientMultipliers = _callSlippageGradientMultipliers;
		putSlippageGradientMultipliers = _putSlippageGradientMultipliers;
	}

	///////////////////////
	/// complex getters ///
	///////////////////////

	function quoteOptionPrice(
		Types.OptionSeries memory _optionSeries,
		uint256 _amount,
		bool isSell,
		int256 netDhvExposure
	)
		external
		view
		returns (
			uint256 totalPremium,
			int256 totalDelta,
			uint256 totalFees
		)
	{
		uint256 underlyingPrice = _getUnderlyingPrice(underlyingAsset, strikeAsset);
		uint256 iv = _getVolatilityFeed().getImpliedVolatility(
			_optionSeries.isPut,
			underlyingPrice,
			_optionSeries.strike,
			_optionSeries.expiration
		);
		(uint256 vanillaPremium, int256 delta) = OptionsCompute.quotePriceGreeks(
			_optionSeries,
			isSell,
			bidAskIVSpread,
			riskFreeRate,
			iv,
			underlyingPrice
		);
		uint256 premium = vanillaPremium.mul(
			_getSlippageMultiplier(_amount, delta, netDhvExposure, isSell)
		);
		uint256 spread;
		if (!isSell) {
			// user is buying from DHV, so add spread to the price
			spread = _getSpreadValue(_optionSeries, _amount, delta, netDhvExposure, underlyingPrice);
		}
		// note the delta returned is the delta of a long position of the option the sign of delta should be handled elsewhere.
		totalPremium = (premium.mul(_amount) + spread) / 1e12;
		totalDelta = delta.mul(int256(_amount));
		totalFees = feePerContract.mul(_amount);
	}

	///////////////////////////
	/// non-complex getters ///
	///////////////////////////

	function getCallSlippageGradientMultipliers() external view returns (uint256[] memory) {
		return callSlippageGradientMultipliers;
	}

	function getPutSlippageGradientMultipliers() external view returns (uint256[] memory) {
		return putSlippageGradientMultipliers;
	}

	/**
	 * @notice get the underlying price with just the underlying asset and strike asset
	 * @param underlying   the asset that is used as the reference asset
	 * @param _strikeAsset the asset that the underlying value is denominated in
	 * @return the underlying price
	 */
	function _getUnderlyingPrice(address underlying, address _strikeAsset)
		internal
		view
		returns (uint256)
	{
		return PriceFeed(protocol.priceFeed()).getNormalizedRate(underlying, _strikeAsset);
	}

	/**
	 * @notice get the volatility feed used by the liquidity pool
	 * @return the volatility feed contract interface
	 */
	function _getVolatilityFeed() internal view returns (VolatilityFeed) {
		return VolatilityFeed(protocol.volatilityFeed());
	}

	//////////////////////////
	/// internal functions ///
	//////////////////////////

	/**
	 * @notice function to add slippage to orders to prevent over-exposure to a single option type
	 * @param _amount amount of options contracts being traded. e18
	 * @param _optionDelta the delta exposure of the option
	 * @param _netDhvExposure how many contracts of this series the DHV is already exposed to. e18. negative if net short.
	 * @param _isSell true if someone is selling option to DHV. False if they're buying from DHV
	 */
	function _getSlippageMultiplier(
		uint256 _amount,
		int256 _optionDelta,
		int256 _netDhvExposure,
		bool _isSell
	) internal view returns (uint256 slippageMultiplier) {
		// divide _amount by 2 to obtain the average exposure throughout the tx. Stops large orders being disproportionately penalised.
		// slippage will be exponential with the exponent being the DHV's net exposure
		int256 newExposureExponent = _isSell
			? _netDhvExposure + int256(_amount)
			: _netDhvExposure - int256(_amount);
		int256 oldExposureExponent = _netDhvExposure;
		uint256 modifiedSlippageGradient;
		// not using math library here, want to reduce to a non e18 integer
		// integer division rounds down to nearest integer
		uint256 deltaBandIndex = (uint256(_optionDelta.abs()) * 100) / deltaBandWidth;
		if (_optionDelta > 0) {
			modifiedSlippageGradient = slippageGradient.mul(callSlippageGradientMultipliers[deltaBandIndex]);
		} else {
			modifiedSlippageGradient = slippageGradient.mul(putSlippageGradientMultipliers[deltaBandIndex]);
		}
		if (slippageGradient == 0) {
			slippageMultiplier = 1e18;
			return slippageMultiplier;
		}
		// if it is a sell then we need to do lower bound is old exposure exponent, upper bound is new exposure exponent
		// if it is a buy then we need to do lower bound is new exposure exponent, upper bound is old exposure exponent
		int256 slippageFactor = int256(1e18 + modifiedSlippageGradient);
		if (_isSell) {
			slippageMultiplier = uint256(
				(slippageFactor.pow(-oldExposureExponent) - slippageFactor.pow(-newExposureExponent)).div(
					slippageFactor.ln()
				)
			).div(_amount);
		} else {
			slippageMultiplier = uint256(
				(slippageFactor.pow(-newExposureExponent) - slippageFactor.pow(-oldExposureExponent)).div(
					slippageFactor.ln()
				)
			).div(_amount);
		}
	}

	/**
	 * @notice function to apply an additive spread premium to the order. Is applied to whole _amount and not per contract.
	 * @param _optionSeries the series detail of the option - strike decimals in e18
	 * @param _amount number of contracts being traded. e18
	 * @param _optionDelta the delta exposure of the option. e18
	 * @param _netDhvExposure how many contracts of this series the DHV is already exposed to. e18. negative if net short.
	 * @param _underlyingPrice the price of the underlying asset. e18
	 */
	function _getSpreadValue(
		Types.OptionSeries memory _optionSeries,
		uint256 _amount,
		int256 _optionDelta,
		int256 _netDhvExposure,
		uint256 _underlyingPrice
	) internal view returns (uint256 spreadPremium) {
		uint256 netShortContracts;
		if (_netDhvExposure <= 0) {
			// dhv is already short so apply collateral lending spread to all traded contracts
			netShortContracts = _amount;
		} else {
			// dhv is long so only apply spread to those contracts which make it net short.
			netShortContracts = int256(_amount) - _netDhvExposure < 0
				? 0
				: _amount - uint256(_netDhvExposure);
		}
		// find collateral requirements for net short options
		uint256 collateralToLend = _getCollateralRequirements(_optionSeries, netShortContracts);
		// get duration of option in years
		uint256 time = (_optionSeries.expiration - block.timestamp).div(ONE_YEAR_SECONDS);
		// calculate the collateral cost portion of the spread
		uint256 collateralLendingPremium = ((1e18 + (collateralLendingRate * 1e18) / MAX_BPS).pow(time))
			.mul(collateralToLend) - collateralToLend;
		// this is just a magnitude value, sign doesnt matter
		uint256 dollarDelta = uint256(_optionDelta.abs()).mul(_amount).mul(_underlyingPrice);
		uint256 deltaBorrowPremium;
		if (_optionDelta < 0) {
			// option is negative delta, resulting in long delta exposure for DHV. needs hedging with a short pos
			deltaBorrowPremium =
				dollarDelta.mul((1e18 + (shortDeltaBorrowRate * 1e18) / MAX_BPS).pow(time)) -
				dollarDelta;
		} else {
			// option is positive delta, resulting in short delta exposure for DHV. needs hedging with a long pos
			deltaBorrowPremium =
				dollarDelta.mul((1e18 + (longDeltaBorrowRate * 1e18) / MAX_BPS).pow(time)) -
				dollarDelta;
		}
		return collateralLendingPremium + deltaBorrowPremium;
	}

	function _getCollateralRequirements(Types.OptionSeries memory _optionSeries, uint256 _amount)
		internal
		view
		returns (uint256)
	{
		IMarginCalculator marginCalc = IMarginCalculator(addressBook.getMarginCalculator());

		return
			marginCalc.getNakedMarginRequired(
				_optionSeries.underlying,
				_optionSeries.strikeAsset,
				_optionSeries.collateral,
				_amount / SCALE_FROM,
				_optionSeries.strike / SCALE_FROM, // assumes in e18
				IOracle(addressBook.getOracle()).getPrice(_optionSeries.underlying),
				_optionSeries.expiration,
				18, // always have the value return in e18
				_optionSeries.isPut
			);
	}
}<|MERGE_RESOLUTION|>--- conflicted
+++ resolved
@@ -136,24 +136,14 @@
 
 	function setRiskFreeRate(uint256 _riskFreeRate) external {
 		_onlyGovernor();
-<<<<<<< HEAD
-		riskFreeRate = _riskFreeRate;
-		emit RiskFreeRateChanged(_riskFreeRate, riskFreeRate);
-=======
 		emit RiskFreeRateChanged(_riskFreeRate, riskFreeRate);
 		riskFreeRate = _riskFreeRate;
->>>>>>> 7613d8f5
 	}
 
 	function setBidAskIVSpread(uint256 _bidAskIVSpread) external {
 		_onlyGovernor();
-<<<<<<< HEAD
-		bidAskIVSpread= _bidAskIVSpread;
-		emit BidAskIVSpreadChanged(_bidAskIVSpread, bidAskIVSpread);
-=======
 		emit BidAskIVSpreadChanged(_bidAskIVSpread, bidAskIVSpread);
 		bidAskIVSpread= _bidAskIVSpread;
->>>>>>> 7613d8f5
 	}
 
 	function setFeePerContract(uint256 _feePerContract) external {
