// SPDX-License-Identifier: MIT
pragma solidity >=0.8.0;

import "./Protocol.sol";
import "./PriceFeed.sol";
import "./VolatilityFeed.sol";
import "./tokens/ERC20.sol";
import "./libraries/Types.sol";
import "./utils/ReentrancyGuard.sol";
import "./libraries/CustomErrors.sol";
import "./libraries/AccessControl.sol";
import "./libraries/OptionsCompute.sol";
import "./libraries/SafeTransferLib.sol";

import "./interfaces/IOracle.sol";
import "./interfaces/IOptionRegistry.sol";
import "./interfaces/IMarginCalculator.sol";
import "./interfaces/ILiquidityPool.sol";
import "./interfaces/IPortfolioValuesFeed.sol";
import "./interfaces/AddressBookInterface.sol";

import "prb-math/contracts/PRBMathSD59x18.sol";
import "prb-math/contracts/PRBMathUD60x18.sol";

/**
 *  @title Contract used for all user facing options interactions
 *  @dev Interacts with liquidityPool to write options and quote their prices.
 */
contract BeyondPricer is AccessControl, ReentrancyGuard {
	using PRBMathSD59x18 for int256;
	using PRBMathUD60x18 for uint256;

	///////////////////////////
	/// immutable variables ///
	///////////////////////////

	// Protocol management contracts
	ILiquidityPool public immutable liquidityPool;
	Protocol public immutable protocol;
	AddressBookInterface public immutable addressBook;
	// asset that denominates the strike price
	address public immutable strikeAsset;
	// asset that is used as the reference asset
	address public immutable underlyingAsset;
	// asset that is used for collateral asset
	address public immutable collateralAsset;

	/////////////////////////
	/// dynamic variables ///
	/////////////////////////

	/////////////////////////////////////
	/// governance settable variables ///
	/////////////////////////////////////

	uint256 public bidAskIVSpread;
	uint256 public riskFreeRate;
	uint256 public feePerContract = 3e5;

	uint256 public slippageGradient;

	// multiplier of slippageGradient for options < 10 delta
	// reflects the cost of increased collateral used to back these kind of options relative to their price.
	// represents the width of delta bands to apply slippage multipliers to. e18
	uint256 public deltaBandWidth;
	// array of slippage multipliers for each delta band. e18
	uint256[] public callSlippageGradientMultipliers;
	uint256[] public putSlippageGradientMultipliers;

	// represents the lending rate of collateral used to collateralise short options by the DHV. denominated in bips
	uint256 public collateralLendingRate;
	// long delta borrow rate. denominated in bips
	uint256 public longDeltaBorrowRate;
	// short delta borrow rate. denominated in bips
	uint256 public shortDeltaBorrowRate;

	//////////////////////////
	/// constant variables ///
	//////////////////////////

	// BIPS
	uint256 private constant MAX_BPS = 10_000;
	uint256 private constant ONE_YEAR_SECONDS = 31557600;
	// used to convert e18 to e8
	uint256 private constant SCALE_FROM = 10**10;

	/////////////////////////
	/// structs && events ///
	/////////////////////////

	event FeePerContractChanged(uint256 newFeePerContract, uint256 oldFeePerContract);

	error InvalidSlippageGradientMultipliersArrayLength();
	error InvalidSlippageGradientMultiplierValue();

	constructor(
		address _authority,
		address _protocol,
		address _liquidityPool,
		address _addressBook,
		uint256 _slippageGradient,
		uint256 _deltaBandWidth,
		uint256[] memory _callSlippageGradientMultipliers,
		uint256[] memory _putSlippageGradientMultipliers,
		uint256 _collateralLendingRate,
		uint256 _shortDeltaBorrowRate,
		uint256 _longDeltaBorrowRate
	) AccessControl(IAuthority(_authority)) {
		// option delta can span a range of 100, so ensure delta bands match this range
		if (
			_callSlippageGradientMultipliers.length != 100e18 / _deltaBandWidth ||
			_putSlippageGradientMultipliers.length != 100e18 / _deltaBandWidth
		) {
			revert InvalidSlippageGradientMultipliersArrayLength();
		}
		protocol = Protocol(_protocol);
		liquidityPool = ILiquidityPool(_liquidityPool);
		addressBook = AddressBookInterface(_addressBook);
		collateralAsset = liquidityPool.collateralAsset();
		underlyingAsset = liquidityPool.underlyingAsset();
		strikeAsset = liquidityPool.strikeAsset();
		slippageGradient = _slippageGradient;
		deltaBandWidth = _deltaBandWidth;
		callSlippageGradientMultipliers = _callSlippageGradientMultipliers;
		putSlippageGradientMultipliers = _putSlippageGradientMultipliers;
		collateralLendingRate = _collateralLendingRate;
		shortDeltaBorrowRate = _shortDeltaBorrowRate;
		longDeltaBorrowRate = _longDeltaBorrowRate;
	}

	///////////////
	/// setters ///
	///////////////

	function setFeePerContract(uint256 _feePerContract) external {
		_onlyGovernor();
		feePerContract = _feePerContract;
		emit FeePerContractChanged(_feePerContract, feePerContract);
	}

	function setSlippageGradient(uint256 _slippageGradient) external {
		_onlyManager();
		slippageGradient = _slippageGradient;
	}

	function setCollateralLendingRate(uint256 _collateralLendingRate) external {
		_onlyManager();
		collateralLendingRate = _collateralLendingRate;
	}

	function setShortDeltaBorrowRate(uint256 _shortDeltaBorrowRate) external {
		_onlyManager();
		shortDeltaBorrowRate = _shortDeltaBorrowRate;
	}

	function setLongDeltaBorrowRate(uint256 _longDeltaBorrowRate) external {
		_onlyManager();
		longDeltaBorrowRate = _longDeltaBorrowRate;
	}

	/// @dev must also update delta band arrays to fit the new delta band width
	function setDeltaBandWidth(
		uint256 _deltaBandWidth,
		uint256[] memory _callSlippageGradientMultipliers,
		uint256[] memory _putSlippageGradientMultipliers
	) external {
		_onlyManager();
		deltaBandWidth = _deltaBandWidth;
		setSlippageGradientMultipliers(_callSlippageGradientMultipliers, _putSlippageGradientMultipliers);
	}

	function setSlippageGradientMultipliers(
		uint256[] memory _callSlippageGradientMultipliers,
		uint256[] memory _putSlippageGradientMultipliers
	) public {
		_onlyManager();
		if (
			_callSlippageGradientMultipliers.length != 100e18 / deltaBandWidth ||
			_putSlippageGradientMultipliers.length != 100e18 / deltaBandWidth
		) {
			revert InvalidSlippageGradientMultipliersArrayLength();
		}
		for (uint256 i = 0; i < _callSlippageGradientMultipliers.length; i++) {
			// arrays must be same length so can check both in same loop
			// ensure no multiplier is less than 1 due to human error.
			if (_callSlippageGradientMultipliers[i] < 1e18 || _putSlippageGradientMultipliers[i] < 1e18) {
				revert InvalidSlippageGradientMultiplierValue();
			}
		}
		callSlippageGradientMultipliers = _callSlippageGradientMultipliers;
		putSlippageGradientMultipliers = _putSlippageGradientMultipliers;
	}

	///////////////////////
	/// complex getters ///
	///////////////////////

	function quoteOptionPrice(
		Types.OptionSeries memory _optionSeries,
		uint256 _amount,
		bool isSell,
		int256 netDhvExposure
	)
		external
		view
		returns (
			uint256 totalPremium,
			int256 totalDelta,
			uint256 totalFees
		)
	{
		uint256 underlyingPrice = _getUnderlyingPrice(underlyingAsset, strikeAsset);
		uint256 iv = _getVolatilityFeed().getImpliedVolatility(
			_optionSeries.isPut,
			underlyingPrice,
			_optionSeries.strike,
			_optionSeries.expiration
		);
		(uint256 vanillaPremium, int256 delta) = OptionsCompute.quotePriceGreeks(
			_optionSeries,
			isSell,
			bidAskIVSpread,
			riskFreeRate,
			iv,
			underlyingPrice
		);
		uint256 premium = vanillaPremium.mul(
			_getSlippageMultiplier(_amount, delta, netDhvExposure, isSell)
		);
		uint256 spread;
		if (!isSell) {
			// user is buying from DHV, so add spread to the price
			spread = _getSpreadValue(_optionSeries, _amount, delta, netDhvExposure, underlyingPrice);
		}
		// note the delta returned is the delta of a long position of the option the sign of delta should be handled elsewhere.
		totalPremium = (premium.mul(_amount) + spread) / 1e12;
		totalDelta = delta.mul(int256(_amount));
		totalFees = feePerContract.mul(_amount);
	}

	///////////////////////////
	/// non-complex getters ///
	///////////////////////////

	function getCallSlippageGradientMultipliers() external view returns (uint256[] memory) {
		return callSlippageGradientMultipliers;
	}

	function getPutSlippageGradientMultipliers() external view returns (uint256[] memory) {
		return putSlippageGradientMultipliers;
	}

	/**
	 * @notice get the underlying price with just the underlying asset and strike asset
	 * @param underlying   the asset that is used as the reference asset
	 * @param _strikeAsset the asset that the underlying value is denominated in
	 * @return the underlying price
	 */
	function _getUnderlyingPrice(address underlying, address _strikeAsset)
		internal
		view
		returns (uint256)
	{
		return PriceFeed(protocol.priceFeed()).getNormalizedRate(underlying, _strikeAsset);
	}

	/**
	 * @notice get the volatility feed used by the liquidity pool
	 * @return the volatility feed contract interface
	 */
	function _getVolatilityFeed() internal view returns (VolatilityFeed) {
		return VolatilityFeed(protocol.volatilityFeed());
	}

	//////////////////////////
	/// internal functions ///
	//////////////////////////

	/**
	 * @notice function to add slippage to orders to prevent over-exposure to a single option type
	 * @param _amount amount of options contracts being traded. e18
	 * @param _optionDelta the delta exposure of the option
	 * @param _netDhvExposure how many contracts of this series the DHV is already exposed to. e18. negative if net short.
	 * @param _isSell true if someone is selling option to DHV. False if they're buying from DHV
	 */
	function _getSlippageMultiplier(
		uint256 _amount,
		int256 _optionDelta,
		int256 _netDhvExposure,
		bool _isSell
	) internal view returns (uint256 slippageMultiplier) {
		// divide _amount by 2 to obtain the average exposure throughout the tx. Stops large orders being disproportionately penalised.
		// slippage will be exponential with the exponent being the DHV's net exposure
		int256 newExposureExponent = _isSell
			? _netDhvExposure + int256(_amount)
			: _netDhvExposure - int256(_amount);
		int256 oldExposureExponent = _netDhvExposure;
		uint256 modifiedSlippageGradient;
		// not using math library here, want to reduce to a non e18 integer
		// integer division rounds down to nearest integer
		uint256 deltaBandIndex = (uint256(_optionDelta.abs()) * 100) / deltaBandWidth;
		if (_optionDelta > 0) {
			modifiedSlippageGradient = slippageGradient.mul(callSlippageGradientMultipliers[deltaBandIndex]);
		} else {
			modifiedSlippageGradient = slippageGradient.mul(putSlippageGradientMultipliers[deltaBandIndex]);
		}
		if (slippageGradient == 0) {
			slippageMultiplier = 1e18;
			return slippageMultiplier;
		}
		// if it is a sell then we need to do lower bound is old exposure exponent, upper bound is new exposure exponent
		// if it is a buy then we need to do lower bound is new exposure exponent, upper bound is old exposure exponent
		int256 slippageFactor = int256(1e18 + modifiedSlippageGradient);
		if (_isSell) {
			slippageMultiplier = uint256(
				(slippageFactor.pow(-oldExposureExponent) - slippageFactor.pow(-newExposureExponent)).div(
					slippageFactor.ln()
				)
			).div(_amount);
		} else {
			slippageMultiplier = uint256(
				(slippageFactor.pow(-newExposureExponent) - slippageFactor.pow(-oldExposureExponent)).div(
					slippageFactor.ln()
				)
			).div(_amount);
		}
	}

	/**
	 * @notice function to apply an additive spread premium to the order. Is applied to whole _amount and not per contract.
	 * @param _optionSeries the series detail of the option - strike decimals in e18
	 * @param _amount number of contracts being traded. e18
	 * @param _optionDelta the delta exposure of the option. e18
	 * @param _netDhvExposure how many contracts of this series the DHV is already exposed to. e18. negative if net short.
	 * @param _underlyingPrice the price of the underlying asset. e18
	 */
	function _getSpreadValue(
		Types.OptionSeries memory _optionSeries,
		uint256 _amount,
		int256 _optionDelta,
		int256 _netDhvExposure,
		uint256 _underlyingPrice
	) internal view returns (uint256 spreadPremium) {
		uint256 netShortContracts;
		if (_netDhvExposure <= 0) {
			// dhv is already short so apply collateral lending spread to all traded contracts
			netShortContracts = _amount;
		} else {
			// dhv is long so only apply spread to those contracts which make it net short.
			netShortContracts = int256(_amount) - _netDhvExposure < 0
				? 0
				: _amount - uint256(_netDhvExposure);
		}
		// find collateral requirements for net short options
		uint256 collateralToLend = _getCollateralRequirements(_optionSeries, netShortContracts);
<<<<<<< HEAD

		// get duration of option in years
		uint256 time = (_optionSeries.expiration - block.timestamp).div(ONE_YEAR_SECONDS);

=======
		// get duration of option in years
		uint256 time = (_optionSeries.expiration - block.timestamp).div(ONE_YEAR_SECONDS);
>>>>>>> 729b66d4
		// calculate the collateral cost portion of the spread
		uint256 collateralLendingPremium = ((1e18 + (collateralLendingRate * 1e18) / MAX_BPS).pow(time))
			.mul(collateralToLend) - collateralToLend;
		// this is just a magnitude value, sign doesnt matter
		uint256 dollarDelta = uint256(_optionDelta.abs()).mul(_amount).mul(_underlyingPrice);
		uint256 deltaBorrowPremium;
		if (_optionDelta < 0) {
			// option is negative delta, resulting in long delta exposure for DHV. needs hedging with a short pos
			deltaBorrowPremium =
				dollarDelta.mul((1e18 + (shortDeltaBorrowRate * 1e18) / MAX_BPS).pow(time)) -
				dollarDelta;
		} else {
			// option is positive delta, resulting in short delta exposure for DHV. needs hedging with a long pos
			deltaBorrowPremium =
				dollarDelta.mul((1e18 + (longDeltaBorrowRate * 1e18) / MAX_BPS).pow(time)) -
				dollarDelta;
		}
<<<<<<< HEAD

=======
>>>>>>> 729b66d4
		return collateralLendingPremium + deltaBorrowPremium;
	}

	function _getCollateralRequirements(Types.OptionSeries memory _optionSeries, uint256 _amount)
		internal
		view
		returns (uint256)
	{
		IMarginCalculator marginCalc = IMarginCalculator(addressBook.getMarginCalculator());

		return
			marginCalc.getNakedMarginRequired(
				_optionSeries.underlying,
				_optionSeries.strikeAsset,
				_optionSeries.collateral,
				_amount / SCALE_FROM,
				_optionSeries.strike / SCALE_FROM, // assumes in e18
				IOracle(addressBook.getOracle()).getPrice(_optionSeries.underlying),
				_optionSeries.expiration,
				18, // always have the value return in e18
				_optionSeries.isPut
			);
	}
}<|MERGE_RESOLUTION|>--- conflicted
+++ resolved
@@ -353,15 +353,8 @@
 		}
 		// find collateral requirements for net short options
 		uint256 collateralToLend = _getCollateralRequirements(_optionSeries, netShortContracts);
-<<<<<<< HEAD
-
 		// get duration of option in years
 		uint256 time = (_optionSeries.expiration - block.timestamp).div(ONE_YEAR_SECONDS);
-
-=======
-		// get duration of option in years
-		uint256 time = (_optionSeries.expiration - block.timestamp).div(ONE_YEAR_SECONDS);
->>>>>>> 729b66d4
 		// calculate the collateral cost portion of the spread
 		uint256 collateralLendingPremium = ((1e18 + (collateralLendingRate * 1e18) / MAX_BPS).pow(time))
 			.mul(collateralToLend) - collateralToLend;
@@ -379,10 +372,6 @@
 				dollarDelta.mul((1e18 + (longDeltaBorrowRate * 1e18) / MAX_BPS).pow(time)) -
 				dollarDelta;
 		}
-<<<<<<< HEAD
-
-=======
->>>>>>> 729b66d4
 		return collateralLendingPremium + deltaBorrowPremium;
 	}
 
