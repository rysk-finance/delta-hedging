--- conflicted
+++ resolved
@@ -136,24 +136,14 @@
 
 	function setRiskFreeRate(uint256 _riskFreeRate) external {
 		_onlyGovernor();
-<<<<<<< HEAD
-		riskFreeRate = _riskFreeRate;
-		emit RiskFreeRateChanged(_riskFreeRate, riskFreeRate);
-=======
 		emit RiskFreeRateChanged(_riskFreeRate, riskFreeRate);
 		riskFreeRate = _riskFreeRate;
->>>>>>> e1649fd4
 	}
 
 	function setBidAskIVSpread(uint256 _bidAskIVSpread) external {
 		_onlyGovernor();
-<<<<<<< HEAD
-		bidAskIVSpread= _bidAskIVSpread;
-		emit BidAskIVSpreadChanged(_bidAskIVSpread, bidAskIVSpread);
-=======
 		emit BidAskIVSpreadChanged(_bidAskIVSpread, bidAskIVSpread);
 		bidAskIVSpread= _bidAskIVSpread;
->>>>>>> e1649fd4
 	}
 
 	function setFeePerContract(uint256 _feePerContract) external {
