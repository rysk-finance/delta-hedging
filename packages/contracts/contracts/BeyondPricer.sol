--- conflicted
+++ resolved
@@ -226,16 +226,13 @@
 		uint256 premium = vanillaPremium.mul(
 			_getSlippageMultiplier(_amount, delta, netDhvExposure, isSell)
 		);
-<<<<<<< HEAD
 		if (!isSell) {
 			// user is buying from DHV, so add spread to the price
 			premium += _getSpreadValue(_optionSeries, _amount, delta, netDhvExposure, underlyingPrice);
 		}
 
-=======
 		console.log("premium:", premium);
 		// note the delta returned is the delta of a long position of the option the sign of delta should be handled elsewhere.
->>>>>>> 9a70d38f
 		totalPremium = premium.mul(_amount) / 1e12;
 		totalDelta = delta.mul(int256(_amount));
 		totalFees = feePerContract.mul(_amount);
@@ -318,7 +315,7 @@
 		} else {
 			modifiedSlippageGradient = slippageGradient.mul(putSlippageGradientMultipliers[deltaBandIndex]);
 		}
-		if (slippageGradient == 0){
+		if (slippageGradient == 0) {
 			slippageMultiplier = 1e18;
 			return slippageMultiplier;
 		}
@@ -326,9 +323,17 @@
 		// if it is a buy then we need to do lower bound is new exposure exponent, upper bound is old exposure exponent
 		int256 slippageFactor = int256(1e18 + modifiedSlippageGradient);
 		if (_isSell) {
-			slippageMultiplier = uint256((slippageFactor.pow(-oldExposureExponent) - slippageFactor.pow(-newExposureExponent)).div(slippageFactor.ln())).div(_amount);
+			slippageMultiplier = uint256(
+				(slippageFactor.pow(-oldExposureExponent) - slippageFactor.pow(-newExposureExponent)).div(
+					slippageFactor.ln()
+				)
+			).div(_amount);
 		} else {
-			slippageMultiplier = uint256((slippageFactor.pow(-newExposureExponent) - slippageFactor.pow(-oldExposureExponent)).div(slippageFactor.ln())).div(_amount);
+			slippageMultiplier = uint256(
+				(slippageFactor.pow(-newExposureExponent) - slippageFactor.pow(-oldExposureExponent)).div(
+					slippageFactor.ln()
+				)
+			).div(_amount);
 		}
 		console.log("slippage gradient:", slippageGradient);
 		console.log("multiplier:", slippageMultiplier, modifiedSlippageGradient);
@@ -347,7 +352,7 @@
 			netShortContracts = _amount;
 		} else {
 			// dhv is long so only apply spread to those contracts which make it net short.
-			netShortContracts = _amount - uint256(_netDhvExposure) < 0
+			netShortContracts = int256(_amount) - _netDhvExposure < 0
 				? 0
 				: _amount - uint256(_netDhvExposure);
 		}
