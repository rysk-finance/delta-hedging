// SPDX-License-Identifier: MIT
pragma solidity >=0.8.0;

import "./Protocol.sol";
import "./PriceFeed.sol";
import "./tokens/ERC20.sol";
import "./VolatilityFeed.sol";
import "./utils/ReentrancyGuard.sol";
import "./libraries/BlackScholes.sol";
import "./libraries/CustomErrors.sol";
import "./libraries/SafeTransferLib.sol";
import "./interfaces/IOptionRegistry.sol";
import "./interfaces/IHedgingReactor.sol";
import "./interfaces/IPortfolioValuesFeed.sol";
import "@openzeppelin/contracts/security/Pausable.sol";
import "@openzeppelin/contracts/access/AccessControl.sol";
import "hardhat/console.sol";


contract LiquidityPool is
  ERC20,
  Ownable,
  AccessControl,
  ReentrancyGuard,
  Pausable
{
  using PRBMathSD59x18 for int256;
  using PRBMathUD60x18 for uint256;

  ///////////////////////////
  /// immutable variables ///
  ///////////////////////////

  // Protocol management contract
  Protocol public immutable protocol;
  // asset that denominates the strike price
  address public immutable strikeAsset;
  // asset that is used as the reference asset
  address public immutable underlyingAsset;
  // asset that is used for collateral asset
  address public immutable collateralAsset;

  /////////////////////////
  /// dynamic variables ///
  /////////////////////////

  // amount of collateralAsset allocated as collateral
  uint public collateralAllocated;
  // ephemeral liabilities of the pool
  int256 public ephemeralLiabilities;
  // ephemeral delta of the pool
  int256 public ephemeralDelta;
  // epoch of the price per share round
  uint256 public epoch;
  // epoch PPS
  mapping(uint256 => uint256) public epochPricePerShare;
  // deposit receipts for users
  mapping(address => DepositReceipt) public depositReceipts;
  // withdrawal receipts for users
  mapping(address => WithdrawalReceipt) public withdrawalReceipts;
  // pending deposits for a round
  uint256 public pendingDeposits;
  // pending withdrawals
  uint256 public pendingWithdrawals;

  /////////////////////////////////////
  /// governance settable variables ///
  /////////////////////////////////////

  // buffer of funds to not be used to write new options in case of margin requirements (as percentage - for 20% enter 2000)
  uint public bufferPercentage = 2000;
  // list of addresses for hedging reactors
  address[] public hedgingReactors;
  // max total supply of collateral, denominated in e18
  uint public collateralCap = type(uint256).max;
  // Maximum discount that an option tilting factor can discount an option price
  uint public maxDiscount = PRBMathUD60x18.SCALE * 10 / 100; // As a percentage. Init at 10%
  // The spread between the bid and ask on the IV skew;
  // Consider making this it's own volatility skew if more flexibility is needed
  uint public bidAskIVSpread;
  // option issuance parameters
  Types.OptionParams public optionParams;
  // riskFreeRate as a percentage PRBMath Float. IE: 3% -> 0.03 * 10**18
  uint public riskFreeRate;
  // handlers who are approved to interact with options functionality
  mapping(address => bool) public handler;
  // is the purchase and sale of options paused
  bool public isTradingPaused;

  //////////////////////////
  /// constant variables ///
  //////////////////////////  

  // Access control role identifier
  bytes32 private constant ADMIN_ROLE = keccak256("ADMIN_ROLE");
  // BIPS
  uint256 private constant MAX_BPS = 10_000;
  // value below which delta is not worth hedging due to gas costs
  int256 private constant dustValue = 1e15;

  /////////////////////////
  /// structs && events ///
  /////////////////////////

  struct UtilizationState {
    uint totalOptionPrice; //e18
    int totalDelta; // e18
    uint utilizationPrice; //e18
    bool isDecreased;
    uint deltaTiltFactor; //e18
  }

  struct DepositReceipt {
    uint128 epoch;
    uint128 amount;
    uint256 unredeemedShares;
  }

  struct WithdrawalReceipt {
    uint128 epoch;
    uint128 shares;
  }

  event EpochExecuted(uint epoch);
  event OrderCreated(uint orderId);
  event OrderExecuted(uint orderId);
  event LiquidityAdded(uint amount);
  event StrangleCreated(uint strangleId);
  event Withdraw(address recipient, uint amount,  uint shares);
  event Deposit(address recipient, uint amount, uint256 epoch);
  event Redeem(address recipient, uint256 amount, uint256 epoch);
  event InitiateWithdraw(address recipient, uint256 amount, uint256 epoch);
  event WriteOption(address series, uint amount, uint premium, uint escrow, address buyer);
  event SettleVault(address series, uint collateralReturned, uint collateralLost, address closer);
  event BuybackOption(address series, uint amount, uint premium, uint escrowReturned, address seller);
  
  constructor
  (
    address _protocol, 
    address _strikeAsset, 
    address _underlyingAsset, 
    address _collateralAsset, 
    uint rfr, 
    string memory name, 
    string memory symbol,
    Types.OptionParams memory _optionParams,
    address adminAddress
  ) ERC20(name, symbol, 18) 
  {
    // Grant admin role to deployer
    _setupRole(ADMIN_ROLE, adminAddress);
    strikeAsset = _strikeAsset;
    riskFreeRate = rfr;
    underlyingAsset = _underlyingAsset;
    collateralAsset = _collateralAsset;
    protocol = Protocol(_protocol);
    optionParams = _optionParams;
    epochPricePerShare[0] = 1e18;
    epoch++;
  }

  ///////////////
  /// setters ///
  ///////////////

  function pauseContract() external onlyOwner {
    _pause();
  }
  function pauseUnpauseTrading(bool _pause) external onlyOwner {
    isTradingPaused = _pause;
  }
  function unpause() external onlyOwner {
    _unpause();
  }
  /**
   * @notice set a new hedging reactor
   * @param _reactorAddress append a new hedging reactor 
   * @dev   only governance can call this function
   */
  function setHedgingReactorAddress(address _reactorAddress) onlyOwner external {
    hedgingReactors.push(_reactorAddress);
    SafeTransferLib.safeApprove(ERC20(collateralAsset), _reactorAddress, type(uint256).max);
  }
  /**
   * @notice remove a new hedging reactor by index
   * @param _index remove a hedging reactor 
   * @dev   only governance can call this function
   */
  function removeHedgingReactorAddress(uint256 _index) onlyOwner external {
    SafeTransferLib.safeApprove(ERC20(collateralAsset), hedgingReactors[_index], 0);
     for(uint i = _index; i < hedgingReactors.length-1; i++){
      hedgingReactors[i] = hedgingReactors[i+1];      
    }
    hedgingReactors.pop();
  }

  /**
    * @notice update all optionParam variables
    */
  function setNewOptionParams(uint128 _newMinCallStrike,uint128 _newMaxCallStrike,uint128 _newMinPutStrike,uint128 _newMaxPutStrike,uint128 _newMinExpiry,uint128 _newMaxExpiry) external onlyOwner {
    optionParams.minCallStrikePrice = _newMinCallStrike;
    optionParams.maxCallStrikePrice = _newMaxCallStrike;
    optionParams.minPutStrikePrice = _newMinPutStrike;
    optionParams.maxPutStrikePrice = _newMaxPutStrike;
    optionParams.minExpiry = _newMinExpiry;
    optionParams.maxExpiry = _newMaxExpiry;
  }
  /**
   * @notice set the bid ask spread used to price option buying
   * @param _bidAskSpread the bid ask spread to update to
   */
  function setBidAskSpread(uint256 _bidAskSpread) external onlyOwner {
    bidAskIVSpread = _bidAskSpread;
  }
  /**
   * @notice set the maximum percentage discount for an option
   * @param _maxDiscount of the option as a percentage in 1e18 format. ie: 1*e18 == 1%
   * @dev   only governance can call this function
   */
  function setMaxDiscount(uint256 _maxDiscount) external onlyOwner {
      maxDiscount = _maxDiscount;
  }
  /**
   * @notice set the maximum collateral amount allowed in the pool
   * @param _collateralCap of the collateral held
   * @dev   only governance can call this function
   */
  function setCollateralCap(uint256 _collateralCap) external onlyOwner {
      collateralCap = _collateralCap;
  }
  /**
   * @notice update the liquidity pool buffer limit
   * @param _bufferPercentage the minimum balance the liquidity pool must have as a percentage of total NAV. (for 20% enter 2000)
  */
  function setBufferPercentage(uint _bufferPercentage) external onlyOwner {
    bufferPercentage = _bufferPercentage;
  }
  /**
   * @notice update the liquidity pool risk free rate
   * @param _riskFreeRate the risk free rate of the market
  */
  function setRiskFreeRate(uint _riskFreeRate) external onlyOwner {
    riskFreeRate = _riskFreeRate;
  }
  /**
   * @notice change the status of a handler
   */
  function changeHandler(address _handler, bool auth) external onlyOwner {
        handler[_handler] = auth;
  }
  //////////////////////////////////////////////////////
  /// access-controlled state changing functionality ///
  //////////////////////////////////////////////////////

  /** 
   * @notice function for hedging portfolio delta through external means
   * @param delta the current portfolio delta
   */
  function rebalancePortfolioDelta(int256 delta, uint256 reactorIndex)
    external onlyRole(ADMIN_ROLE) whenNotPaused()
  { 
      if(BlackScholes.abs(delta) > dustValue) {
        IHedgingReactor(hedgingReactors[reactorIndex]).hedgeDelta(delta);
      }
  }

  /**
    @notice adjust the collateral held in a specific vault because of health
    @param lpCollateralDifference amount of collateral taken from or given to the liquidity pool in collateral decimals
    @param addToLpBalance true if collateral is returned to liquidity pool, false if collateral is withdrawn from liquidity pool
  */
  function adjustCollateral(uint256 lpCollateralDifference, bool addToLpBalance) external  {
    IOptionRegistry optionRegistry = getOptionRegistry();
    require(msg.sender == address(optionRegistry));
    // assumes in collateral decimals
    if(addToLpBalance){
      collateralAllocated -= lpCollateralDifference;
    } else {
      SafeTransferLib.safeApprove(ERC20(collateralAsset), address(optionRegistry), lpCollateralDifference);
      collateralAllocated += lpCollateralDifference;
    }
  }

  /**
    @notice closes an oToken vault, returning collateral (minus ITM option expiry value) back to the pool
    @param seriesAddress the address of the oToken vault to close
    @return collatReturned the amount of collateral returned to the liquidity pool.
  */
  function settleVault(address seriesAddress) public onlyRole(ADMIN_ROLE) returns (uint256) {
    IOptionRegistry optionRegistry = getOptionRegistry();  
    // get number of options in vault and collateral returned to recalculate our position without these options
    // returns in collat decimals, collat decimals and e8
    (, uint256 collatReturned, uint256 collatLost, uint256 oTokensAmount) = optionRegistry.settle(seriesAddress);
    emit SettleVault(seriesAddress, collatReturned, collatLost, msg.sender);
    _adjustVariables(collatReturned, 0, 0, false);
    collateralAllocated -= collatLost;
    // assumes in collateral decimals
    return collatReturned;
  }

  /** 
   * @notice issue an option 
   * @param optionSeries the series detail of the option - strike decimals in e18
   * @dev only callable by a handler contract
   */
  function handlerIssue(Types.OptionSeries memory optionSeries) external returns(address) {
    require(handler[msg.sender]);
    // series strike in e18
    return _issue(optionSeries, getOptionRegistry());
  }

  /** 
   * @notice write an option that already exists
   * @param optionSeries the series detail of the option - strike decimals in e8
   * @param seriesAddress the series address of the oToken
   * @param amount the number of options to write - in e18
   * @param optionRegistry the registry used for options writing
   * @param premium the premium of the option - in collateral decimals
   * @param delta the delta of the option - in e18
   * @param recipient the receiver of the option
   * @dev only callable by a handler contract
   */
  function handlerWriteOption(
    Types.OptionSeries memory optionSeries, 
    address seriesAddress, 
    uint256 amount, 
    IOptionRegistry optionRegistry, 
    uint256 premium,
    int256 delta,
    address recipient
  ) 
    external 
    returns(uint256) 
    {
      if (isTradingPaused) { revert CustomErrors.TradingPaused();}
      require(handler[msg.sender]);
      return _writeOption(
        optionSeries,     // series strike in e8
        seriesAddress,    
        amount,           // in e18
        optionRegistry,   
        premium,          // in collat decimals
        delta,
        _checkBuffer(),    // in e18
        recipient
        );
    }

  /** 
   * @notice write an option that doesnt exist 
   * @param optionSeries the series detail of the option - strike decimals in e18
   * @param amount the number of options to write - in e18
   * @param premium the premium of the option - in collateral decimals
   * @param delta the delta of the option - in e18
   * @param recipient the receiver of the option
   * @dev only callable by a handler contract
   */
  function handlerIssueAndWriteOption(    
    Types.OptionSeries memory optionSeries, 
    uint256 amount, 
    uint256 premium,
    int256 delta,
    address recipient
    ) 
    external 
    returns(uint256, address) 
    {
    if (isTradingPaused) { revert CustomErrors.TradingPaused();}
    require(handler[msg.sender]);
    IOptionRegistry optionRegistry = getOptionRegistry();
    // series strike passed in as e18
    address seriesAddress = _issue(optionSeries, optionRegistry);
    // series strike received in e8
    optionSeries = optionRegistry.getSeriesInfo(seriesAddress);
    return (_writeOption(
        optionSeries,     // strike in e8
        seriesAddress, 
        amount,           // in e18
        optionRegistry, 
        premium,          // in collat decimals
        delta,
        _checkBuffer(),    // in e18
        recipient
        ), seriesAddress);
  }
  /** 
   * @notice buy back an option that already exists
   * @param optionSeries the series detail of the option - strike decimals in e8
   * @param amount the number of options to buyback - in e18
   * @param optionRegistry the registry used for options writing
   * @param seriesAddress the series address of the oToken
   * @param premium the premium of the option - in collateral decimals
   * @param delta the delta of the option - in e18
   * @param seller the receiver of the option
   * @dev only callable by a handler contract
   */
  function handlerBuybackOption(
    Types.OptionSeries memory optionSeries, 
    uint256 amount, 
    IOptionRegistry optionRegistry, 
    address seriesAddress,
    uint256 premium, 
    int256 delta,
    address seller
    ) 
    external 
    returns (uint256) 
    {
    if (isTradingPaused) { revert CustomErrors.TradingPaused();}
    require(handler[msg.sender]);
    // strike passed in as e8
    return _buybackOption(optionSeries, amount, optionRegistry, seriesAddress, premium, delta, seller);
  }

/**
    @notice reset the temporary portfolio and delta values that have been changed since the last oracle update
    @dev    only callable by the portfolio values feed oracle contract
  */
function resetEphemeralValues() external {
    require(msg.sender == address(getPortfolioValuesFeed()));
    delete ephemeralLiabilities;
    delete ephemeralDelta;
}

/**
  * @notice reset the temporary portfolio and delta values that have been changed since the last oracle update
  * @dev    this function must be called in order to execute an epoch calculation
  */
function pauseTradingAndRequest() external onlyOwner returns (bytes32){
  //TODO: make time based so that it can be called by anyone and the next epoch can be calculated
  // pause trading
  isTradingPaused = true;
  // make an oracle request
  return getPortfolioValuesFeed().requestPortfolioData(string(abi.encodePacked(underlyingAsset)), string(abi.encodePacked(strikeAsset)));
}

/**
  * @notice execute the epoch and set all the price per shares
  * @dev    this function must be called in order to execute an epoch calculation and batch a mutual fund epoch
  */
function executeEpochCalculation() external onlyOwner {
  if (isTradingPaused) { revert CustomErrors.TradingPaused();}
  // TODO: Maybe change this so it checks the request Id instead of validating by price and time
  Types.PortfolioValues memory portfolioValues = getPortfolioValues();
  // check that the portfolio values are acceptable
  _validatePortfolioValues(portfolioValues);
  uint256 newPricePerShare = totalSupply > 0 ?  1e18 * _getNAV() / totalSupply: 1e18;
  uint256 sharesToMint = _sharesForAmount(pendingDeposits, newPricePerShare);
  epochPricePerShare[epoch] = newPricePerShare;
  pendingDeposits = 0;
  isTradingPaused = false;
  emit EpochExecuted(epoch);
  epoch++;
  _mint(address(this), sharesToMint);
}

  /////////////////////////////////////////////
  /// external state changing functionality ///
  /////////////////////////////////////////////

  /** 
   * @notice function for adding liquidity to the options liquidity pool
   * @param _amount    amount of the strike asset to deposit
   * @return success
   * @dev    entry point to provide liquidity to dynamic hedging vault 
   */
  function deposit(
    uint _amount
    )
    external
    whenNotPaused()
    nonReentrant
    returns(bool)
  {
    if (_amount == 0) {revert CustomErrors.InvalidAmount();}
    _deposit(_amount);
    // Pull in tokens from sender
    SafeTransferLib.safeTransferFrom(collateralAsset, msg.sender, address(this), _amount);    
    return true;
  }
  /** 
   * @notice function for allowing a user to redeem their shares from a previous epoch
   * @param _shares the number of shares to redeem 
   * @return the number of shares actually returned
   */
  function redeem(uint256 _shares) external nonReentrant returns (uint256) {
    if (_shares == 0) {revert CustomErrors.InvalidShareAmount();}
    return _redeem(_shares);
  }

  /**
   * @notice function for initiating a withdraw request from the pool
   * @param _shares    amount of shares to return
   * @dev    entry point to remove liquidity to dynamic hedging vault 
   */
  function intiateWithdraw(
    uint _shares
  )
    external
    whenNotPaused()
    nonReentrant
  {
    if (_shares == 0) {revert CustomErrors.InvalidShareAmount();}

    // maybe need redemption maths here
    _redeem(type(uint256).max);

    uint256 currentEpoch = epoch;
    WithdrawalReceipt memory withdrawalReceipt = withdrawalReceipts[msg.sender];

    emit InitiateWithdraw(msg.sender, _shares, currentEpoch);
    uint256 existingShares = withdrawalReceipt.shares;
    uint256 withdrawalShares;
    if(withdrawalReceipt.epoch == currentEpoch) {
      withdrawalShares = existingShares + _shares;
    } else {
      if (existingShares != 0) {revert CustomErrors.ExistingWithdrawal();}
      withdrawalShares = _shares;
      withdrawalReceipts[msg.sender].epoch = uint128(currentEpoch);
    }

    withdrawalReceipts[msg.sender].shares = uint128(withdrawalShares);
    pendingWithdrawals += pendingWithdrawals + _shares;

    transferFrom(msg.sender, address(this), _shares);
  }

  /**
   * @notice function for completing the withdraw from a pool
   * @param _shares    amount of shares to return
   * @dev    entry point to remove liquidity to dynamic hedging vault 
   */
  function completeWithdraw(
    uint256 _shares
  )
    external
    whenNotPaused()
    nonReentrant
    returns (uint256)
  {
    WithdrawalReceipt memory withdrawalReceipt = withdrawalReceipts[msg.sender];
    // cache the storage variables
    uint256 withdrawalShares = _shares > withdrawalReceipt.shares ? withdrawalReceipt.shares : _shares;
    uint256 withdrawalEpoch = withdrawalReceipt.epoch;
    // make sure there is something to withdraw and make sure the round isnt the current one
    if (withdrawalShares == 0) {revert CustomErrors.NoExistingWithdrawal();}
    if (withdrawalEpoch == epoch) {revert CustomErrors.RoundNotClosed();}
    // reduced the stored share receipt by the shares requested
    withdrawalReceipts[msg.sender].shares -= uint128(withdrawalShares);
    pendingWithdrawals -= withdrawalShares;
    // get the withdrawal amount based on the shares and pps at the epoch
    uint256 withdrawalAmount = _amountForShares(withdrawalShares, epochPricePerShare[withdrawalEpoch]);
    if (withdrawalAmount == 0) { revert  CustomErrors.InvalidAmount();}
    // get the liquidity that can be withdrawn from the pool without hitting the collateral requirement buffer
    int256 buffer = int(collateralAllocated * bufferPercentage / MAX_BPS);
    int256 collatBalance = int(ERC20(collateralAsset).balanceOf(address(this)));
    int256 bufferRemaining = collatBalance - buffer;
    // get the extra liquidity that is needed 
    int256 amountNeeded = int(withdrawalAmount) - bufferRemaining;
    // loop through the reactors and move funds
    if (amountNeeded > 0) {
      for (uint8 i=0; i < hedgingReactors.length; i++) {
        amountNeeded -= int(IHedgingReactor(hedgingReactors[i]).withdraw(uint(amountNeeded)));
        if (amountNeeded <= 0) {
          break;
        }
      }
      if (amountNeeded > 0) { revert CustomErrors.WithdrawExceedsLiquidity();}
    }
    emit Withdraw(msg.sender, withdrawalAmount, withdrawalShares);
    _burn(address(this), withdrawalShares);
    SafeTransferLib.safeTransfer(ERC20(collateralAsset), msg.sender, withdrawalAmount);    
    return withdrawalAmount;
  }

  ///////////////////////
  /// complex getters ///
  ///////////////////////

  /**
   * @notice Returning balance in 1e18 format
   * @param asset address of the asset to get balance and normalize
   * @return normalizedBalance balance in 1e18 format
   * @return collateralBalance balance in original decimal format
   * @return _decimals decimals of asset
   */
   function getNormalizedBalance(
    address asset
  )
    internal
    view
    returns (uint256 normalizedBalance, uint256 collateralBalance, uint256 _decimals) 
  {
    collateralBalance = IERC20(asset).balanceOf(address(this));
    _decimals = IERC20(asset).decimals();
    normalizedBalance = OptionsCompute.convertFromDecimals(collateralBalance, _decimals);
  }

  /**
   * @notice get the delta of the portfolio
   * @return portfolio delta
   */
  function getPortfolioDelta()
      public
      view
      returns (int256)
  {
      // assumes in e18
      IPortfolioValuesFeed pvFeed = getPortfolioValuesFeed();
      address underlyingAsset_ = underlyingAsset;
      address strikeAsset_ = strikeAsset;
      Types.PortfolioValues memory portfolioValues = pvFeed.getPortfolioValues(underlyingAsset_, strikeAsset_);
      // check that the portfolio values are acceptable
      pvFeed.validatePortfolioValues(underlyingAsset_, strikeAsset_, getUnderlyingPrice(underlyingAsset_, strikeAsset_));
      // assumes in e18
      int256 externalDelta;
      address[] memory hedgingReactors_ = hedgingReactors;
      for (uint8 i=0; i < hedgingReactors_.length; i++) {
        externalDelta += IHedgingReactor(hedgingReactors_[i]).getDelta();
      }
      return portfolioValues.delta + externalDelta + ephemeralDelta;
  }

  /**
   * @notice get the quote price and delta for a given option
   * @param  optionSeries option type to quote - strike assumed in e18
   * @param  amount the number of options to mint  - assumed in e18
   * @return quote the price of the options - returns in e18
   * @return delta the delta of the options - returns in e18
   */
  function quotePriceWithUtilizationGreeks(
    Types.OptionSeries memory optionSeries,
    uint amount
  )
      public
      view
      returns (uint256 quote, int256 delta)
  {
      // returns quotes for a single option. All denominated in 1e18
      (uint256 optionQuote, int256 deltaQuote, uint underlyingPrice) = quotePriceGreeks(optionSeries, false);
      // using a struct to get around stack too deep issues
      UtilizationState memory quoteState;
      // price of acquiring total amount of options (remains e18 due to PRBMath)
      quoteState.totalOptionPrice = optionQuote.mul(amount);
      quoteState.totalDelta = deltaQuote.mul(int(amount));
      int portfolioDelta = getPortfolioDelta();
      // portfolio delta upon writing option
      // subtract totalDelta because the pool is taking on the negative of the option's delta
      int newDelta = PRBMathSD59x18.abs(portfolioDelta - quoteState.totalDelta);
      // assumes a single collateral type regardless of call or put
      // Is delta decreased?
      quoteState.isDecreased = newDelta < PRBMathSD59x18.abs(portfolioDelta);
      // delta in non-nominal terms
      uint normalizedDelta = uint256(newDelta < 0 ? -newDelta : newDelta).div(_getNAV());
      // max theoretical price of the option
      uint maxPrice = (optionSeries.isPut ? optionSeries.strike : underlyingPrice).mul(amount);

      // ******                                           *******
      // ******   What is this line trying to achieve?    *******
      quoteState.utilizationPrice = maxPrice.mul(quoteState.totalOptionPrice.div(totalSupply));
      // layered on to BlackScholes price when delta is moved away from target
      quoteState.deltaTiltFactor = (maxPrice.mul(normalizedDelta)).div(quoteState.totalOptionPrice);
      if (quoteState.isDecreased) {
        // provide discount for moving towards delta zero
        uint discount = quoteState.deltaTiltFactor > maxDiscount ? maxDiscount : quoteState.deltaTiltFactor;

        // discounted BS option price
        uint newOptionPrice = quoteState.totalOptionPrice - discount.mul(quoteState.totalOptionPrice);
        // discounted utilization priced option
        quoteState.utilizationPrice = quoteState.utilizationPrice - discount.mul(quoteState.utilizationPrice);
        // quote the greater of discounted utilization or discounted BS
        quote = quoteState.utilizationPrice > newOptionPrice ? quoteState.utilizationPrice : newOptionPrice;
      } else {
        uint newOptionPrice = quoteState.deltaTiltFactor.mul(quoteState.totalOptionPrice) + quoteState.totalOptionPrice;
        if (quoteState.utilizationPrice < maxPrice) {
          // increase utilization by delta tilt factor for moving delta away from zero
          quoteState.utilizationPrice = quoteState.deltaTiltFactor.mul(quoteState.utilizationPrice) + quoteState.utilizationPrice;
          quote = quoteState.utilizationPrice > newOptionPrice ? quoteState.utilizationPrice : newOptionPrice;
        } else {
          quote = maxPrice;
        }
      }
      quote =  OptionsCompute.convertToCollateralDenominated(quote, underlyingPrice, optionSeries);
      delta = quoteState.totalDelta;
      //@TODO think about more robust considitions for this check
      if (quote == 0 || delta == int(0)) { revert CustomErrors.DeltaQuoteError(quote, delta);}
  }

  /**
   * @notice get the quote price and delta for a given option
   * @param  optionSeries option type to quote - strike assumed in e18
   * @param  amount the number of options to buy - assumed in e18
   * @return quote the price of the options - assumed in collateral decimals
   * @return delta the delta of the options - assumed in e18
   */
  function quotePriceBuying(
    Types.OptionSeries memory optionSeries,
    uint amount
  )
      public
      view
      returns (uint256 quote, int256 delta)
  {
      (uint256 optionQuote,  int256 deltaQuote, uint underlyingPrice) = quotePriceGreeks(optionSeries, true);
      quote =  OptionsCompute.convertToCollateralDenominated(optionQuote.mul(amount), underlyingPrice, optionSeries);
      delta = deltaQuote.mul(int(amount));
      //@TODO think about more robust considitions for this check
      if (quote == 0 || delta == int(0)) { revert CustomErrors.DeltaQuoteError(quote, delta); }
  }

  ///////////////////////////
  /// non-complex getters ///
  ///////////////////////////

  /**
   * @notice get the current implied volatility from the feed
   * @param isPut Is the option a call or put?
   * @param underlyingPrice The underlying price - assumed in e18
   * @param strikePrice The strike price of the option - assumed in e18
   * @param expiration expiration timestamp of option as a PRBMath Float
   * @return Implied volatility adjusted for volatility surface - assumed in e18
   */
  function getImpliedVolatility(
    bool isPut,
    uint underlyingPrice,
    uint strikePrice,
    uint expiration
  )
    public
    view
    returns (uint) 
    {
      return getVolatilityFeed().getImpliedVolatility(isPut, underlyingPrice, strikePrice, expiration);
    }

  function getNAV() external view returns (uint) {
    return _getNAV();
  }
  //////////////////////////
  /// internal utilities ///
  //////////////////////////

  function _deposit(uint256 _amount) private {
    uint256 currentEpoch = epoch;
    // check the total allowed collateral amount isnt surpassed by incrementing the total assets with the amount denominated in e18
    uint256 totalAmountWithDeposit = _getAssets() + OptionsCompute.convertFromDecimals(_amount, ERC20(collateralAsset).decimals());
    if (totalAmountWithDeposit > collateralCap) {revert CustomErrors.TotalSupplyReached();}
    emit Deposit(msg.sender, _amount, currentEpoch);
    DepositReceipt memory depositReceipt = depositReceipts[msg.sender];
    // check for any unredeemed shares
    uint256 unredeemedShares = uint256(depositReceipt.unredeemedShares);
    // if there is already a receipt from a previous round then acknowledge and record it
    if (depositReceipt.epoch != 0 && depositReceipt.epoch < currentEpoch) {
      unredeemedShares += _sharesForAmount(depositReceipt.amount, epochPricePerShare[depositReceipt.epoch]);
    }
    // if there is a second deposit in the same round then increment this amount
    if (currentEpoch == depositReceipt.epoch) {
      _amount += uint256(depositReceipt.amount);
    }
    require(_amount <= type(uint128).max, "overflow");
    // create the deposit receipt
    depositReceipts[msg.sender] = DepositReceipt({
      epoch: uint128(currentEpoch),
      amount: uint128(_amount),
      unredeemedShares: unredeemedShares
    });
    pendingDeposits += _amount;
  }

  /**
   * @dev inspired by Ribbon's queue system
   */
  function _redeem(uint256 _shares) internal returns (uint256) {
    DepositReceipt memory depositReceipt = depositReceipts[msg.sender];
    uint256 currentEpoch = epoch;
    // check for any unredeemed shares
    uint256 unredeemedShares = uint256(depositReceipt.unredeemedShares);
    // if there is already a receipt from a previous round then acknowledge and record it
    if (depositReceipt.epoch != 0 && depositReceipt.epoch < currentEpoch) {
      unredeemedShares += _sharesForAmount(depositReceipt.amount, epochPricePerShare[depositReceipt.epoch]);
    }
    // if the shares requested are greater than their unredeemedShares then floor to unredeemedShares, otherwise 
    // use their requested share number
    uint256 toRedeem = _shares > unredeemedShares ? unredeemedShares : _shares;
    if (toRedeem == 0) {revert CustomErrors.NothingToRedeem();}
    // if the deposit receipt is on this epoch and there are unredeemed shares then we leave amount as is,
    // if the epoch has past then we set the amount to 0 and take from the unredeemedShares
    if (depositReceipt.epoch < currentEpoch) {
      depositReceipts[msg.sender].amount = 0;
    }
    depositReceipts[msg.sender].unredeemedShares = uint128(unredeemedShares - toRedeem);
    emit Redeem(msg.sender, toRedeem, depositReceipt.epoch);
    // transfer as the shares will have been minted in the epoch execution
    transfer(msg.sender, toRedeem);
    return toRedeem;
  }

  /**
   * @notice get the number of shares for a given amount
   * @param _amount  the amount to convert to shares - assumed in collateral decimals
   * @return shares the number of shares based on the amount - assumed in e18
   */
  function _sharesForAmount(uint _amount, uint256 assetPerShare)
    internal
    view
    returns
    (uint shares)
  {
    uint256 convertedAmount = OptionsCompute.convertFromDecimals(_amount, IERC20(collateralAsset).decimals());
    shares = convertedAmount * PRBMath.SCALE / assetPerShare;
    
  }

  /**
   * @notice get the amount for a given number of shares
   * @param _shares  the shares to convert to amount in e18
   * @return amount the number of amount based on shares in collateral decimals
   */
  function _amountForShares(uint256 _shares, uint256 _assetPerShare)
    internal
    view
    returns (uint amount)
  {
    amount = OptionsCompute.convertToDecimals(_shares * _assetPerShare/ PRBMath.SCALE, ERC20(collateralAsset).decimals());
  }

  /**
   * @notice get the Net Asset Value
   * @return Net Asset Value in e18 decimal format
   */
  function _getNAV()
    internal
    view
    returns (uint)
  {
    // cache
    address underlyingAsset_ = underlyingAsset;
    address strikeAsset_ = strikeAsset;
    address collateralAsset_ = collateralAsset;
    // equities = assets - liabilities
    // assets: Any token such as eth usd, collateral sent to OptionRegistry, hedging reactor stuff in e18
    // liabilities: Options that we wrote in e18
<<<<<<< HEAD
    uint256 assets = _getAssets();
    Types.PortfolioValues memory portfolioValues = getPortfolioValues();
=======
    uint256 assets = 
      OptionsCompute.convertFromDecimals(IERC20(collateralAsset_).balanceOf(address(this)), IERC20(collateralAsset_).decimals()) 
      + OptionsCompute.convertFromDecimals(collateralAllocated, IERC20(collateralAsset_).decimals());
    address[] memory hedgingReactors_ = hedgingReactors;
    for (uint8 i=0; i < hedgingReactors_.length; i++) {
      // should always return value in e18 decimals
       assets += IHedgingReactor(hedgingReactors_[i]).getPoolDenominatedValue();
    }
    IPortfolioValuesFeed pvFeed = getPortfolioValuesFeed();
    Types.PortfolioValues memory portfolioValues = pvFeed.getPortfolioValues(underlyingAsset_, strikeAsset_);
>>>>>>> 62264de9
    // check that the portfolio values are acceptable
    pvFeed.validatePortfolioValues(underlyingAsset_, strikeAsset_, getUnderlyingPrice(underlyingAsset_, strikeAsset_));
    int256 ephemeralLiabilities_ = ephemeralLiabilities;
    // ephemeralLiabilities can be -ve but portfolioValues will not
    // when converting liabilities it should never be -ve, if it is then the NAV calc will fail
    uint256 liabilities = portfolioValues.callPutsValue + (ephemeralLiabilities_ > 0 ? uint256(ephemeralLiabilities_) : uint256(-ephemeralLiabilities_));
    return assets - liabilities;
  }

  /**
<<<<<<< HEAD
   * @notice get the Asset Value
   * @return Asset Value in e18 decimal format
   */
  function _getAssets()
    internal
    view
    returns (uint)
  {
    // assets: Any token such as eth usd, collateral sent to OptionRegistry, hedging reactor stuff in e18
    // liabilities: Options that we wrote in e18
    uint256 assets = 
      OptionsCompute.convertFromDecimals(IERC20(collateralAsset).balanceOf(address(this)), IERC20(collateralAsset).decimals()) 
      + OptionsCompute.convertFromDecimals(collateralAllocated, IERC20(collateralAsset).decimals());
    for (uint8 i=0; i < hedgingReactors.length; i++) {
      // should always return value in e18 decimals
       assets += IHedgingReactor(hedgingReactors[i]).getPoolDenominatedValue();
    }
    return assets;
  }
  /**
   * @notice get the latest oracle fed portfolio values and check when they were last updated and make sure this is within a reasonable window
   */
  function _validatePortfolioValues(Types.PortfolioValues memory portfolioValues) internal view {
      uint256 timeDelta = block.timestamp - portfolioValues.timestamp;
      // If too much time has passed we want to prevent a possible oracle attack
      if (timeDelta > maxTimeDeviationThreshold) { revert CustomErrors.TimeDeltaExceedsThreshold(timeDelta); }
      uint256 priceDelta = OptionsCompute.calculatePercentageDifference(getUnderlyingPrice(underlyingAsset, strikeAsset), portfolioValues.spotPrice);
      // If price has deviated too much we want to prevent a possible oracle attack
      if (priceDelta > maxPriceDeviationThreshold) { revert CustomErrors.PriceDeltaExceedsThreshold(priceDelta); }
=======
   * @notice get the amount for a given number of shares
   * @param _shares  the shares to convert to amount in e18
   * @return amount the number of amount based on shares in e18
   */
  function _shareValue(uint _shares)
    internal
    view
    returns (uint amount)
  {
    if (totalSupply == 0) {
      amount = _shares;
    } else {
      amount = _shares.mul(_getNAV()).div(totalSupply);
    }
>>>>>>> 62264de9
  }

  /**
   * @notice get the greeks of a quotePrice for a given optionSeries
   * @param  optionSeries Types.OptionSeries struct for describing the option to price greeks - strike in e18
   * @return quote           Quote price of the option - in e18
   * @return delta           delta of the option being priced - in e18
   * @return underlyingPrice price of the underlyingAsset
   */
  function quotePriceGreeks(
     Types.OptionSeries memory optionSeries,
     bool isBuying
  )
      internal
      view
      returns (uint256 quote, int256 delta, uint256 underlyingPrice)
  {
      underlyingPrice = getUnderlyingPrice(optionSeries.underlying, optionSeries.strikeAsset);
      uint iv = getImpliedVolatility(optionSeries.isPut, underlyingPrice, optionSeries.strike, optionSeries.expiration);
      if (iv == 0) {revert CustomErrors.IVNotFound();}
      if (isBuying) {
        iv = iv - bidAskIVSpread;
      }
      // revert CustomErrors.if the expiry is in the past
      if (optionSeries.expiration <= block.timestamp) {revert CustomErrors.OptionExpiryInvalid();}
      (quote, delta) = BlackScholes.blackScholesCalcGreeks(
       underlyingPrice,
       optionSeries.strike,
       optionSeries.expiration,
       iv,
       riskFreeRate,
       optionSeries.isPut
      );
  }

  /**
   * @notice calculates amount of liquidity that can be used before hitting buffer
   * @return bufferRemaining the amount of liquidity available before reaching buffer in e18
  */
  function _checkBuffer() view internal returns(int256 bufferRemaining){ 
    // calculate max amount of liquidity pool funds that can be used before reaching max buffer allowance
    (uint256 normalizedCollateralBalance,,) = getNormalizedBalance(collateralAsset);
    bufferRemaining = int256(normalizedCollateralBalance - _getNAV() * bufferPercentage/MAX_BPS);
    // revert CustomErrors.if buffer allowance already hit
    if(bufferRemaining <= 0) {revert CustomErrors.MaxLiquidityBufferReached();}
  }

  /**
   * @notice create the option contract in the options registry
   * @param  optionSeries option type to mint - option series strike in e18
   * @param  optionRegistry interface for the options issuer
   * @return series the address of the option series minted
   */
  function _issue(Types.OptionSeries memory optionSeries, IOptionRegistry optionRegistry) internal returns (address series) {
    // make sure option is being issued with correct assets
    if(optionSeries.collateral != collateralAsset) { revert CustomErrors.CollateralAssetInvalid();}
    if(optionSeries.underlying != underlyingAsset) { revert CustomErrors.UnderlyingAssetInvalid();}
    if(optionSeries.strikeAsset != strikeAsset) { revert CustomErrors.StrikeAssetInvalid();}
    // cache
    Types.OptionParams memory optionParams_ = optionParams;
    // check the expiry is within the allowed bounds
    if (block.timestamp + optionParams_.minExpiry > optionSeries.expiration || optionSeries.expiration > block.timestamp + optionParams_.maxExpiry) {revert CustomErrors.OptionExpiryInvalid();}
    // check that the option strike is within the range of the min and max acceptable strikes of calls and puts
    if(optionSeries.isPut){
      if (optionParams_.minPutStrikePrice > optionSeries.strike || optionSeries.strike > optionParams_.maxPutStrikePrice) {revert CustomErrors.OptionStrikeInvalid();}
    } else {
      if (optionParams_.minCallStrikePrice > optionSeries.strike || optionSeries.strike > optionParams_.maxCallStrikePrice) {revert CustomErrors.OptionStrikeInvalid();}
    }
    // issue the option from the option registry (its characteristics will be stored in the optionsRegistry)
    series = optionRegistry.issue(
       optionSeries
    );
    if (series == address(0)) {revert CustomErrors.IssuanceFailed();}
  }

  /**
   * @notice write a number of options for a given OptionSeries
   * @param  optionSeries option type to mint - strike in e8
   * @param  seriesAddress the address of the options series
   * @param  amount the amount to be written - in e18
   * @param  optionRegistry the option registry of the pool
   * @param  premium the premium to charge the user - in collateral decimals
   * @param  delta the delta of the option position - in e18
   * @param  bufferRemaining the amount of buffer that can be used - in e18
   * @return the amount that was written
   */
  function _writeOption(
    Types.OptionSeries memory optionSeries, 
    address seriesAddress, 
    uint256 amount, 
    IOptionRegistry optionRegistry, 
    uint256 premium,
    int256 delta,
    int256 bufferRemaining,
    address recipient
    ) internal returns (uint256) {
    // strike decimals come into this function as e8
    uint256 collateralAmount = optionRegistry.getCollateral(optionSeries, amount);
    if (uint(bufferRemaining) < OptionsCompute.convertFromDecimals(collateralAmount, IERC20(collateralAsset).decimals())) {revert CustomErrors.MaxLiquidityBufferReached();}
    IERC20(collateralAsset).approve(address(optionRegistry), collateralAmount);
    (, collateralAmount) = optionRegistry.open(seriesAddress, amount, collateralAmount);
    emit WriteOption(seriesAddress, amount, premium, collateralAmount, recipient);
    // convert e8 strike to e18 strike
    optionSeries.strike = uint128(OptionsCompute.convertFromDecimals(optionSeries.strike, ERC20(seriesAddress).decimals()));
    _adjustVariables(collateralAmount, premium, delta, true);
    SafeTransferLib.safeTransfer(ERC20(seriesAddress), recipient, OptionsCompute.convertToDecimals(amount, IERC20(seriesAddress).decimals()));
    // returns in e18
    return amount;
  }

  /**
    @notice buys a number of options back and burns the tokens
    @param optionSeries the option token series to buyback - strike passed in as e8
    @param amount the number of options to buyback expressed in 1e18
    @param optionRegistry the registry
    @param seriesAddress the series being sold
    @param premium the premium to be sent back to the owner (in collat decimals)
    @param delta the delta of the option
    @param seller the address 
    @return the number of options burned in e18
  */
  function _buybackOption(
    Types.OptionSeries memory optionSeries,
    uint amount,
    IOptionRegistry optionRegistry,
    address seriesAddress,
    uint premium,
    int256 delta,
    address seller
  )
  internal 
  returns (uint256) 
  {
    SafeTransferLib.safeApprove(ERC20(seriesAddress), address(optionRegistry), OptionsCompute.convertToDecimals(amount, IERC20(seriesAddress).decimals()));
    (, uint collateralReturned) = optionRegistry.close(seriesAddress, amount);
    emit BuybackOption(seriesAddress, amount, premium, collateralReturned, seller);
    // convert e8 strike to e18 strike
    optionSeries.strike = uint128(OptionsCompute.convertFromDecimals(optionSeries.strike, ERC20(seriesAddress).decimals()));
    _adjustVariables(collateralReturned, premium, delta, false);
    SafeTransferLib.safeTransfer(ERC20(collateralAsset), seller, premium);
    return amount;
  }

  /**
   * @notice adjust the variables of the pool
   * @param  collateralAmount the amount of collateral transferred to change on collateral allocated in collateral decimals
   * @param  isSale whether the action was an option sale or not
   */
 function _adjustVariables(
   uint256 collateralAmount, 
   uint256 optionsValue,
   int256 delta,
   bool isSale
   ) internal {
    if (isSale) {
        collateralAllocated += collateralAmount;
        ephemeralLiabilities += int256(OptionsCompute.convertFromDecimals(optionsValue, ERC20(collateralAsset).decimals()));
        ephemeralDelta -= delta;
    } else {
        collateralAllocated -= collateralAmount;
        ephemeralLiabilities -= int256(OptionsCompute.convertFromDecimals(optionsValue, ERC20(collateralAsset).decimals()));
        ephemeralDelta += delta;
    }
  }

  /**
   * @notice get the volatility feed used by the liquidity pool
   * @return the volatility feed contract interface
   */
  function getVolatilityFeed() internal view returns (VolatilityFeed) {
    return VolatilityFeed(protocol.volatilityFeed());
  }
  
  /**
   * @notice get the portfolio values feed used by the liquidity pool
   * @return the portfolio values feed contract
   */
  function getPortfolioValuesFeed() internal view returns (IPortfolioValuesFeed) {
    return IPortfolioValuesFeed(protocol.portfolioValuesFeed());
  }

  /**
   * @notice get the option registry used for storing and managing the options
   * @return the option registry contract
   */
  function getOptionRegistry() internal view returns (IOptionRegistry) {
    return IOptionRegistry(protocol.optionRegistry());
  }

  /**
   * @notice get the underlying price with just the underlying asset and strike asset
   * @param underlying   the asset that is used as the reference asset
   * @param _strikeAsset the asset that the underlying value is denominated in
   * @return the underlying price
   */
  function getUnderlyingPrice(
    address underlying,
    address _strikeAsset
  )
    internal
    view
    returns (uint)
  {
    return PriceFeed(protocol.priceFeed()).getNormalizedRate(
      underlying,
      _strikeAsset
    );
  }

}<|MERGE_RESOLUTION|>--- conflicted
+++ resolved
@@ -840,21 +840,10 @@
     // equities = assets - liabilities
     // assets: Any token such as eth usd, collateral sent to OptionRegistry, hedging reactor stuff in e18
     // liabilities: Options that we wrote in e18
-<<<<<<< HEAD
+
     uint256 assets = _getAssets();
-    Types.PortfolioValues memory portfolioValues = getPortfolioValues();
-=======
-    uint256 assets = 
-      OptionsCompute.convertFromDecimals(IERC20(collateralAsset_).balanceOf(address(this)), IERC20(collateralAsset_).decimals()) 
-      + OptionsCompute.convertFromDecimals(collateralAllocated, IERC20(collateralAsset_).decimals());
-    address[] memory hedgingReactors_ = hedgingReactors;
-    for (uint8 i=0; i < hedgingReactors_.length; i++) {
-      // should always return value in e18 decimals
-       assets += IHedgingReactor(hedgingReactors_[i]).getPoolDenominatedValue();
-    }
     IPortfolioValuesFeed pvFeed = getPortfolioValuesFeed();
     Types.PortfolioValues memory portfolioValues = pvFeed.getPortfolioValues(underlyingAsset_, strikeAsset_);
->>>>>>> 62264de9
     // check that the portfolio values are acceptable
     pvFeed.validatePortfolioValues(underlyingAsset_, strikeAsset_, getUnderlyingPrice(underlyingAsset_, strikeAsset_));
     int256 ephemeralLiabilities_ = ephemeralLiabilities;
@@ -865,7 +854,6 @@
   }
 
   /**
-<<<<<<< HEAD
    * @notice get the Asset Value
    * @return Asset Value in e18 decimal format
    */
@@ -884,33 +872,6 @@
        assets += IHedgingReactor(hedgingReactors[i]).getPoolDenominatedValue();
     }
     return assets;
-  }
-  /**
-   * @notice get the latest oracle fed portfolio values and check when they were last updated and make sure this is within a reasonable window
-   */
-  function _validatePortfolioValues(Types.PortfolioValues memory portfolioValues) internal view {
-      uint256 timeDelta = block.timestamp - portfolioValues.timestamp;
-      // If too much time has passed we want to prevent a possible oracle attack
-      if (timeDelta > maxTimeDeviationThreshold) { revert CustomErrors.TimeDeltaExceedsThreshold(timeDelta); }
-      uint256 priceDelta = OptionsCompute.calculatePercentageDifference(getUnderlyingPrice(underlyingAsset, strikeAsset), portfolioValues.spotPrice);
-      // If price has deviated too much we want to prevent a possible oracle attack
-      if (priceDelta > maxPriceDeviationThreshold) { revert CustomErrors.PriceDeltaExceedsThreshold(priceDelta); }
-=======
-   * @notice get the amount for a given number of shares
-   * @param _shares  the shares to convert to amount in e18
-   * @return amount the number of amount based on shares in e18
-   */
-  function _shareValue(uint _shares)
-    internal
-    view
-    returns (uint amount)
-  {
-    if (totalSupply == 0) {
-      amount = _shares;
-    } else {
-      amount = _shares.mul(_getNAV()).div(totalSupply);
-    }
->>>>>>> 62264de9
   }
 
   /**
