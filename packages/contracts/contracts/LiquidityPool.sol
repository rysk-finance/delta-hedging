// SPDX-License-Identifier: MIT
pragma solidity >=0.8.0;

import "./Protocol.sol";
import "./PriceFeed.sol";
import "./tokens/ERC20.sol";
import "./VolatilityFeed.sol";
import "./utils/ReentrancyGuard.sol";
import "./libraries/BlackScholes.sol";
import "./libraries/CustomErrors.sol";
import "./libraries/SafeTransferLib.sol";
import "./interfaces/IOptionRegistry.sol";
import "./interfaces/IHedgingReactor.sol";
import "./interfaces/IPortfolioValuesFeed.sol";
import "@openzeppelin/contracts/security/Pausable.sol";
import "@openzeppelin/contracts/access/AccessControl.sol";
import "hardhat/console.sol";


contract LiquidityPool is
  ERC20,
  Ownable,
  AccessControl,
  ReentrancyGuard,
  Pausable
{
  using PRBMathSD59x18 for int256;
  using PRBMathUD60x18 for uint256;

  ///////////////////////////
  /// immutable variables ///
  ///////////////////////////

  // Protocol management contract
  Protocol public immutable protocol;
  // asset that denominates the strike price
  address public immutable strikeAsset;
  // asset that is used as the reference asset
  address public immutable underlyingAsset;
  // asset that is used for collateral asset
  address public immutable collateralAsset;

  /////////////////////////
  /// dynamic variables ///
  /////////////////////////

  // amount of collateralAsset allocated as collateral
  uint public collateralAllocated;
  // ephemeral liabilities of the pool
  int256 public ephemeralLiabilities;
  // ephemeral delta of the pool
  int256 public ephemeralDelta;
  // epoch of the price per share round
  uint256 public epoch;
  // epoch PPS
  mapping(uint256 => uint256) public epochPricePerShare;
  // deposit receipts for users
  mapping(address => DepositReceipt) public depositReceipts;
  // withdrawal receipts for users
  mapping(address => WithdrawalReceipt) public withdrawalReceipts;
  // pending deposits for a round
  uint256 public pendingDeposits;

  /////////////////////////////////////
  /// governance settable variables ///
  /////////////////////////////////////

  // buffer of funds to not be used to write new options in case of margin requirements (as percentage - for 20% enter 2000)
  uint public bufferPercentage = 2000;
  // list of addresses for hedging reactors
  address[] public hedgingReactors;
  // max total supply of collateral, denominated in e18
  uint public collateralCap = type(uint256).max;
  // Maximum discount that an option tilting factor can discount an option price
  uint public maxDiscount = PRBMathUD60x18.SCALE * 10 / 100; // As a percentage. Init at 10%
  // The spread between the bid and ask on the IV skew;
  // Consider making this it's own volatility skew if more flexibility is needed
  uint public bidAskIVSpread;
  // option issuance parameters
  Types.OptionParams public optionParams;
  // riskFreeRate as a percentage PRBMath Float. IE: 3% -> 0.03 * 10**18
  uint public riskFreeRate;
  // handlers who are approved to interact with options functionality
  mapping(address => bool) public handler;
<<<<<<< HEAD
  // is the purchase and sale of options paused
  bool public isTradingPaused;

=======
  // max time to allow between oracle updates for an underlying and strike
  uint256 public maxTimeDeviationThreshold;
  // max price difference to allow between oracle updates for an underlying and strike
  uint256 public maxPriceDeviationThreshold;
  
>>>>>>> 63367b2c
  //////////////////////////
  /// constant variables ///
  //////////////////////////  

  // Access control role identifier
  bytes32 private constant ADMIN_ROLE = keccak256("ADMIN_ROLE");
  // BIPS
  uint256 private constant MAX_BPS = 10_000;
  // value below which delta is not worth hedging due to gas costs
  int256 private constant dustValue = 1e15;

  /////////////////////////
  /// structs && events ///
  /////////////////////////

  struct UtilizationState {
    uint totalOptionPrice; //e18
    int totalDelta; // e18
    uint utilizationPrice; //e18
    bool isDecreased;
    uint deltaTiltFactor; //e18
  }

  struct DepositReceipt {
    uint128 epoch;
    uint128 amount;
    uint256 unredeemedShares;
  }

  struct WithdrawalReceipt {
    uint128 epoch;
    uint128 shares;
  }

  event EpochExecuted(uint epoch);
  event OrderCreated(uint orderId);
  event OrderExecuted(uint orderId);
  event LiquidityAdded(uint amount);
  event StrangleCreated(uint strangleId);
  event Withdraw(address recipient, uint amount,  uint shares);
  event Deposit(address recipient, uint amount, uint256 epoch);
  event Redeem(address recipient, uint256 amount, uint256 epoch);
  event InitiateWithdraw(address recipient, uint256 amount, uint256 epoch);
  event WriteOption(address series, uint amount, uint premium, uint escrow, address buyer);
  event SettleVault(address series, uint collateralReturned, uint collateralLost, address closer);
  event BuybackOption(address series, uint amount, uint premium, uint escrowReturned, address seller);
  
  constructor
  (
    address _protocol, 
    address _strikeAsset, 
    address _underlyingAsset, 
    address _collateralAsset, 
    uint rfr, 
    string memory name, 
    string memory symbol,
    Types.OptionParams memory _optionParams,
    address adminAddress
  ) ERC20(name, symbol, 18) 
  {
    // Grant admin role to deployer
    _setupRole(ADMIN_ROLE, adminAddress);
    strikeAsset = _strikeAsset;
    riskFreeRate = rfr;
    underlyingAsset = _underlyingAsset;
    collateralAsset = _collateralAsset;
    protocol = Protocol(_protocol);
    optionParams = _optionParams;
    epochPricePerShare[0] = 1e18;
    epoch++;
  }

  ///////////////
  /// setters ///
  ///////////////

  function pauseContract() external onlyOwner {
    _pause();
  }
  function pauseUnpauseTrading(bool _pause) external onlyOwner {
    isTradingPaused = _pause;
  }
  function unpause() external onlyOwner {
    _unpause();
  }
  /**
   * @notice set a new hedging reactor
   * @param _reactorAddress append a new hedging reactor 
   * @dev   only governance can call this function
   */
  function setHedgingReactorAddress(address _reactorAddress) onlyOwner external {
    hedgingReactors.push(_reactorAddress);
    SafeTransferLib.safeApprove(ERC20(collateralAsset), _reactorAddress, type(uint256).max);
  }
  /**
   * @notice remove a new hedging reactor by index
   * @param _index remove a hedging reactor 
   * @dev   only governance can call this function
   */
  function removeHedgingReactorAddress(uint256 _index) onlyOwner external {
    SafeTransferLib.safeApprove(ERC20(collateralAsset), hedgingReactors[_index], 0);
     for(uint i = _index; i < hedgingReactors.length-1; i++){
      hedgingReactors[i] = hedgingReactors[i+1];      
    }
    hedgingReactors.pop();
  }

  /**
    * @notice update all optionParam variables
    */
  function setNewOptionParams(uint128 _newMinCallStrike,uint128 _newMaxCallStrike,uint128 _newMinPutStrike,uint128 _newMaxPutStrike,uint128 _newMinExpiry,uint128 _newMaxExpiry) external onlyOwner {
    optionParams.minCallStrikePrice = _newMinCallStrike;
    optionParams.maxCallStrikePrice = _newMaxCallStrike;
    optionParams.minPutStrikePrice = _newMinPutStrike;
    optionParams.maxPutStrikePrice = _newMaxPutStrike;
    optionParams.minExpiry = _newMinExpiry;
    optionParams.maxExpiry = _newMaxExpiry;
  }
  /**
   * @notice set the bid ask spread used to price option buying
   * @param _bidAskSpread the bid ask spread to update to
   */
  function setBidAskSpread(uint256 _bidAskSpread) external onlyOwner {
    bidAskIVSpread = _bidAskSpread;
  }
  /**
   * @notice set the maximum percentage discount for an option
   * @param _maxDiscount of the option as a percentage in 1e18 format. ie: 1*e18 == 1%
   * @dev   only governance can call this function
   */
  function setMaxDiscount(uint256 _maxDiscount) external onlyOwner {
      maxDiscount = _maxDiscount;
  }
  /**
   * @notice set the maximum collateral amount allowed in the pool
   * @param _collateralCap of the collateral held
   * @dev   only governance can call this function
   */
  function setCollateralCap(uint256 _collateralCap) external onlyOwner {
      collateralCap = _collateralCap;
  }
  /**
   * @notice update the liquidity pool buffer limit
   * @param _bufferPercentage the minimum balance the liquidity pool must have as a percentage of total NAV. (for 20% enter 2000)
  */
  function setBufferPercentage(uint _bufferPercentage) external onlyOwner {
    bufferPercentage = _bufferPercentage;
  }
  /**
   * @notice update the liquidity pool risk free rate
   * @param _riskFreeRate the risk free rate of the market
  */
  function setRiskFreeRate(uint _riskFreeRate) external onlyOwner {
    riskFreeRate = _riskFreeRate;
  }
  function setMaxTimeDeviationThreshold(uint256 _maxTimeDeviationThreshold) external onlyOwner {
    maxTimeDeviationThreshold = _maxTimeDeviationThreshold;
  }
  function setMaxPriceDeviationThreshold(uint256 _maxPriceDeviationThreshold) external onlyOwner {
    maxPriceDeviationThreshold = _maxPriceDeviationThreshold;
  }
  /**
   * @notice change the status of a handler
   */
  function changeHandler(address _handler, bool auth) external onlyOwner {
        handler[_handler] = auth;
  }
  //////////////////////////////////////////////////////
  /// access-controlled state changing functionality ///
  //////////////////////////////////////////////////////

  /** 
   * @notice function for hedging portfolio delta through external means
   * @param delta the current portfolio delta
   */
  function rebalancePortfolioDelta(int256 delta, uint256 reactorIndex)
    external onlyRole(ADMIN_ROLE) whenNotPaused()
  { 
      if(BlackScholes.abs(delta) > dustValue) {
        IHedgingReactor(hedgingReactors[reactorIndex]).hedgeDelta(delta);
      }
  }

  /**
    @notice adjust the collateral held in a specific vault because of health
    @param lpCollateralDifference amount of collateral taken from or given to the liquidity pool in collateral decimals
    @param addToLpBalance true if collateral is returned to liquidity pool, false if collateral is withdrawn from liquidity pool
  */
  function adjustCollateral(uint256 lpCollateralDifference, bool addToLpBalance) external  {
    IOptionRegistry optionRegistry = getOptionRegistry();
    require(msg.sender == address(optionRegistry));
    // assumes in collateral decimals
    if(addToLpBalance){
      collateralAllocated -= lpCollateralDifference;
    } else {
      SafeTransferLib.safeApprove(ERC20(collateralAsset), address(optionRegistry), lpCollateralDifference);
      collateralAllocated += lpCollateralDifference;
    }
  }

  /**
    @notice closes an oToken vault, returning collateral (minus ITM option expiry value) back to the pool
    @param seriesAddress the address of the oToken vault to close
    @return collatReturned the amount of collateral returned to the liquidity pool.
  */
  function settleVault(address seriesAddress) public onlyRole(ADMIN_ROLE) returns (uint256) {
    IOptionRegistry optionRegistry = getOptionRegistry();  
    // get number of options in vault and collateral returned to recalculate our position without these options
    // returns in collat decimals, collat decimals and e8
    (, uint256 collatReturned, uint256 collatLost, uint256 oTokensAmount) = optionRegistry.settle(seriesAddress);
    emit SettleVault(seriesAddress, collatReturned, collatLost, msg.sender);
    _adjustVariables(collatReturned, 0, 0, false);
    collateralAllocated -= collatLost;
    // assumes in collateral decimals
    return collatReturned;
  }

  /** 
   * @notice issue an option 
   * @param optionSeries the series detail of the option - strike decimals in e18
   * @dev only callable by a handler contract
   */
  function handlerIssue(Types.OptionSeries memory optionSeries) external returns(address) {
    require(handler[msg.sender]);
    // series strike in e18
    return _issue(optionSeries, getOptionRegistry());
  }

  /** 
   * @notice write an option that already exists
   * @param optionSeries the series detail of the option - strike decimals in e8
   * @param seriesAddress the series address of the oToken
   * @param amount the number of options to write - in e18
   * @param optionRegistry the registry used for options writing
   * @param premium the premium of the option - in collateral decimals
   * @param delta the delta of the option - in e18
   * @param recipient the receiver of the option
   * @dev only callable by a handler contract
   */
  function handlerWriteOption(
    Types.OptionSeries memory optionSeries, 
    address seriesAddress, 
    uint256 amount, 
    IOptionRegistry optionRegistry, 
    uint256 premium,
    int256 delta,
    address recipient
  ) 
    external 
    returns(uint256) 
    {
      if (isTradingPaused) { revert CustomErrors.TradingPaused();}
      require(handler[msg.sender]);
      return _writeOption(
        optionSeries,     // series strike in e8
        seriesAddress,    
        amount,           // in e18
        optionRegistry,   
        premium,          // in collat decimals
        delta,
        _checkBuffer(),    // in e18
        recipient
        );
    }

  /** 
   * @notice write an option that doesnt exist 
   * @param optionSeries the series detail of the option - strike decimals in e18
   * @param amount the number of options to write - in e18
   * @param premium the premium of the option - in collateral decimals
   * @param delta the delta of the option - in e18
   * @param recipient the receiver of the option
   * @dev only callable by a handler contract
   */
  function handlerIssueAndWriteOption(    
    Types.OptionSeries memory optionSeries, 
    uint256 amount, 
    uint256 premium,
    int256 delta,
    address recipient
    ) 
    external 
    returns(uint256, address) 
    {
    if (isTradingPaused) { revert CustomErrors.TradingPaused();}
    require(handler[msg.sender]);
    IOptionRegistry optionRegistry = getOptionRegistry();
    // series strike passed in as e18
    address seriesAddress = _issue(optionSeries, optionRegistry);
    // series strike received in e8
    optionSeries = optionRegistry.getSeriesInfo(seriesAddress);
    return (_writeOption(
        optionSeries,     // strike in e8
        seriesAddress, 
        amount,           // in e18
        optionRegistry, 
        premium,          // in collat decimals
        delta,
        _checkBuffer(),    // in e18
        recipient
        ), seriesAddress);
  }
  /** 
   * @notice buy back an option that already exists
   * @param optionSeries the series detail of the option - strike decimals in e8
   * @param amount the number of options to buyback - in e18
   * @param optionRegistry the registry used for options writing
   * @param seriesAddress the series address of the oToken
   * @param premium the premium of the option - in collateral decimals
   * @param delta the delta of the option - in e18
   * @param seller the receiver of the option
   * @dev only callable by a handler contract
   */
  function handlerBuybackOption(
    Types.OptionSeries memory optionSeries, 
    uint256 amount, 
    IOptionRegistry optionRegistry, 
    address seriesAddress,
    uint256 premium, 
    int256 delta,
    address seller
    ) 
    external 
    returns (uint256) 
    {
    if (isTradingPaused) { revert CustomErrors.TradingPaused();}
    require(handler[msg.sender]);
    // strike passed in as e8
    return _buybackOption(optionSeries, amount, optionRegistry, seriesAddress, premium, delta, seller);
  }

/**
    @notice reset the temporary portfolio and delta values that have been changed since the last oracle update
    @dev    only callable by the portfolio values feed oracle contract
  */
function resetEphemeralValues() external {
    require(msg.sender == address(getPortfolioValuesFeed()));
    delete ephemeralLiabilities;
    delete ephemeralDelta;
}

/**
  * @notice reset the temporary portfolio and delta values that have been changed since the last oracle update
  * @dev    this function must be called in order to execute an epoch calculation
  */
function pauseTradingAndRequest() external onlyOwner returns (bytes32){
  //TODO: make time based so that it can be called by anyone and the next epoch can be calculated
  // pause trading
  isTradingPaused = true;
  // make an oracle request
  return getPortfolioValuesFeed().requestPortfolioData(underlyingAsset, strikeAsset);
}

/**
  * @notice execute the epoch and set all the price per shares
  * @dev    this function must be called in order to execute an epoch calculation and batch a mutual fund epoch
  */
function executeEpochCalculation() external whenNotPaused() onlyOwner {
  if (!isTradingPaused) { revert CustomErrors.TradingNotPaused();}
  address underlyingAsset_ = underlyingAsset;
  address strikeAsset_ = strikeAsset;
  // TODO: Maybe change this so it checks the request Id instead of validating by price and time
  // check that the portfolio values are acceptable
  getPortfolioValuesFeed().validatePortfolioValues(underlyingAsset_, strikeAsset_, getUnderlyingPrice(underlyingAsset_, strikeAsset_));
  uint256 newPricePerShare = totalSupply > 0 ?  1e18 * (_getNAV() - OptionsCompute.convertFromDecimals(pendingDeposits, ERC20(collateralAsset).decimals())) / totalSupply: 1e18;
  uint256 sharesToMint = _sharesForAmount(pendingDeposits, newPricePerShare);
  epochPricePerShare[epoch] = newPricePerShare;
  delete pendingDeposits;
  isTradingPaused = false;
  emit EpochExecuted(epoch);
  epoch++;
  _mint(address(this), sharesToMint);
}

  /////////////////////////////////////////////
  /// external state changing functionality ///
  /////////////////////////////////////////////

  /** 
   * @notice function for adding liquidity to the options liquidity pool
   * @param _amount    amount of the strike asset to deposit
   * @return success
   * @dev    entry point to provide liquidity to dynamic hedging vault 
   */
  function deposit(
    uint _amount
    )
    external
    whenNotPaused()
    nonReentrant
    returns(bool)
  {
    if (_amount == 0) {revert CustomErrors.InvalidAmount();}
    _deposit(_amount);
    // Pull in tokens from sender
    SafeTransferLib.safeTransferFrom(collateralAsset, msg.sender, address(this), _amount);    
    return true;
  }
  /** 
   * @notice function for allowing a user to redeem their shares from a previous epoch
   * @param _shares the number of shares to redeem 
   * @return the number of shares actually returned
   */
  function redeem(uint256 _shares) external nonReentrant returns (uint256) {
    if (_shares == 0) {revert CustomErrors.InvalidShareAmount();}
    return _redeem(_shares);
  }

  /**
   * @notice function for initiating a withdraw request from the pool
   * @param _shares    amount of shares to return
   * @dev    entry point to remove liquidity to dynamic hedging vault 
   */
  function initiateWithdraw(
    uint _shares
  )
    external
    whenNotPaused()
    nonReentrant
  {
    if (_shares == 0) {revert CustomErrors.InvalidShareAmount();}

    if (depositReceipts[msg.sender].amount > 0 || 
        depositReceipts[msg.sender].unredeemedShares > 0) {
    // redeem so a user can use a completed deposit as shares for an initiation
    _redeem(type(uint256).max);
    }
    if (balanceOf[msg.sender] < _shares) {revert CustomErrors.InsufficientShareBalance();}
    uint256 currentEpoch = epoch;
    WithdrawalReceipt memory withdrawalReceipt = withdrawalReceipts[msg.sender];

    emit InitiateWithdraw(msg.sender, _shares, currentEpoch);
    uint256 existingShares = withdrawalReceipt.shares;
    uint256 withdrawalShares;
    if(withdrawalReceipt.epoch == currentEpoch) {
      withdrawalShares = existingShares + _shares;
    } else {
      // do 100 wei just in case of any rounding issues
      if (existingShares > 100) {revert CustomErrors.ExistingWithdrawal();}
      withdrawalShares = _shares;
      withdrawalReceipts[msg.sender].epoch = uint128(currentEpoch);
    }

    withdrawalReceipts[msg.sender].shares = uint128(withdrawalShares);
    transfer(address(this), _shares);
  }

  /**
   * @notice function for completing the withdraw from a pool
   * @param _shares    amount of shares to return
   * @dev    entry point to remove liquidity to dynamic hedging vault 
   */
  function completeWithdraw(
    uint256 _shares
  )
    external
    whenNotPaused()
    nonReentrant
    returns (uint256)
  {
    if (_shares == 0) {revert CustomErrors.InvalidShareAmount();}
    WithdrawalReceipt memory withdrawalReceipt = withdrawalReceipts[msg.sender];
    // cache the storage variables
    uint256 withdrawalShares = _shares > withdrawalReceipt.shares ? withdrawalReceipt.shares : _shares;
    uint256 withdrawalEpoch = withdrawalReceipt.epoch;
    // make sure there is something to withdraw and make sure the round isnt the current one
    if (withdrawalShares == 0) {revert CustomErrors.NoExistingWithdrawal();}
    if (withdrawalEpoch == epoch) {revert CustomErrors.EpochNotClosed();}
    // reduced the stored share receipt by the shares requested
    withdrawalReceipts[msg.sender].shares -= uint128(withdrawalShares);
    // get the withdrawal amount based on the shares and pps at the epoch
    uint256 withdrawalAmount = _amountForShares(withdrawalShares, epochPricePerShare[withdrawalEpoch]);
    if (withdrawalAmount == 0) { revert  CustomErrors.InvalidAmount();}
    // get the liquidity that can be withdrawn from the pool without hitting the collateral requirement buffer
    int256 buffer = int(collateralAllocated * bufferPercentage / MAX_BPS);
    int256 collatBalance = int(ERC20(collateralAsset).balanceOf(address(this)));
    int256 bufferRemaining = collatBalance - buffer;
    // get the extra liquidity that is needed 
    int256 amountNeeded = int(withdrawalAmount) - bufferRemaining;
    // loop through the reactors and move funds
    if (amountNeeded > 0) {
<<<<<<< HEAD
      address[] memory hedgingReactors_ = hedgingReactors;
      for (uint8 i=0; i < hedgingReactors_.length; i++) {
        amountNeeded -= int(IHedgingReactor(hedgingReactors_[i]).withdraw(uint(amountNeeded)));
=======
      // if above zero, we need to withdraw funds from hedging reactors
      // assumes returned in e18
      for (uint8 i=0; i < hedgingReactors.length; i++) {
        amountNeeded -= int(IHedgingReactor(hedgingReactors[i]).withdraw(uint(amountNeeded)));
>>>>>>> 63367b2c
        if (amountNeeded <= 0) {
          break;
        }
      }
      if (amountNeeded > 0) { revert CustomErrors.WithdrawExceedsLiquidity();}
    }
    emit Withdraw(msg.sender, withdrawalAmount, withdrawalShares);
    _burn(address(this), withdrawalShares);
    SafeTransferLib.safeTransfer(ERC20(collateralAsset), msg.sender, withdrawalAmount);    
    return withdrawalAmount;
  }

  ///////////////////////
  /// complex getters ///
  ///////////////////////

  /**
   * @notice Returning balance in 1e18 format
   * @param asset address of the asset to get balance and normalize
   * @return normalizedBalance balance in 1e18 format
   * @return collateralBalance balance in original decimal format
   * @return _decimals decimals of asset
   */
   function getNormalizedBalance(
    address asset
  )
    internal
    view
    returns (uint256 normalizedBalance, uint256 collateralBalance, uint256 _decimals) 
  {
    collateralBalance = IERC20(asset).balanceOf(address(this));
    _decimals = IERC20(asset).decimals();
    normalizedBalance = OptionsCompute.convertFromDecimals(collateralBalance, _decimals);
  }

  /**
   * @notice get the delta of the portfolio
   * @return portfolio delta
   */
  function getPortfolioDelta()
      public
      view
      returns (int256)
  {
      // assumes in e18
<<<<<<< HEAD
      address underlyingAsset_ = underlyingAsset;
      address strikeAsset_ = strikeAsset;
      IPortfolioValuesFeed pvFeed = getPortfolioValuesFeed();
      Types.PortfolioValues memory portfolioValues = pvFeed.getPortfolioValues(underlyingAsset_, strikeAsset_);
      // check that the portfolio values are acceptable
      pvFeed.validatePortfolioValues(underlyingAsset_, strikeAsset_, getUnderlyingPrice(underlyingAsset_, strikeAsset_));
=======
      IPortfolioValuesFeed pvFeed = getPortfolioValuesFeed();
      address underlyingAsset_ = underlyingAsset;
      address strikeAsset_ = strikeAsset;
      Types.PortfolioValues memory portfolioValues = pvFeed.getPortfolioValues(underlyingAsset_, strikeAsset_);
      // check that the portfolio values are acceptable
      OptionsCompute.validatePortfolioValues(
        getUnderlyingPrice(underlyingAsset_, strikeAsset_), 
        portfolioValues,
        maxTimeDeviationThreshold,
        maxPriceDeviationThreshold
        );
>>>>>>> 63367b2c
      // assumes in e18
      int256 externalDelta;
      address[] memory hedgingReactors_ = hedgingReactors;
      for (uint8 i=0; i < hedgingReactors_.length; i++) {
        externalDelta += IHedgingReactor(hedgingReactors_[i]).getDelta();
      }
      return portfolioValues.delta + externalDelta + ephemeralDelta;
  }

  /**
   * @notice get the quote price and delta for a given option
   * @param  optionSeries option type to quote - strike assumed in e18
   * @param  amount the number of options to mint  - assumed in e18
   * @return quote the price of the options - returns in e18
   * @return delta the delta of the options - returns in e18
   */
  function quotePriceWithUtilizationGreeks(
    Types.OptionSeries memory optionSeries,
    uint amount
  )
      public
      view
      returns (uint256 quote, int256 delta)
  {
      // returns quotes for a single option. All denominated in 1e18
      (uint256 optionQuote, int256 deltaQuote, uint underlyingPrice) = quotePriceGreeks(optionSeries, false);
      // using a struct to get around stack too deep issues
      UtilizationState memory quoteState;
      // price of acquiring total amount of options (remains e18 due to PRBMath)
      quoteState.totalOptionPrice = optionQuote.mul(amount);
      quoteState.totalDelta = deltaQuote.mul(int(amount));
      int portfolioDelta = getPortfolioDelta();
      // portfolio delta upon writing option
      // subtract totalDelta because the pool is taking on the negative of the option's delta
      int newDelta = PRBMathSD59x18.abs(portfolioDelta - quoteState.totalDelta);
      // assumes a single collateral type regardless of call or put
      // Is delta decreased?
      quoteState.isDecreased = newDelta < PRBMathSD59x18.abs(portfolioDelta);
      // delta in non-nominal terms
      uint normalizedDelta = uint256(newDelta < 0 ? -newDelta : newDelta).div(_getNAV());
      // max theoretical price of the option
      uint maxPrice = (optionSeries.isPut ? optionSeries.strike : underlyingPrice).mul(amount);

      // ******                                           *******
      // ******   What is this line trying to achieve?    *******
      quoteState.utilizationPrice = maxPrice.mul(quoteState.totalOptionPrice.div(totalSupply));
      // layered on to BlackScholes price when delta is moved away from target
      quoteState.deltaTiltFactor = (maxPrice.mul(normalizedDelta)).div(quoteState.totalOptionPrice);
      if (quoteState.isDecreased) {
        // provide discount for moving towards delta zero
        uint discount = quoteState.deltaTiltFactor > maxDiscount ? maxDiscount : quoteState.deltaTiltFactor;

        // discounted BS option price
        uint newOptionPrice = quoteState.totalOptionPrice - discount.mul(quoteState.totalOptionPrice);
        // discounted utilization priced option
        quoteState.utilizationPrice = quoteState.utilizationPrice - discount.mul(quoteState.utilizationPrice);
        // quote the greater of discounted utilization or discounted BS
        quote = quoteState.utilizationPrice > newOptionPrice ? quoteState.utilizationPrice : newOptionPrice;
      } else {
        uint newOptionPrice = quoteState.deltaTiltFactor.mul(quoteState.totalOptionPrice) + quoteState.totalOptionPrice;
        if (quoteState.utilizationPrice < maxPrice) {
          // increase utilization by delta tilt factor for moving delta away from zero
          quoteState.utilizationPrice = quoteState.deltaTiltFactor.mul(quoteState.utilizationPrice) + quoteState.utilizationPrice;
          quote = quoteState.utilizationPrice > newOptionPrice ? quoteState.utilizationPrice : newOptionPrice;
        } else {
          quote = maxPrice;
        }
      }
      quote =  OptionsCompute.convertToCollateralDenominated(quote, underlyingPrice, optionSeries);
      delta = quoteState.totalDelta;
      //@TODO think about more robust considitions for this check
      if (quote == 0 || delta == int(0)) { revert CustomErrors.DeltaQuoteError(quote, delta);}
  }

  /**
   * @notice get the quote price and delta for a given option
   * @param  optionSeries option type to quote - strike assumed in e18
   * @param  amount the number of options to buy - assumed in e18
   * @return quote the price of the options - assumed in collateral decimals
   * @return delta the delta of the options - assumed in e18
   */
  function quotePriceBuying(
    Types.OptionSeries memory optionSeries,
    uint amount
  )
      public
      view
      returns (uint256 quote, int256 delta)
  {
      (uint256 optionQuote,  int256 deltaQuote, uint underlyingPrice) = quotePriceGreeks(optionSeries, true);
      quote =  OptionsCompute.convertToCollateralDenominated(optionQuote.mul(amount), underlyingPrice, optionSeries);
      delta = deltaQuote.mul(int(amount));
      //@TODO think about more robust considitions for this check
      if (quote == 0 || delta == int(0)) { revert CustomErrors.DeltaQuoteError(quote, delta); }
  }

  ///////////////////////////
  /// non-complex getters ///
  ///////////////////////////

  /**
   * @notice get the current implied volatility from the feed
   * @param isPut Is the option a call or put?
   * @param underlyingPrice The underlying price - assumed in e18
   * @param strikePrice The strike price of the option - assumed in e18
   * @param expiration expiration timestamp of option as a PRBMath Float
   * @return Implied volatility adjusted for volatility surface - assumed in e18
   */
  function getImpliedVolatility(
    bool isPut,
    uint underlyingPrice,
    uint strikePrice,
    uint expiration
  )
    public
    view
    returns (uint) 
    {
      return getVolatilityFeed().getImpliedVolatility(isPut, underlyingPrice, strikePrice, expiration);
    }

  function getNAV() external view returns (uint) {
    return _getNAV();
  }
  //////////////////////////
  /// internal utilities ///
  //////////////////////////

  function _deposit(uint256 _amount) private {
    uint256 currentEpoch = epoch;
    // check the total allowed collateral amount isnt surpassed by incrementing the total assets with the amount denominated in e18
    uint256 totalAmountWithDeposit = _getAssets() + OptionsCompute.convertFromDecimals(_amount, ERC20(collateralAsset).decimals());
    if (totalAmountWithDeposit > collateralCap) {revert CustomErrors.TotalSupplyReached();}
    emit Deposit(msg.sender, _amount, currentEpoch);
    DepositReceipt memory depositReceipt = depositReceipts[msg.sender];
    // check for any unredeemed shares
    uint256 unredeemedShares = uint256(depositReceipt.unredeemedShares);
    // if there is already a receipt from a previous round then acknowledge and record it
    if (depositReceipt.epoch != 0 && depositReceipt.epoch < currentEpoch) {
      unredeemedShares += _sharesForAmount(depositReceipt.amount, epochPricePerShare[depositReceipt.epoch]);
    }
    uint256 depositAmount = _amount;
    // if there is a second deposit in the same round then increment this amount
    if (currentEpoch == depositReceipt.epoch) {
      depositAmount += uint256(depositReceipt.amount);
    }
    require(depositAmount <= type(uint128).max, "overflow");
    // create the deposit receipt
    depositReceipts[msg.sender] = DepositReceipt({
      epoch: uint128(currentEpoch),
      amount: uint128(depositAmount),
      unredeemedShares: unredeemedShares
    });
    pendingDeposits += _amount;
  }

  function _redeem(uint256 _shares) internal returns (uint256) {
    DepositReceipt memory depositReceipt = depositReceipts[msg.sender];
    uint256 currentEpoch = epoch;
    // check for any unredeemed shares
    uint256 unredeemedShares = uint256(depositReceipt.unredeemedShares);
    // if there is already a receipt from a previous round then acknowledge and record it
    if (depositReceipt.epoch != 0 && depositReceipt.epoch < currentEpoch) {
      unredeemedShares += _sharesForAmount(depositReceipt.amount, epochPricePerShare[depositReceipt.epoch]);
    }
    // if the shares requested are greater than their unredeemedShares then floor to unredeemedShares, otherwise 
    // use their requested share number
    uint256 toRedeem = _shares > unredeemedShares ? unredeemedShares : _shares;
    if (toRedeem == 0) {return 0;}
    // if the deposit receipt is on this epoch and there are unredeemed shares then we leave amount as is,
    // if the epoch has past then we set the amount to 0 and take from the unredeemedShares
    if (depositReceipt.epoch < currentEpoch) {
      depositReceipts[msg.sender].amount = 0;
    }
    depositReceipts[msg.sender].unredeemedShares = uint128(unredeemedShares - toRedeem);
    emit Redeem(msg.sender, toRedeem, depositReceipt.epoch);
    allowance[address(this)][msg.sender] = toRedeem;
    // transfer as the shares will have been minted in the epoch execution
    transferFrom(address(this), msg.sender, toRedeem);
    return toRedeem;
  }

  /**
   * @notice get the number of shares for a given amount
   * @param _amount  the amount to convert to shares - assumed in collateral decimals
   * @return shares the number of shares based on the amount - assumed in e18
   */
  function _sharesForAmount(uint _amount, uint256 assetPerShare)
    internal
    view
    returns
    (uint shares)
  {
    uint256 convertedAmount = OptionsCompute.convertFromDecimals(_amount, IERC20(collateralAsset).decimals());
    shares = convertedAmount * PRBMath.SCALE / assetPerShare;
    
  }

  /**
   * @notice get the amount for a given number of shares
   * @param _shares  the shares to convert to amount in e18
   * @return amount the number of amount based on shares in collateral decimals
   */
  function _amountForShares(uint256 _shares, uint256 _assetPerShare)
    internal
    view
    returns (uint amount)
  {
    amount = OptionsCompute.convertToDecimals(_shares * _assetPerShare/ PRBMath.SCALE, ERC20(collateralAsset).decimals());
  }

  /**
   * @notice get the Net Asset Value
   * @return Net Asset Value in e18 decimal format
   */
  function _getNAV()
    internal
    view
    returns (uint)
  {
    // cache
    address underlyingAsset_ = underlyingAsset;
    address strikeAsset_ = strikeAsset;
<<<<<<< HEAD
    // equities = assets - liabilities
    // assets: Any token such as eth usd, collateral sent to OptionRegistry, hedging reactor stuff in e18
    // liabilities: Options that we wrote in e18

    uint256 assets = _getAssets();
    IPortfolioValuesFeed pvFeed = getPortfolioValuesFeed();
    Types.PortfolioValues memory portfolioValues = pvFeed.getPortfolioValues(underlyingAsset_, strikeAsset_);
    // check that the portfolio values are acceptable
    pvFeed.validatePortfolioValues(underlyingAsset_, strikeAsset_, getUnderlyingPrice(underlyingAsset_, strikeAsset_));
=======
    address collateralAsset_ = collateralAsset;
    // equities = assets - liabilities
    // assets: Any token such as eth usd, collateral sent to OptionRegistry, hedging reactor stuff in e18
    // liabilities: Options that we wrote in e18
    uint256 assets = 
      OptionsCompute.convertFromDecimals(IERC20(collateralAsset_).balanceOf(address(this)), IERC20(collateralAsset_).decimals()) 
      + OptionsCompute.convertFromDecimals(collateralAllocated, IERC20(collateralAsset_).decimals());
    address[] memory hedgingReactors_ = hedgingReactors;
    for (uint8 i=0; i < hedgingReactors_.length; i++) {
      // should always return value in e18 decimals
       assets += IHedgingReactor(hedgingReactors_[i]).getPoolDenominatedValue();
    }
    IPortfolioValuesFeed pvFeed = getPortfolioValuesFeed();
    Types.PortfolioValues memory portfolioValues = pvFeed.getPortfolioValues(underlyingAsset_, strikeAsset_);
    // check that the portfolio values are acceptable
    OptionsCompute.validatePortfolioValues(
        getUnderlyingPrice(underlyingAsset_, strikeAsset_), 
        portfolioValues,
        maxTimeDeviationThreshold,
        maxPriceDeviationThreshold
        );
>>>>>>> 63367b2c
    int256 ephemeralLiabilities_ = ephemeralLiabilities;
    // ephemeralLiabilities can be -ve but portfolioValues will not
    // when converting liabilities it should never be -ve, if it is then the NAV calc will fail
    uint256 liabilities = portfolioValues.callPutsValue + (ephemeralLiabilities_ > 0 ? uint256(ephemeralLiabilities_) : uint256(-ephemeralLiabilities_));
    return assets - liabilities;
  }

  /**
<<<<<<< HEAD
   * @notice get the Asset Value
   * @return Asset Value in e18 decimal format
   */
  function _getAssets()
=======
   * @notice get the amount for a given number of shares
   * @param _shares  the shares to convert to amount in e18
   * @return amount the number of amount based on shares in e18
   */
  function _shareValue(uint _shares)
>>>>>>> 63367b2c
    internal
    view
    returns (uint)
  {
    address collateralAsset_ = collateralAsset;
    // assets: Any token such as eth usd, collateral sent to OptionRegistry, hedging reactor stuff in e18
    // liabilities: Options that we wrote in e18
    uint256 assets = 
      OptionsCompute.convertFromDecimals(IERC20(collateralAsset_).balanceOf(address(this)), IERC20(collateralAsset_).decimals()) 
      + OptionsCompute.convertFromDecimals(collateralAllocated, IERC20(collateralAsset_).decimals());
    address[] memory hedgingReactors_ = hedgingReactors;
    for (uint8 i=0; i < hedgingReactors_.length; i++) {
      // should always return value in e18 decimals
       assets += IHedgingReactor(hedgingReactors_[i]).getPoolDenominatedValue();
    }
    return assets;
  }

  /**
   * @notice get the greeks of a quotePrice for a given optionSeries
   * @param  optionSeries Types.OptionSeries struct for describing the option to price greeks - strike in e18
   * @return quote           Quote price of the option - in e18
   * @return delta           delta of the option being priced - in e18
   * @return underlyingPrice price of the underlyingAsset
   */
  function quotePriceGreeks(
     Types.OptionSeries memory optionSeries,
     bool isBuying
  )
      internal
      view
      returns (uint256 quote, int256 delta, uint256 underlyingPrice)
  {
      underlyingPrice = getUnderlyingPrice(optionSeries.underlying, optionSeries.strikeAsset);
      uint iv = getImpliedVolatility(optionSeries.isPut, underlyingPrice, optionSeries.strike, optionSeries.expiration);
      if (iv == 0) {revert CustomErrors.IVNotFound();}
      if (isBuying) {
        iv = iv - bidAskIVSpread;
      }
      // revert CustomErrors.if the expiry is in the past
      if (optionSeries.expiration <= block.timestamp) {revert CustomErrors.OptionExpiryInvalid();}
      (quote, delta) = BlackScholes.blackScholesCalcGreeks(
       underlyingPrice,
       optionSeries.strike,
       optionSeries.expiration,
       iv,
       riskFreeRate,
       optionSeries.isPut
      );
  }

  /**
   * @notice calculates amount of liquidity that can be used before hitting buffer
   * @return bufferRemaining the amount of liquidity available before reaching buffer in e18
  */
  function _checkBuffer() view internal returns(int256 bufferRemaining){ 
    // calculate max amount of liquidity pool funds that can be used before reaching max buffer allowance
    (uint256 normalizedCollateralBalance,,) = getNormalizedBalance(collateralAsset);
    bufferRemaining = int256(normalizedCollateralBalance - _getNAV() * bufferPercentage/MAX_BPS);
    // revert CustomErrors.if buffer allowance already hit
    if(bufferRemaining <= 0) {revert CustomErrors.MaxLiquidityBufferReached();}
  }

  /**
   * @notice create the option contract in the options registry
   * @param  optionSeries option type to mint - option series strike in e18
   * @param  optionRegistry interface for the options issuer
   * @return series the address of the option series minted
   */
  function _issue(Types.OptionSeries memory optionSeries, IOptionRegistry optionRegistry) internal returns (address series) {
    // make sure option is being issued with correct assets
    if(optionSeries.collateral != collateralAsset) { revert CustomErrors.CollateralAssetInvalid();}
    if(optionSeries.underlying != underlyingAsset) { revert CustomErrors.UnderlyingAssetInvalid();}
    if(optionSeries.strikeAsset != strikeAsset) { revert CustomErrors.StrikeAssetInvalid();}
    // cache
    Types.OptionParams memory optionParams_ = optionParams;
    // check the expiry is within the allowed bounds
    if (block.timestamp + optionParams_.minExpiry > optionSeries.expiration || optionSeries.expiration > block.timestamp + optionParams_.maxExpiry) {revert CustomErrors.OptionExpiryInvalid();}
    // check that the option strike is within the range of the min and max acceptable strikes of calls and puts
    if(optionSeries.isPut){
      if (optionParams_.minPutStrikePrice > optionSeries.strike || optionSeries.strike > optionParams_.maxPutStrikePrice) {revert CustomErrors.OptionStrikeInvalid();}
    } else {
      if (optionParams_.minCallStrikePrice > optionSeries.strike || optionSeries.strike > optionParams_.maxCallStrikePrice) {revert CustomErrors.OptionStrikeInvalid();}
    }
    // issue the option from the option registry (its characteristics will be stored in the optionsRegistry)
    series = optionRegistry.issue(
       optionSeries
    );
    if (series == address(0)) {revert CustomErrors.IssuanceFailed();}
  }

  /**
   * @notice write a number of options for a given OptionSeries
   * @param  optionSeries option type to mint - strike in e8
   * @param  seriesAddress the address of the options series
   * @param  amount the amount to be written - in e18
   * @param  optionRegistry the option registry of the pool
   * @param  premium the premium to charge the user - in collateral decimals
   * @param  delta the delta of the option position - in e18
   * @param  bufferRemaining the amount of buffer that can be used - in e18
   * @return the amount that was written
   */
  function _writeOption(
    Types.OptionSeries memory optionSeries, 
    address seriesAddress, 
    uint256 amount, 
    IOptionRegistry optionRegistry, 
    uint256 premium,
    int256 delta,
    int256 bufferRemaining,
    address recipient
    ) internal returns (uint256) {
    // strike decimals come into this function as e8
    uint256 collateralAmount = optionRegistry.getCollateral(optionSeries, amount);
    if (uint(bufferRemaining) < OptionsCompute.convertFromDecimals(collateralAmount, IERC20(collateralAsset).decimals())) {revert CustomErrors.MaxLiquidityBufferReached();}
    IERC20(collateralAsset).approve(address(optionRegistry), collateralAmount);
    (, collateralAmount) = optionRegistry.open(seriesAddress, amount, collateralAmount);
    emit WriteOption(seriesAddress, amount, premium, collateralAmount, recipient);
    // convert e8 strike to e18 strike
    optionSeries.strike = uint128(OptionsCompute.convertFromDecimals(optionSeries.strike, ERC20(seriesAddress).decimals()));
    _adjustVariables(collateralAmount, premium, delta, true);
    SafeTransferLib.safeTransfer(ERC20(seriesAddress), recipient, OptionsCompute.convertToDecimals(amount, IERC20(seriesAddress).decimals()));
    // returns in e18
    return amount;
  }

  /**
    @notice buys a number of options back and burns the tokens
    @param optionSeries the option token series to buyback - strike passed in as e8
    @param amount the number of options to buyback expressed in 1e18
    @param optionRegistry the registry
    @param seriesAddress the series being sold
    @param premium the premium to be sent back to the owner (in collat decimals)
    @param delta the delta of the option
    @param seller the address 
    @return the number of options burned in e18
  */
  function _buybackOption(
    Types.OptionSeries memory optionSeries,
    uint amount,
    IOptionRegistry optionRegistry,
    address seriesAddress,
    uint premium,
    int256 delta,
    address seller
  )
  internal 
  returns (uint256) 
  {
    SafeTransferLib.safeApprove(ERC20(seriesAddress), address(optionRegistry), OptionsCompute.convertToDecimals(amount, IERC20(seriesAddress).decimals()));
    (, uint collateralReturned) = optionRegistry.close(seriesAddress, amount);
    emit BuybackOption(seriesAddress, amount, premium, collateralReturned, seller);
    // convert e8 strike to e18 strike
    optionSeries.strike = uint128(OptionsCompute.convertFromDecimals(optionSeries.strike, ERC20(seriesAddress).decimals()));
    _adjustVariables(collateralReturned, premium, delta, false);
    SafeTransferLib.safeTransfer(ERC20(collateralAsset), seller, premium);
    return amount;
  }

  /**
   * @notice adjust the variables of the pool
   * @param  collateralAmount the amount of collateral transferred to change on collateral allocated in collateral decimals
   * @param  isSale whether the action was an option sale or not
   */
 function _adjustVariables(
   uint256 collateralAmount, 
   uint256 optionsValue,
   int256 delta,
   bool isSale
   ) internal {
    if (isSale) {
        collateralAllocated += collateralAmount;
        ephemeralLiabilities += int256(OptionsCompute.convertFromDecimals(optionsValue, ERC20(collateralAsset).decimals()));
        ephemeralDelta -= delta;
    } else {
        collateralAllocated -= collateralAmount;
        ephemeralLiabilities -= int256(OptionsCompute.convertFromDecimals(optionsValue, ERC20(collateralAsset).decimals()));
        ephemeralDelta += delta;
    }
  }

  /**
   * @notice get the volatility feed used by the liquidity pool
   * @return the volatility feed contract interface
   */
  function getVolatilityFeed() internal view returns (VolatilityFeed) {
    return VolatilityFeed(protocol.volatilityFeed());
  }
  
  /**
   * @notice get the portfolio values feed used by the liquidity pool
   * @return the portfolio values feed contract
   */
  function getPortfolioValuesFeed() internal view returns (IPortfolioValuesFeed) {
    return IPortfolioValuesFeed(protocol.portfolioValuesFeed());
  }

  /**
   * @notice get the option registry used for storing and managing the options
   * @return the option registry contract
   */
  function getOptionRegistry() internal view returns (IOptionRegistry) {
    return IOptionRegistry(protocol.optionRegistry());
  }

  /**
   * @notice get the underlying price with just the underlying asset and strike asset
   * @param underlying   the asset that is used as the reference asset
   * @param _strikeAsset the asset that the underlying value is denominated in
   * @return the underlying price
   */
  function getUnderlyingPrice(
    address underlying,
    address _strikeAsset
  )
    internal
    view
    returns (uint)
  {
    return PriceFeed(protocol.priceFeed()).getNormalizedRate(
      underlying,
      _strikeAsset
    );
  }

}<|MERGE_RESOLUTION|>--- conflicted
+++ resolved
@@ -82,17 +82,13 @@
   uint public riskFreeRate;
   // handlers who are approved to interact with options functionality
   mapping(address => bool) public handler;
-<<<<<<< HEAD
   // is the purchase and sale of options paused
   bool public isTradingPaused;
-
-=======
   // max time to allow between oracle updates for an underlying and strike
   uint256 public maxTimeDeviationThreshold;
   // max price difference to allow between oracle updates for an underlying and strike
   uint256 public maxPriceDeviationThreshold;
-  
->>>>>>> 63367b2c
+
   //////////////////////////
   /// constant variables ///
   //////////////////////////  
@@ -454,9 +450,16 @@
   if (!isTradingPaused) { revert CustomErrors.TradingNotPaused();}
   address underlyingAsset_ = underlyingAsset;
   address strikeAsset_ = strikeAsset;
+  IPortfolioValuesFeed pvFeed = getPortfolioValuesFeed();
+  Types.PortfolioValues memory portfolioValues = pvFeed.getPortfolioValues(underlyingAsset_, strikeAsset_);
   // TODO: Maybe change this so it checks the request Id instead of validating by price and time
   // check that the portfolio values are acceptable
-  getPortfolioValuesFeed().validatePortfolioValues(underlyingAsset_, strikeAsset_, getUnderlyingPrice(underlyingAsset_, strikeAsset_));
+  OptionsCompute.validatePortfolioValues(
+        getUnderlyingPrice(underlyingAsset_, strikeAsset_), 
+        portfolioValues,
+        maxTimeDeviationThreshold,
+        maxPriceDeviationThreshold
+        );
   uint256 newPricePerShare = totalSupply > 0 ?  1e18 * (_getNAV() - OptionsCompute.convertFromDecimals(pendingDeposits, ERC20(collateralAsset).decimals())) / totalSupply: 1e18;
   uint256 sharesToMint = _sharesForAmount(pendingDeposits, newPricePerShare);
   epochPricePerShare[epoch] = newPricePerShare;
@@ -574,16 +577,9 @@
     int256 amountNeeded = int(withdrawalAmount) - bufferRemaining;
     // loop through the reactors and move funds
     if (amountNeeded > 0) {
-<<<<<<< HEAD
       address[] memory hedgingReactors_ = hedgingReactors;
       for (uint8 i=0; i < hedgingReactors_.length; i++) {
         amountNeeded -= int(IHedgingReactor(hedgingReactors_[i]).withdraw(uint(amountNeeded)));
-=======
-      // if above zero, we need to withdraw funds from hedging reactors
-      // assumes returned in e18
-      for (uint8 i=0; i < hedgingReactors.length; i++) {
-        amountNeeded -= int(IHedgingReactor(hedgingReactors[i]).withdraw(uint(amountNeeded)));
->>>>>>> 63367b2c
         if (amountNeeded <= 0) {
           break;
         }
@@ -629,17 +625,9 @@
       returns (int256)
   {
       // assumes in e18
-<<<<<<< HEAD
       address underlyingAsset_ = underlyingAsset;
       address strikeAsset_ = strikeAsset;
       IPortfolioValuesFeed pvFeed = getPortfolioValuesFeed();
-      Types.PortfolioValues memory portfolioValues = pvFeed.getPortfolioValues(underlyingAsset_, strikeAsset_);
-      // check that the portfolio values are acceptable
-      pvFeed.validatePortfolioValues(underlyingAsset_, strikeAsset_, getUnderlyingPrice(underlyingAsset_, strikeAsset_));
-=======
-      IPortfolioValuesFeed pvFeed = getPortfolioValuesFeed();
-      address underlyingAsset_ = underlyingAsset;
-      address strikeAsset_ = strikeAsset;
       Types.PortfolioValues memory portfolioValues = pvFeed.getPortfolioValues(underlyingAsset_, strikeAsset_);
       // check that the portfolio values are acceptable
       OptionsCompute.validatePortfolioValues(
@@ -648,7 +636,6 @@
         maxTimeDeviationThreshold,
         maxPriceDeviationThreshold
         );
->>>>>>> 63367b2c
       // assumes in e18
       int256 externalDelta;
       address[] memory hedgingReactors_ = hedgingReactors;
@@ -872,29 +859,10 @@
     // cache
     address underlyingAsset_ = underlyingAsset;
     address strikeAsset_ = strikeAsset;
-<<<<<<< HEAD
     // equities = assets - liabilities
     // assets: Any token such as eth usd, collateral sent to OptionRegistry, hedging reactor stuff in e18
     // liabilities: Options that we wrote in e18
-
     uint256 assets = _getAssets();
-    IPortfolioValuesFeed pvFeed = getPortfolioValuesFeed();
-    Types.PortfolioValues memory portfolioValues = pvFeed.getPortfolioValues(underlyingAsset_, strikeAsset_);
-    // check that the portfolio values are acceptable
-    pvFeed.validatePortfolioValues(underlyingAsset_, strikeAsset_, getUnderlyingPrice(underlyingAsset_, strikeAsset_));
-=======
-    address collateralAsset_ = collateralAsset;
-    // equities = assets - liabilities
-    // assets: Any token such as eth usd, collateral sent to OptionRegistry, hedging reactor stuff in e18
-    // liabilities: Options that we wrote in e18
-    uint256 assets = 
-      OptionsCompute.convertFromDecimals(IERC20(collateralAsset_).balanceOf(address(this)), IERC20(collateralAsset_).decimals()) 
-      + OptionsCompute.convertFromDecimals(collateralAllocated, IERC20(collateralAsset_).decimals());
-    address[] memory hedgingReactors_ = hedgingReactors;
-    for (uint8 i=0; i < hedgingReactors_.length; i++) {
-      // should always return value in e18 decimals
-       assets += IHedgingReactor(hedgingReactors_[i]).getPoolDenominatedValue();
-    }
     IPortfolioValuesFeed pvFeed = getPortfolioValuesFeed();
     Types.PortfolioValues memory portfolioValues = pvFeed.getPortfolioValues(underlyingAsset_, strikeAsset_);
     // check that the portfolio values are acceptable
@@ -904,7 +872,6 @@
         maxTimeDeviationThreshold,
         maxPriceDeviationThreshold
         );
->>>>>>> 63367b2c
     int256 ephemeralLiabilities_ = ephemeralLiabilities;
     // ephemeralLiabilities can be -ve but portfolioValues will not
     // when converting liabilities it should never be -ve, if it is then the NAV calc will fail
@@ -913,18 +880,10 @@
   }
 
   /**
-<<<<<<< HEAD
    * @notice get the Asset Value
    * @return Asset Value in e18 decimal format
    */
   function _getAssets()
-=======
-   * @notice get the amount for a given number of shares
-   * @param _shares  the shares to convert to amount in e18
-   * @return amount the number of amount based on shares in e18
-   */
-  function _shareValue(uint _shares)
->>>>>>> 63367b2c
     internal
     view
     returns (uint)
