// SPDX-License-Identifier: MIT
pragma solidity >=0.8.0;

import "./Protocol.sol";
import "./PriceFeed.sol";
import "./VolatilityFeed.sol";

import "./tokens/ERC20.sol";
import "./utils/ReentrancyGuard.sol";

import "./libraries/BlackScholes.sol";
import "./libraries/CustomErrors.sol";
import "./libraries/AccessControl.sol";
import "./libraries/OptionsCompute.sol";
import "./libraries/SafeTransferLib.sol";

import "./interfaces/IAccounting.sol";
import "./interfaces/IOptionRegistry.sol";
import "./interfaces/IHedgingReactor.sol";
import "./interfaces/IPortfolioValuesFeed.sol";

import "@openzeppelin/contracts/security/Pausable.sol";

/**
 *  @title Contract used as the Dynamic Hedging Vault for storing funds, issuing shares and processing options transactions
 *  @dev Interacts with the OptionRegistry for options behaviour, Interacts with hedging reactors for alternative derivatives
 *       Interacts with Handlers for periphary user options interactions. Interacts with Chainlink price feeds throughout.
 *       Interacts with Volatility Feed via getImpliedVolatility(), interacts with a chainlink PortfolioValues external adaptor
 *       oracle via PortfolioValuesFeed.
 */
contract LiquidityPool is ERC20, AccessControl, ReentrancyGuard, Pausable {
	using PRBMathSD59x18 for int256;
	using PRBMathUD60x18 for uint256;

	///////////////////////////
	/// immutable variables ///
	///////////////////////////

	// Protocol management contract
	Protocol public immutable protocol;
	// asset that denominates the strike price
	address public immutable strikeAsset;
	// asset that is used as the reference asset
	address public immutable underlyingAsset;
	// asset that is used for collateral asset
	address public immutable collateralAsset;

	/////////////////////////
	/// dynamic variables ///
	/////////////////////////

	// amount of collateralAsset allocated as collateral
	uint256 public collateralAllocated;
	// ephemeral liabilities of the pool
	int256 public ephemeralLiabilities;
	// ephemeral delta of the pool
	int256 public ephemeralDelta;
	// epoch of the price per share round for deposits
	uint256 public depositEpoch;
	// epoch of the price per share round for withdrawals
	uint256 public withdrawalEpoch;
	// epoch PPS for deposits
	mapping(uint256 => uint256) public depositEpochPricePerShare;
	// epoch PPS for withdrawals
	mapping(uint256 => uint256) public withdrawalEpochPricePerShare;
	// deposit receipts for users
	mapping(address => IAccounting.DepositReceipt) public depositReceipts;
	// withdrawal receipts for users
	mapping(address => IAccounting.WithdrawalReceipt) public withdrawalReceipts;
	// pending deposits for a round - collateral denominated (collateral decimals)
	uint256 public pendingDeposits;
	// pending withdrawals for a round - DHV token e18 denominated
	uint256 public pendingWithdrawals;
	// withdrawal amount that has been executed and is pending completion. These funds are to be excluded from all book balances.
	uint256 public partitionedFunds;

	/////////////////////////////////////
	/// governance settable variables ///
	/////////////////////////////////////

	// buffer of funds to not be used to write new options in case of margin requirements (as percentage - for 20% enter 2000)
	uint256 public bufferPercentage = 2000;
	// list of addresses for hedging reactors
	address[] public hedgingReactors;
	// max total supply of collateral, denominated in e18
	uint256 public collateralCap = type(uint256).max;
	// Maximum discount that an option tilting factor can discount an option price
	uint256 public maxDiscount = (PRBMathUD60x18.SCALE * 10) / 100; // As a percentage. Init at 10%
	// The spread between the bid and ask on the IV skew;
	// Consider making this it's own volatility skew if more flexibility is needed
	uint256 public bidAskIVSpread;
	// option issuance parameters
	Types.OptionParams public optionParams;
	// riskFreeRate as a percentage PRBMath Float. IE: 3% -> 0.03 * 10**18
	uint256 public riskFreeRate;
	// handlers who are approved to interact with options functionality
	mapping(address => bool) public handler;
	// is the purchase and sale of options paused
	bool public isTradingPaused;
	// max time to allow between oracle updates for an underlying and strike
	uint256 public maxTimeDeviationThreshold;
	// max price difference to allow between oracle updates for an underlying and strike
	uint256 public maxPriceDeviationThreshold;
	// variables relating to the utilization skew function:
	// the gradient of the function where utiization is below function threshold. e18
	uint256 public belowThresholdGradient = 0; // 0.1
	// the gradient of the line above the utilization threshold. e18
	uint256 public aboveThresholdGradient = 1e18; // 1
	// the y-intercept of the line above the threshold. Needed to make the two lines meet at the threshold.  Will always be negative but enter the absolute value
	uint256 public aboveThresholdYIntercept = 6e17; //-0.6
	// the percentage utilization above which the function moves from its shallow line to its steep line. e18
	uint256 public utilizationFunctionThreshold = 6e17; // 60%
	// keeper mapping
	mapping(address => bool) public keeper;

	//////////////////////////
	/// constant variables ///
	//////////////////////////

	// BIPS
	uint256 private constant MAX_BPS = 10_000;

	/////////////////////////
	/// structs && events ///
	/////////////////////////

	event DepositEpochExecuted(uint256 epoch);
	event WithdrawalEpochExecuted(uint256 epoch);
	event Withdraw(address recipient, uint256 amount, uint256 shares);
	event Deposit(address recipient, uint256 amount, uint256 epoch);
	event Redeem(address recipient, uint256 amount, uint256 epoch);
	event InitiateWithdraw(address recipient, uint256 amount, uint256 epoch);
	event WriteOption(address series, uint256 amount, uint256 premium, uint256 escrow, address buyer);
	event SettleVault(
		address series,
		uint256 collateralReturned,
		uint256 collateralLost,
		address closer
	);
	event BuybackOption(
		address series,
		uint256 amount,
		uint256 premium,
		uint256 escrowReturned,
		address seller
	);

	constructor(
		address _protocol,
		address _strikeAsset,
		address _underlyingAsset,
		address _collateralAsset,
		uint256 rfr,
		string memory name,
		string memory symbol,
		Types.OptionParams memory _optionParams,
		address _authority
	) ERC20(name, symbol, 18) AccessControl(IAuthority(_authority)) {
		strikeAsset = _strikeAsset;
		riskFreeRate = rfr;
		underlyingAsset = _underlyingAsset;
		collateralAsset = _collateralAsset;
		protocol = Protocol(_protocol);
		optionParams = _optionParams;
		depositEpochPricePerShare[0] = 1e18;
		withdrawalEpochPricePerShare[0] = 1e18;
		depositEpoch++;
		withdrawalEpoch++;
	}

	///////////////
	/// setters ///
	///////////////

	function pause() external {
		_onlyGuardian();
		_pause();
	}

	function pauseUnpauseTrading(bool _pause) external {
		_onlyGuardian();
		isTradingPaused = _pause;
	}

	function unpause() external {
		_onlyGuardian();
		_unpause();
	}

	/**
	 * @notice set a new hedging reactor
	 * @param _reactorAddress append a new hedging reactor
	 * @dev   only governance can call this function
	 */
	function setHedgingReactorAddress(address _reactorAddress) external {
		_onlyGovernor();
		hedgingReactors.push(_reactorAddress);
		SafeTransferLib.safeApprove(ERC20(collateralAsset), _reactorAddress, type(uint256).max);
	}

	/**
	 * @notice remove a new hedging reactor by index
	 * @param _index remove a hedging reactor
	 * @param _override whether to override whether the reactor is wound down 
	 		 			(THE REACTOR SHOULD BE WOUND DOWN SEPERATELY)
	 * @dev   only governance can call this function
	 */
	function removeHedgingReactorAddress(uint256 _index, bool _override) external {
		_onlyGovernor();
		address[] memory hedgingReactors_ = hedgingReactors;
		if (!_override) {
			IHedgingReactor reactor = IHedgingReactor(hedgingReactors_[_index]);
			int256 delta = reactor.getDelta();
			if (delta != 0) {
				reactor.hedgeDelta(delta);
			}
			reactor.withdraw(type(uint256).max);
		}
		SafeTransferLib.safeApprove(ERC20(collateralAsset), hedgingReactors_[_index], 0);
		for (uint256 i = _index; i < hedgingReactors.length - 1; i++) {
			hedgingReactors[i] = hedgingReactors[i + 1];
		}
		hedgingReactors.pop();
	}

	/**
	 * @notice update all optionParam variables for max and min strikes and max and
	 *         min expiries for options that the DHV can issue
	 * @dev   only management or above can call this function
	 */
	function setNewOptionParams(
		uint128 _newMinCallStrike,
		uint128 _newMaxCallStrike,
		uint128 _newMinPutStrike,
		uint128 _newMaxPutStrike,
		uint128 _newMinExpiry,
		uint128 _newMaxExpiry
	) external {
		_onlyManager();
		optionParams.minCallStrikePrice = _newMinCallStrike;
		optionParams.maxCallStrikePrice = _newMaxCallStrike;
		optionParams.minPutStrikePrice = _newMinPutStrike;
		optionParams.maxPutStrikePrice = _newMaxPutStrike;
		optionParams.minExpiry = _newMinExpiry;
		optionParams.maxExpiry = _newMaxExpiry;
	}

	/**
	 * @notice set the bid ask spread used to price option buying
	 * @param _bidAskSpread the bid ask spread to update to
	 * @dev   only management or above can call this function
	 */
	function setBidAskSpread(uint256 _bidAskSpread) external {
		_onlyManager();
		bidAskIVSpread = _bidAskSpread;
	}

	/**
	 * @notice set the maximum percentage discount for an option
	 * @param _maxDiscount of the option as a percentage in 1e18 format. ie: 1*e18 == 1%
	 * @dev   only management or above can call this function
	 */
	function setMaxDiscount(uint256 _maxDiscount) external {
		_onlyManager();
		maxDiscount = _maxDiscount;
	}

	/**
	 * @notice set the maximum collateral amount allowed in the pool
	 * @param _collateralCap of the collateral held
	 * @dev   only governance can call this function
	 */
	function setCollateralCap(uint256 _collateralCap) external {
		_onlyGovernor();
		collateralCap = _collateralCap;
	}

	/**
	 * @notice update the liquidity pool buffer limit
	 * @param _bufferPercentage the minimum balance the liquidity pool must have as a percentage of collateral allocated to options. (for 20% enter 2000)
	 * @dev   only governance can call this function
	 */
	function setBufferPercentage(uint256 _bufferPercentage) external {
		_onlyGovernor();
		bufferPercentage = _bufferPercentage;
	}

	/**
	 * @notice update the liquidity pool risk free rate
	 * @param _riskFreeRate the risk free rate of the market
	 */
	function setRiskFreeRate(uint256 _riskFreeRate) external {
		_onlyGovernor();
		riskFreeRate = _riskFreeRate;
	}

	/**
	 * @notice update the max oracle time deviation threshold
	 */
	function setMaxTimeDeviationThreshold(uint256 _maxTimeDeviationThreshold) external {
		_onlyGovernor();
		maxTimeDeviationThreshold = _maxTimeDeviationThreshold;
	}

	/**
	 * @notice update the max oracle price deviation threshold
	 */
	function setMaxPriceDeviationThreshold(uint256 _maxPriceDeviationThreshold) external {
		_onlyGovernor();
		maxPriceDeviationThreshold = _maxPriceDeviationThreshold;
	}

	/**
	 * @notice change the status of a handler
	 */
	function changeHandler(address _handler, bool auth) external {
		_onlyGovernor();
		handler[_handler] = auth;
	}

	/**
	 * @notice change the status of a keeper
	 */
	function setKeeper(address _keeper, bool _auth) external {
		_onlyGovernor();
		keeper[_keeper] = _auth;
	}

	/**
	 *  @notice sets the parameters for the function that determines the utilization price factor
	 *  The function is made up of two parts, both linear. The line to the left of the utilisation threshold has a low gradient
	 *  while the gradient to the right of the threshold is much steeper. The aim of this function is to make options much more
	 *  expensive near full utilization while not having much effect at low utilizations.
	 *  @param _belowThresholdGradient the gradient of the function where utiization is below function threshold. e18
	 *  @param _aboveThresholdGradient the gradient of the line above the utilization threshold. e18
	 *  @param _utilizationFunctionThreshold the percentage utilization above which the function moves from its shallow line to its steep line
	 */
	function setUtilizationSkewParams(
		uint256 _belowThresholdGradient,
		uint256 _aboveThresholdGradient,
		uint256 _utilizationFunctionThreshold
	) external {
		_onlyManager();
		belowThresholdGradient = _belowThresholdGradient;
		aboveThresholdGradient = _aboveThresholdGradient;
		aboveThresholdYIntercept = _utilizationFunctionThreshold.mul(
			_aboveThresholdGradient - _belowThresholdGradient // inverted the order of the subtraction to result in a positive uint
		);

		utilizationFunctionThreshold = _utilizationFunctionThreshold;
	}

	//////////////////////////////////////////////////////
	/// access-controlled state changing functionality ///
	//////////////////////////////////////////////////////

	/**
	 * @notice function for hedging portfolio delta through external means
	 * @param delta the current portfolio delta
	 * @param reactorIndex the index of the reactor in the hedgingReactors array to use
	 */
	function rebalancePortfolioDelta(int256 delta, uint256 reactorIndex) external {
		_onlyManager();
		IHedgingReactor(hedgingReactors[reactorIndex]).hedgeDelta(delta);
	}

	/**
	 * @notice adjust the collateral held in a specific vault because of health
	 * @param lpCollateralDifference amount of collateral taken from or given to the liquidity pool in collateral decimals
	 * @param addToLpBalance true if collateral is returned to liquidity pool, false if collateral is withdrawn from liquidity pool
	 * @dev   called by the option registry only
	 */
	function adjustCollateral(uint256 lpCollateralDifference, bool addToLpBalance) external {
		IOptionRegistry optionRegistry = _getOptionRegistry();
		require(msg.sender == address(optionRegistry));
		// assumes in collateral decimals
		if (addToLpBalance) {
			collateralAllocated -= lpCollateralDifference;
		} else {
			SafeTransferLib.safeApprove(
				ERC20(collateralAsset),
				address(optionRegistry),
				lpCollateralDifference
			);
			collateralAllocated += lpCollateralDifference;
		}
	}

	/**
	 * @notice closes an oToken vault, returning collateral (minus ITM option expiry value) back to the pool
	 * @param seriesAddress the address of the oToken vault to close
	 * @return collatReturned the amount of collateral returned to the liquidity pool, assumes in collateral decimals
	 */
	function settleVault(address seriesAddress) external returns (uint256) {
		_isKeeper();
		// get number of options in vault and collateral returned to recalculate our position without these options
		// returns in collat decimals, collat decimals and e8
		(, uint256 collatReturned, uint256 collatLost, ) = _getOptionRegistry().settle(seriesAddress);
		emit SettleVault(seriesAddress, collatReturned, collatLost, msg.sender);
		// if the vault expired ITM then when settled the oracle will still have accounted for it as a liability. When
		// the settle happens the liability is wiped off as it is now accounted for in collateralAllocated but because the
		// oracle doesn't know this yet we need to temporarily reduce the liability value.
		_adjustVariables(collatReturned, collatLost, 0, false);
		collateralAllocated -= collatLost;
		return collatReturned;
	}

	/**
	 * @notice issue an option
	 * @param optionSeries the series detail of the option - strike decimals in e18
	 * @dev only callable by a handler contract
	 */
	function handlerIssue(Types.OptionSeries memory optionSeries) external returns (address) {
		_isHandler();
		// series strike in e18
		return _issue(optionSeries, _getOptionRegistry());
	}

	/**
	 * @notice write an option that already exists
	 * @param optionSeries the series detail of the option - strike decimals in e8
	 * @param seriesAddress the series address of the oToken
	 * @param amount the number of options to write - in e18
	 * @param optionRegistry the registry used for options writing
	 * @param premium the premium of the option - in collateral decimals
	 * @param delta the delta of the option - in e18
	 * @param recipient the receiver of the option
	 * @dev only callable by a handler contract
	 */
	function handlerWriteOption(
		Types.OptionSeries memory optionSeries,
		address seriesAddress,
		uint256 amount,
		IOptionRegistry optionRegistry,
		uint256 premium,
		int256 delta,
		address recipient
	) external returns (uint256) {
		_isTradingNotPaused();
		_isHandler();
		return
			_writeOption(
				optionSeries, // series strike in e8
				seriesAddress,
				amount, // in e18
				optionRegistry,
				premium, // in collat decimals
				delta,
				checkBuffer(), // in e6
				recipient
			);
	}

	/**
	 * @notice write an option that doesnt exist
	 * @param optionSeries the series detail of the option - strike decimals in e18
	 * @param amount the number of options to write - in e18
	 * @param premium the premium of the option - in collateral decimals
	 * @param delta the delta of the option - in e18
	 * @param recipient the receiver of the option
	 * @dev only callable by a handler contract
	 */
	function handlerIssueAndWriteOption(
		Types.OptionSeries memory optionSeries,
		uint256 amount,
		uint256 premium,
		int256 delta,
		address recipient
	) external returns (uint256, address) {
		_isTradingNotPaused();
		_isHandler();
		IOptionRegistry optionRegistry = _getOptionRegistry();
		// series strike passed in as e18
		address seriesAddress = _issue(optionSeries, optionRegistry);
		// series strike received in e8, retrieved from the option registry instead of
		// using one in memory because formatStrikePrice might have slightly changed the
		// strike
		optionSeries = optionRegistry.getSeriesInfo(seriesAddress);
		return (
			_writeOption(
				optionSeries, // strike in e8
				seriesAddress,
				amount, // in e18
				optionRegistry,
				premium, // in collat decimals
				delta,
				checkBuffer(), // in e6
				recipient
			),
			seriesAddress
		);
	}

	/**
	 * @notice buy back an option that already exists
	 * @param optionSeries the series detail of the option - strike decimals in e8
	 * @param amount the number of options to buyback - in e18
	 * @param optionRegistry the registry used for options writing
	 * @param seriesAddress the series address of the oToken
	 * @param premium the premium of the option - in collateral decimals
	 * @param delta the delta of the option - in e18
	 * @param seller the receiver of the option
	 * @dev only callable by a handler contract
	 */
	function handlerBuybackOption(
		Types.OptionSeries memory optionSeries,
		uint256 amount,
		IOptionRegistry optionRegistry,
		address seriesAddress,
		uint256 premium,
		int256 delta,
		address seller
	) external returns (uint256) {
		_isTradingNotPaused();
		_isHandler();
		// strike passed in as e8
		return
			_buybackOption(optionSeries, amount, optionRegistry, seriesAddress, premium, delta, seller);
	}

	/**
	 * @notice reset the temporary portfolio and delta values that have been changed since the last oracle update
	 * @dev    only callable by the portfolio values feed oracle contract
	 */
	function resetEphemeralValues() external {
		require(msg.sender == address(_getPortfolioValuesFeed()));
		delete ephemeralLiabilities;
		delete ephemeralDelta;
	}

	/**
	 * @notice reset the temporary portfolio and delta values that have been changed since the last oracle update
	 * @dev    this function must be called in order to execute an epoch calculation
	 */
	function pauseTradingAndRequest() external returns (bytes32) {
		_isKeeper();
		// pause trading
		isTradingPaused = true;
		// make an oracle request
		return _getPortfolioValuesFeed().requestPortfolioData(underlyingAsset, strikeAsset);
	}

	/**
	 * @notice execute the epoch and set all the price per shares
	 * @dev    this function must be called in order to execute an epoch calculation and batch a mutual fund epoch
	 */
	function executeEpochCalculation() external whenNotPaused {
		_isKeeper();
		if (!isTradingPaused) {
			revert CustomErrors.TradingNotPaused();
		}
		(
			uint256 newPricePerShareDeposit,
			uint256 newPricePerShareWithdrawal,
			uint256 sharesToMint,
			uint256 totalWithdrawAmount,
			uint256 amountNeeded
		) = _getAccounting().executeEpochCalculation(totalSupply, _getAssets(), _getLiabilities());
		// deposits always get executed
		depositEpochPricePerShare[depositEpoch] = newPricePerShareDeposit;
		delete pendingDeposits;
		emit DepositEpochExecuted(depositEpoch);
		depositEpoch++;
		isTradingPaused = false;
		_mint(address(this), sharesToMint);
		// loop through the reactors and move funds if found
		if (amountNeeded > 0) {
			address[] memory hedgingReactors_ = hedgingReactors;
			for (uint8 i = 0; i < hedgingReactors_.length; i++) {
				amountNeeded -= IHedgingReactor(hedgingReactors_[i]).withdraw(amountNeeded);
				if (amountNeeded <= 0) {
					break;
				}
			}
			// if not enough funds in liquidity pool and reactors, dont process withdrawals this epoch
			if (amountNeeded > 0) {
				return;
			}
		}
		withdrawalEpochPricePerShare[withdrawalEpoch] = newPricePerShareWithdrawal;
		partitionedFunds += totalWithdrawAmount;
		emit WithdrawalEpochExecuted(withdrawalEpoch);
		_burn(address(this), pendingWithdrawals);
		delete pendingWithdrawals;
		withdrawalEpoch++;
	}

	/////////////////////////////////////////////
	/// external state changing functionality ///
	/////////////////////////////////////////////

	/**
	 * @notice function for adding liquidity to the options liquidity pool
	 * @param _amount    amount of the strike asset to deposit
	 * @return success
	 * @dev    entry point to provide liquidity to dynamic hedging vault
	 */
	function deposit(uint256 _amount) external whenNotPaused nonReentrant returns (bool) {
		if (_amount == 0) {
			revert CustomErrors.InvalidAmount();
		}
		(uint256 depositAmount, uint256 unredeemedShares) = _getAccounting().deposit(msg.sender, _amount);

		emit Deposit(msg.sender, _amount, depositEpoch);
		// create the deposit receipt
		depositReceipts[msg.sender] = IAccounting.DepositReceipt({
			epoch: uint128(depositEpoch),
			amount: uint128(depositAmount),
			unredeemedShares: unredeemedShares
		});
		pendingDeposits += _amount;
		// Pull in tokens from sender
		SafeTransferLib.safeTransferFrom(collateralAsset, msg.sender, address(this), _amount);
		return true;
	}

	/**
	 * @notice function for allowing a user to redeem their shares from a previous epoch
	 * @param _shares the number of shares to redeem
	 * @return the number of shares actually returned
	 */
	function redeem(uint256 _shares) external nonReentrant returns (uint256) {
		if (_shares == 0) {
			revert CustomErrors.InvalidShareAmount();
		}
		return _redeem(_shares);
	}

	/**
	 * @notice function for initiating a withdraw request from the pool
	 * @param _shares    amount of shares to return
	 * @dev    entry point to remove liquidity to dynamic hedging vault
	 */
	function initiateWithdraw(uint256 _shares) external whenNotPaused nonReentrant {
		if (_shares == 0) {
			revert CustomErrors.InvalidShareAmount();
		}
		IAccounting.DepositReceipt memory depositReceipt = depositReceipts[msg.sender];

		if (depositReceipt.amount > 0 || depositReceipt.unredeemedShares > 0) {
			// redeem so a user can use a completed deposit as shares for an initiation
			_redeem(type(uint256).max);
		}
		IAccounting.WithdrawalReceipt memory withdrawalReceipt = _getAccounting().initiateWithdraw(
			msg.sender,
			_shares
		);
		withdrawalReceipts[msg.sender] = withdrawalReceipt;
		pendingWithdrawals += _shares;
		emit InitiateWithdraw(msg.sender, _shares, withdrawalEpoch);
		transfer(address(this), _shares);
	}

	/**
	 * @notice function for completing the withdraw from a pool
	 * @param _shares    amount of shares to return
	 * @dev    entry point to remove liquidity to dynamic hedging vault
	 */
	function completeWithdraw(uint256 _shares) external whenNotPaused nonReentrant returns (uint256) {
		if (_shares == 0) {
			revert CustomErrors.InvalidShareAmount();
		}
		(
			uint256 withdrawalAmount,
			uint256 withdrawalShares,
			IAccounting.WithdrawalReceipt memory withdrawalReceipt
		) = _getAccounting().completeWithdraw(msg.sender, _shares);
		withdrawalReceipts[msg.sender] = withdrawalReceipt;
		emit Withdraw(msg.sender, withdrawalAmount, withdrawalShares);
		// these funds are taken from the partitioned funds
		partitionedFunds -= withdrawalAmount;
		SafeTransferLib.safeTransfer(ERC20(collateralAsset), msg.sender, withdrawalAmount);
		return withdrawalAmount;
	}

	///////////////////////
	/// complex getters ///
	///////////////////////

	/**
	 * @notice Returning balance in 1e18 format
	 * @param asset address of the asset to get balance and normalize
	 * @return normalizedBalance balance in 1e18 format
	 */
<<<<<<< HEAD
	function _getNormalizedBalance(address asset)
		internal
		view
		returns (
			uint256 normalizedBalance
		)
	{
		normalizedBalance = OptionsCompute.convertFromDecimals(
			ERC20(asset).balanceOf(address(this)), 
			ERC20(asset).decimals()
			);
	}

=======
	function _getNormalizedBalance(address asset) internal view returns (uint256 normalizedBalance) {
		normalizedBalance = OptionsCompute.convertFromDecimals(
			ERC20(asset).balanceOf(address(this)) - partitionedFunds,
			ERC20(asset).decimals()
		);
	}

	/**
	 * @notice Returning balance in 1e6 format
	 * @param asset address of the asset to get balance
	 * @return balance of the address accounting for partitionedFunds
	 */
	function getBalance(address asset) public view returns (uint256) {
		return ERC20(asset).balanceOf(address(this)) - partitionedFunds;
	}

>>>>>>> 9f3f3921
	/**
	 * @notice get the delta of the hedging reactors
	 * @return externalDelta hedging reactor delta in e18 format
	 */
	function getExternalDelta() public view returns (int256 externalDelta) {
		address[] memory hedgingReactors_ = hedgingReactors;
		for (uint8 i = 0; i < hedgingReactors_.length; i++) {
			externalDelta += IHedgingReactor(hedgingReactors_[i]).getDelta();
		}
	}

	/**
	 * @notice get the delta of the portfolio
	 * @return portfolio delta
	 */
	function getPortfolioDelta() public view returns (int256) {
		// assumes in e18
<<<<<<< HEAD
		address underlyingAsset_ = underlyingAsset;
		address strikeAsset_ = strikeAsset;
		Types.PortfolioValues memory portfolioValues = _getPortfolioValuesFeed().getPortfolioValues(
			underlyingAsset_,
			strikeAsset_
		);
		// check that the portfolio values are acceptable
		OptionsCompute.validatePortfolioValues(
			_getUnderlyingPrice(underlyingAsset_, strikeAsset_),
=======
		Types.PortfolioValues memory portfolioValues = _getPortfolioValuesFeed().getPortfolioValues(
			underlyingAsset,
			strikeAsset
		);
		// check that the portfolio values are acceptable
		OptionsCompute.validatePortfolioValues(
			_getUnderlyingPrice(underlyingAsset, strikeAsset),
>>>>>>> 9f3f3921
			portfolioValues,
			maxTimeDeviationThreshold,
			maxPriceDeviationThreshold
		);
		return portfolioValues.delta + getExternalDelta() + ephemeralDelta;
	}

	/**
	 * @notice get the quote price and delta for a given option
	 * @param  optionSeries option type to quote - strike assumed in e18
	 * @param  amount the number of options to mint  - assumed in e18
	 * @param toBuy whether the protocol is buying the option
	 * @return quote the price of the options - returns in e18
	 * @return delta the delta of the options - returns in e18
	 */
	function quotePriceWithUtilizationGreeks(
		Types.OptionSeries memory optionSeries,
		uint256 amount,
		bool toBuy
	) external view returns (uint256 quote, int256 delta) {
		// using a struct to get around stack too deep issues
<<<<<<< HEAD
		UtilizationState memory quoteState;
=======
		Types.UtilizationState memory quoteState;
>>>>>>> 9f3f3921
		quoteState.underlyingPrice = _getUnderlyingPrice(
			optionSeries.underlying,
			optionSeries.strikeAsset
		);
		quoteState.iv = getImpliedVolatility(
			optionSeries.isPut,
			quoteState.underlyingPrice,
			optionSeries.strike,
			optionSeries.expiration
		);
		(uint256 optionQuote, int256 deltaQuote) = OptionsCompute.quotePriceGreeks(
			optionSeries,
			toBuy,
			bidAskIVSpread,
			riskFreeRate,
			quoteState.iv,
			quoteState.underlyingPrice
		);
		// price of acquiring total amount of options (remains e18 due to PRBMath)
		quoteState.totalOptionPrice = optionQuote.mul(amount);
		quoteState.totalDelta = deltaQuote.mul(int256(amount));

		// will update quoteState.utilizationPrice
		addUtilizationPremium(quoteState, optionSeries, amount, toBuy);
		quote = applyDeltaPremium(quoteState, toBuy);

		quote = OptionsCompute.convertToCollateralDenominated(
			quote,
			quoteState.underlyingPrice,
			optionSeries
		);
		delta = quoteState.totalDelta;
		if (quote == 0 || delta == int256(0)) {
			revert CustomErrors.DeltaQuoteError(quote, delta);
		}
	}

	/**
	 *	@notice applies a utilization premium when the protocol is selling options.
	 *	Stores the utilization price in quoteState.utilizationPrice for use in quotePriceWithUtilizationGreeks
	 *	@param quoteState the struct created in quoteStateWithUtilizationGreeks to store memory variables
	 *	@param optionSeries the option type for which we are quoting a price
	 *	@param amount the amount of options. e18
	 *	@param toBuy whether we are buying an option. False if selling
	 */
	function addUtilizationPremium(
		Types.UtilizationState memory quoteState,
		Types.OptionSeries memory optionSeries,
		uint256 amount,
		bool toBuy
	) internal view {
		if (!toBuy) {
			uint256 collateralAllocated_ = collateralAllocated;
			// if selling options, we want to add the utilization premium
			// Work out the utilization of the pool as a percentage
			quoteState.utilizationBefore = collateralAllocated_.div(
				collateralAllocated_ + getBalance(collateralAsset)
			);
			// assumes strike is e18
			// strike is not being used again so we dont care if format changes
			optionSeries.strike = optionSeries.strike / 1e10;
			// returns collateral decimals
			quoteState.collateralToAllocate = _getOptionRegistry().getCollateral(optionSeries, amount);

			quoteState.utilizationAfter = (quoteState.collateralToAllocate + collateralAllocated_).div(
				collateralAllocated_ + getBalance(collateralAsset)
			);
			// get the price of the option with the utilization premium added
			quoteState.utilizationPrice = OptionsCompute.getUtilizationPrice(
				quoteState.utilizationBefore,
				quoteState.utilizationAfter,
				quoteState.totalOptionPrice,
				utilizationFunctionThreshold,
				belowThresholdGradient,
				aboveThresholdGradient,
				aboveThresholdYIntercept
			);
		} else {
			// do not use utlilization premium for buybacks
			quoteState.utilizationPrice = quoteState.totalOptionPrice;
		}
	}

	/**
	 *	@notice Applies a discount or premium based on the liquidity pool's delta exposure
	 *	Gives discount if the transaction results in a lower delta exposure for the liquidity pool.
	 *	Prices option more richly if the transaction results in higher delta exposure for liquidity pool.
	 *	@param quoteState the struct created in quoteStateWithUtilizationGreeks to store memory variables
	 *	@param toBuy whether we are buying an option. False if selling
	 *	@return quote the quote for the option with the delta skew applied
	 */
<<<<<<< HEAD
	function applyDeltaPremium(UtilizationState memory quoteState, bool toBuy)
=======
	function applyDeltaPremium(Types.UtilizationState memory quoteState, bool toBuy)
>>>>>>> 9f3f3921
		internal
		view
		returns (uint256 quote)
	{
		// portfolio delta before writing option
		int256 portfolioDelta = getPortfolioDelta();
		// subtract totalDelta if buying as pool is taking on the negative of the option's delta
		int256 newDelta = toBuy
			? portfolioDelta + quoteState.totalDelta
			: portfolioDelta - quoteState.totalDelta;
		// Is delta moved closer to zero?
		quoteState.isDecreased = (PRBMathSD59x18.abs(newDelta) - PRBMathSD59x18.abs(portfolioDelta)) < 0;
		// delta exposure of the portolio per ETH equivalent value the portfolio holds.
		// This value is only used for tilting so we are only interested in its distance from 0 (its magnitude)
		uint256 normalizedDelta = uint256(PRBMathSD59x18.abs((portfolioDelta + newDelta).div(2e18))).div(
			_getNAV().div(quoteState.underlyingPrice)
		);
		// this is the percentage of the option price which is added to or subtracted from option price
		// according to whether portfolio delta is increased or decreased respectively
		quoteState.deltaTiltAmount = normalizedDelta > maxDiscount ? maxDiscount : normalizedDelta;

		if (quoteState.isDecreased) {
			quote = toBuy
				? quoteState.deltaTiltAmount.mul(quoteState.utilizationPrice) + quoteState.utilizationPrice
				: quoteState.utilizationPrice - quoteState.deltaTiltAmount.mul(quoteState.utilizationPrice);
		} else {
			// increase utilization by delta tilt factor for moving delta away from zero
			quote = toBuy
				? quoteState.utilizationPrice - quoteState.deltaTiltAmount.mul(quoteState.utilizationPrice)
				: quoteState.deltaTiltAmount.mul(quoteState.utilizationPrice) + quoteState.utilizationPrice;
		}
	}

	///////////////////////////
	/// non-complex getters ///
	///////////////////////////

	/**
	 * @notice get the current implied volatility from the feed
	 * @param isPut Is the option a call or put?
	 * @param underlyingPrice The underlying price - assumed in e18
	 * @param strikePrice The strike price of the option - assumed in e18
	 * @param expiration expiration timestamp of option as a PRBMath Float
	 * @return Implied volatility adjusted for volatility surface - assumed in e18
	 */
	function getImpliedVolatility(
		bool isPut,
		uint256 underlyingPrice,
		uint256 strikePrice,
		uint256 expiration
	) public view returns (uint256) {
		return _getVolatilityFeed().getImpliedVolatility(isPut, underlyingPrice, strikePrice, expiration);
	}

	function getAssets() external view returns (uint256) {
		return _getAssets();
	}

	function getNAV() external view returns (uint256) {
		return _getNAV();
	}

	//////////////////////////
	/// internal utilities ///
	//////////////////////////

	/**
	 * @notice functionality for allowing a user to redeem their shares from a previous epoch
	 * @param _shares the number of shares to redeem
	 * @return toRedeem the number of shares actually returned
	 */
<<<<<<< HEAD
	function _redeem(uint256 _shares) internal returns (uint256 toRedeem) {
		DepositReceipt memory depositReceipt = depositReceipts[msg.sender];
		uint256 currentEpoch = epoch;
		// check for any unredeemed shares
		uint256 unredeemedShares = uint256(depositReceipt.unredeemedShares);
		// if there is already a receipt from a previous round then acknowledge and record it
		if (depositReceipt.epoch != 0 && depositReceipt.epoch < currentEpoch) {
			unredeemedShares += _sharesForAmount(
				depositReceipt.amount,
				epochPricePerShare[depositReceipt.epoch]
			);
		}
		// if the shares requested are greater than their unredeemedShares then floor to unredeemedShares, otherwise
		// use their requested share number
		toRedeem = _shares > unredeemedShares ? unredeemedShares : _shares;
=======
	function _redeem(uint256 _shares) internal returns (uint256) {
		(uint256 toRedeem, IAccounting.DepositReceipt memory depositReceipt) = _getAccounting().redeem(
			msg.sender,
			_shares
		);
>>>>>>> 9f3f3921
		if (toRedeem == 0) {
			return 0;
		}
		depositReceipts[msg.sender] = depositReceipt;
		allowance[address(this)][msg.sender] = toRedeem;
		emit Redeem(msg.sender, toRedeem, depositReceipt.epoch);
		// transfer as the shares will have been minted in the epoch execution
		transferFrom(address(this), msg.sender, toRedeem);
	}

	/**
	 * @notice get the Net Asset Value
	 * @return Net Asset Value in e18 decimal format
	 */
	function _getNAV() internal view returns (uint256) {
		// equities = assets - liabilities
		// assets: Any token such as eth usd, collateral sent to OptionRegistry, hedging reactor stuff in e18
		// liabilities: Options that we wrote in e18
		uint256 assets = _getAssets();
<<<<<<< HEAD
		Types.PortfolioValues memory portfolioValues = _getPortfolioValuesFeed().getPortfolioValues(
			underlyingAsset_,
			strikeAsset_
		);
		// check that the portfolio values are acceptable
		OptionsCompute.validatePortfolioValues(
			_getUnderlyingPrice(underlyingAsset_, strikeAsset_),
			portfolioValues,
			maxTimeDeviationThreshold,
			maxPriceDeviationThreshold
		);
		int256 ephemeralLiabilities_ = ephemeralLiabilities;
		// ephemeralLiabilities can be -ve but portfolioValues will not
		// when converting liabilities it should never be -ve, if it is then the NAV calc will fail
		uint256 liabilities = portfolioValues.callPutsValue +
			(ephemeralLiabilities_ > 0 ? uint256(ephemeralLiabilities_) : uint256(-ephemeralLiabilities_));
		return assets - liabilities;
=======
		int256 liabilities = _getLiabilities();
		// if this ever happens then something has gone very wrong so throw here
		if (int256(assets) < liabilities) {
			revert CustomErrors.LiabilitiesGreaterThanAssets();
		}
		return uint256(int256(assets) - liabilities);
>>>>>>> 9f3f3921
	}

	/**
	 * @notice get the Asset Value
	 * @return assets Asset Value in e18 decimal format
	 */
	function _getAssets() internal view returns (uint256 assets) {
<<<<<<< HEAD
		address collateralAsset_ = collateralAsset;
		// assets: Any token such as eth usd, collateral sent to OptionRegistry, hedging reactor stuff in e18
		// liabilities: Options that we wrote in e18
		assets = OptionsCompute.convertFromDecimals(
			ERC20(collateralAsset_).balanceOf(address(this)),
			ERC20(collateralAsset_).decimals()
		) + OptionsCompute.convertFromDecimals(collateralAllocated, ERC20(collateralAsset_).decimals());
=======
		// assets: Any token such as eth usd, collateral sent to OptionRegistry, hedging reactor stuff in e18
		// liabilities: Options that we wrote in e18
		assets = _getNormalizedBalance(collateralAsset) + OptionsCompute.convertFromDecimals(collateralAllocated, ERC20(collateralAsset).decimals());
>>>>>>> 9f3f3921
		address[] memory hedgingReactors_ = hedgingReactors;
		for (uint8 i = 0; i < hedgingReactors_.length; i++) {
			// should always return value in e18 decimals
			assets += IHedgingReactor(hedgingReactors_[i]).getPoolDenominatedValue();
		}
<<<<<<< HEAD
=======
	}

	function _getLiabilities() internal view returns (int256 liabilities) {
		Types.PortfolioValues memory portfolioValues = _getPortfolioValuesFeed().getPortfolioValues(
			underlyingAsset,
			strikeAsset
		);
		// check that the portfolio values are acceptable
		OptionsCompute.validatePortfolioValues(
			_getUnderlyingPrice(underlyingAsset, strikeAsset),
			portfolioValues,
			maxTimeDeviationThreshold,
			maxPriceDeviationThreshold
		);
		// ephemeralLiabilities can be +/-, portfolioValues.callPutsValue could be +/-
		liabilities = portfolioValues.callPutsValue + ephemeralLiabilities;
>>>>>>> 9f3f3921
	}

	/**
	 * @notice calculates amount of liquidity that can be used before hitting buffer
	 * @return bufferRemaining the amount of liquidity available before reaching buffer in e6
	 */
	function checkBuffer() public view returns (uint256 bufferRemaining) {
		// calculate max amount of liquidity pool funds that can be used before reaching max buffer allowance
<<<<<<< HEAD
		uint256 normalizedCollateralBalance = _getNormalizedBalance(collateralAsset);
		bufferRemaining = int256(
			normalizedCollateralBalance -
				(OptionsCompute.convertFromDecimals(collateralAllocated, ERC20(collateralAsset).decimals()) *
					bufferPercentage) /
				MAX_BPS
		);
		// revert CustomErrors.if buffer allowance already hit
		if (bufferRemaining <= 0) {
=======
		uint256 collateralBalance = getBalance(collateralAsset);
		uint256 collateralBuffer = (collateralAllocated * bufferPercentage) / MAX_BPS;
		// revert if buffer allowance already hit
		if (collateralBuffer > collateralBalance) {
>>>>>>> 9f3f3921
			revert CustomErrors.MaxLiquidityBufferReached();
		}
		bufferRemaining = collateralBalance - collateralBuffer;
	}

	/**
	 * @notice create the option contract in the options registry
	 * @param  optionSeries option type to mint - option series strike in e18
	 * @param  optionRegistry interface for the options issuer
	 * @return series the address of the option series minted
	 */
	function _issue(Types.OptionSeries memory optionSeries, IOptionRegistry optionRegistry)
		internal
		returns (address series)
	{
		// make sure option is being issued with correct assets
		if (optionSeries.collateral != collateralAsset) {
			revert CustomErrors.CollateralAssetInvalid();
		}
		if (optionSeries.underlying != underlyingAsset) {
			revert CustomErrors.UnderlyingAssetInvalid();
		}
		if (optionSeries.strikeAsset != strikeAsset) {
			revert CustomErrors.StrikeAssetInvalid();
		}
		// cache
		Types.OptionParams memory optionParams_ = optionParams;
		// check the expiry is within the allowed bounds
		if (
			block.timestamp + optionParams_.minExpiry > optionSeries.expiration ||
			optionSeries.expiration > block.timestamp + optionParams_.maxExpiry
		) {
			revert CustomErrors.OptionExpiryInvalid();
		}
		// check that the option strike is within the range of the min and max acceptable strikes of calls and puts
		if (optionSeries.isPut) {
			if (
				optionParams_.minPutStrikePrice > optionSeries.strike ||
				optionSeries.strike > optionParams_.maxPutStrikePrice
			) {
				revert CustomErrors.OptionStrikeInvalid();
			}
		} else {
			if (
				optionParams_.minCallStrikePrice > optionSeries.strike ||
				optionSeries.strike > optionParams_.maxCallStrikePrice
			) {
				revert CustomErrors.OptionStrikeInvalid();
			}
		}
		// issue the option from the option registry (its characteristics will be stored in the optionsRegistry)
		series = optionRegistry.issue(optionSeries);
		if (series == address(0)) {
			revert CustomErrors.IssuanceFailed();
		}
	}

	/**
	 * @notice write a number of options for a given OptionSeries
	 * @param  optionSeries option type to mint - strike in e8
	 * @param  seriesAddress the address of the options series
	 * @param  amount the amount to be written - in e18
	 * @param  optionRegistry the option registry of the pool
	 * @param  premium the premium to charge the user - in collateral decimals
	 * @param  delta the delta of the option position - in e18
	 * @param  bufferRemaining the amount of buffer that can be used - in e6
	 * @return the amount that was written
	 */
	function _writeOption(
		Types.OptionSeries memory optionSeries,
		address seriesAddress,
		uint256 amount,
		IOptionRegistry optionRegistry,
		uint256 premium,
		int256 delta,
		uint256 bufferRemaining,
		address recipient
	) internal returns (uint256) {
		// strike decimals come into this function as e8
		uint256 collateralAmount = optionRegistry.getCollateral(optionSeries, amount);
		if (bufferRemaining < collateralAmount) {
			revert CustomErrors.MaxLiquidityBufferReached();
		}
		ERC20(collateralAsset).approve(address(optionRegistry), collateralAmount);
		(, collateralAmount) = optionRegistry.open(seriesAddress, amount, collateralAmount);
		emit WriteOption(seriesAddress, amount, premium, collateralAmount, recipient);
		// convert e8 strike to e18 strike
		optionSeries.strike = uint128(
			OptionsCompute.convertFromDecimals(optionSeries.strike, ERC20(seriesAddress).decimals())
		);
		_adjustVariables(collateralAmount, premium, delta, true);
		SafeTransferLib.safeTransfer(
			ERC20(seriesAddress),
			recipient,
			OptionsCompute.convertToDecimals(amount, ERC20(seriesAddress).decimals())
		);
		// returns in e18
		return amount;
	}

	/**
	 * @notice buys a number of options back and burns the tokens
	 * @param optionSeries the option token series to buyback - strike passed in as e8
	 * @param amount the number of options to buyback expressed in 1e18
	 * @param optionRegistry the registry
	 * @param seriesAddress the series being sold
	 * @param premium the premium to be sent back to the owner (in collat decimals)
	 * @param delta the delta of the option
	 * @param seller the address
	 * @return the number of options burned in e18
	 */
	function _buybackOption(
		Types.OptionSeries memory optionSeries,
		uint256 amount,
		IOptionRegistry optionRegistry,
		address seriesAddress,
		uint256 premium,
		int256 delta,
		address seller
	) internal returns (uint256) {
		SafeTransferLib.safeApprove(
			ERC20(seriesAddress),
			address(optionRegistry),
			OptionsCompute.convertToDecimals(amount, ERC20(seriesAddress).decimals())
		);
		(, uint256 collateralReturned) = optionRegistry.close(seriesAddress, amount);
		emit BuybackOption(seriesAddress, amount, premium, collateralReturned, seller);
		// convert e8 strike to e18 strike
		optionSeries.strike = uint128(
			OptionsCompute.convertFromDecimals(optionSeries.strike, ERC20(seriesAddress).decimals())
		);
		_adjustVariables(collateralReturned, premium, delta, false);
		if (getBalance(collateralAsset) < premium) {
			revert CustomErrors.WithdrawExceedsLiquidity();
		}
		SafeTransferLib.safeTransfer(ERC20(collateralAsset), seller, premium);
		return amount;
	}

	/**
	 * @notice adjust the variables of the pool
	 * @param  collateralAmount the amount of collateral transferred to change on collateral allocated in collateral decimals
	 * @param  optionsValue the value of the options in e18 decimals
	 * @param  delta the delta of the options in e18 decimals
	 * @param  isSale whether the action was an option sale or not
	 */
	function _adjustVariables(
		uint256 collateralAmount,
		uint256 optionsValue,
		int256 delta,
		bool isSale
	) internal {
		if (isSale) {
			collateralAllocated += collateralAmount;
			ephemeralLiabilities += int256(
				OptionsCompute.convertFromDecimals(optionsValue, ERC20(collateralAsset).decimals())
			);
			ephemeralDelta -= delta;
		} else {
			collateralAllocated -= collateralAmount;
			ephemeralLiabilities -= int256(
				OptionsCompute.convertFromDecimals(optionsValue, ERC20(collateralAsset).decimals())
			);
			ephemeralDelta += delta;
		}
	}

	/**
	 * @notice get the volatility feed used by the liquidity pool
	 * @return the volatility feed contract interface
	 */
	function _getVolatilityFeed() internal view returns (VolatilityFeed) {
		return VolatilityFeed(protocol.volatilityFeed());
	}

	/**
	 * @notice get the portfolio values feed used by the liquidity pool
	 * @return the portfolio values feed contract
	 */
	function _getPortfolioValuesFeed() internal view returns (IPortfolioValuesFeed) {
		return IPortfolioValuesFeed(protocol.portfolioValuesFeed());
	}

	/**
	 * @notice get the DHV accounting calculations contract used by the liquidity pool
	 * @return the Accounting contract
	 */
	function _getAccounting() internal view returns (IAccounting) {
		return IAccounting(protocol.accounting());
	}

	/**
	 * @notice get the option registry used for storing and managing the options
	 * @return the option registry contract
	 */
	function _getOptionRegistry() internal view returns (IOptionRegistry) {
		return IOptionRegistry(protocol.optionRegistry());
	}

	/**
	 * @notice get the underlying price with just the underlying asset and strike asset
	 * @param underlying   the asset that is used as the reference asset
	 * @param _strikeAsset the asset that the underlying value is denominated in
	 * @return the underlying price
	 */
	function _getUnderlyingPrice(address underlying, address _strikeAsset)
		internal
		view
		returns (uint256)
	{
		return PriceFeed(protocol.priceFeed()).getNormalizedRate(underlying, _strikeAsset);
	}

	function _isTradingNotPaused() internal view {
		if (isTradingPaused) {
			revert CustomErrors.TradingPaused();
		}
	}

	function _isHandler() internal view {
		if (!handler[msg.sender]) {
			revert CustomErrors.NotHandler();
		}
	}

	/// @dev keepers, managers or governors can access
	function _isKeeper() internal view {
		if (
			!keeper[msg.sender] && msg.sender != authority.governor() && msg.sender != authority.manager()
		) {
			revert CustomErrors.NotKeeper();
		}
	}
}<|MERGE_RESOLUTION|>--- conflicted
+++ resolved
@@ -682,21 +682,6 @@
 	 * @param asset address of the asset to get balance and normalize
 	 * @return normalizedBalance balance in 1e18 format
 	 */
-<<<<<<< HEAD
-	function _getNormalizedBalance(address asset)
-		internal
-		view
-		returns (
-			uint256 normalizedBalance
-		)
-	{
-		normalizedBalance = OptionsCompute.convertFromDecimals(
-			ERC20(asset).balanceOf(address(this)), 
-			ERC20(asset).decimals()
-			);
-	}
-
-=======
 	function _getNormalizedBalance(address asset) internal view returns (uint256 normalizedBalance) {
 		normalizedBalance = OptionsCompute.convertFromDecimals(
 			ERC20(asset).balanceOf(address(this)) - partitionedFunds,
@@ -713,7 +698,6 @@
 		return ERC20(asset).balanceOf(address(this)) - partitionedFunds;
 	}
 
->>>>>>> 9f3f3921
 	/**
 	 * @notice get the delta of the hedging reactors
 	 * @return externalDelta hedging reactor delta in e18 format
@@ -731,17 +715,6 @@
 	 */
 	function getPortfolioDelta() public view returns (int256) {
 		// assumes in e18
-<<<<<<< HEAD
-		address underlyingAsset_ = underlyingAsset;
-		address strikeAsset_ = strikeAsset;
-		Types.PortfolioValues memory portfolioValues = _getPortfolioValuesFeed().getPortfolioValues(
-			underlyingAsset_,
-			strikeAsset_
-		);
-		// check that the portfolio values are acceptable
-		OptionsCompute.validatePortfolioValues(
-			_getUnderlyingPrice(underlyingAsset_, strikeAsset_),
-=======
 		Types.PortfolioValues memory portfolioValues = _getPortfolioValuesFeed().getPortfolioValues(
 			underlyingAsset,
 			strikeAsset
@@ -749,7 +722,6 @@
 		// check that the portfolio values are acceptable
 		OptionsCompute.validatePortfolioValues(
 			_getUnderlyingPrice(underlyingAsset, strikeAsset),
->>>>>>> 9f3f3921
 			portfolioValues,
 			maxTimeDeviationThreshold,
 			maxPriceDeviationThreshold
@@ -771,11 +743,7 @@
 		bool toBuy
 	) external view returns (uint256 quote, int256 delta) {
 		// using a struct to get around stack too deep issues
-<<<<<<< HEAD
-		UtilizationState memory quoteState;
-=======
 		Types.UtilizationState memory quoteState;
->>>>>>> 9f3f3921
 		quoteState.underlyingPrice = _getUnderlyingPrice(
 			optionSeries.underlying,
 			optionSeries.strikeAsset
@@ -867,11 +835,7 @@
 	 *	@param toBuy whether we are buying an option. False if selling
 	 *	@return quote the quote for the option with the delta skew applied
 	 */
-<<<<<<< HEAD
-	function applyDeltaPremium(UtilizationState memory quoteState, bool toBuy)
-=======
 	function applyDeltaPremium(Types.UtilizationState memory quoteState, bool toBuy)
->>>>>>> 9f3f3921
 		internal
 		view
 		returns (uint256 quote)
@@ -943,29 +907,11 @@
 	 * @param _shares the number of shares to redeem
 	 * @return toRedeem the number of shares actually returned
 	 */
-<<<<<<< HEAD
-	function _redeem(uint256 _shares) internal returns (uint256 toRedeem) {
-		DepositReceipt memory depositReceipt = depositReceipts[msg.sender];
-		uint256 currentEpoch = epoch;
-		// check for any unredeemed shares
-		uint256 unredeemedShares = uint256(depositReceipt.unredeemedShares);
-		// if there is already a receipt from a previous round then acknowledge and record it
-		if (depositReceipt.epoch != 0 && depositReceipt.epoch < currentEpoch) {
-			unredeemedShares += _sharesForAmount(
-				depositReceipt.amount,
-				epochPricePerShare[depositReceipt.epoch]
-			);
-		}
-		// if the shares requested are greater than their unredeemedShares then floor to unredeemedShares, otherwise
-		// use their requested share number
-		toRedeem = _shares > unredeemedShares ? unredeemedShares : _shares;
-=======
 	function _redeem(uint256 _shares) internal returns (uint256) {
 		(uint256 toRedeem, IAccounting.DepositReceipt memory depositReceipt) = _getAccounting().redeem(
 			msg.sender,
 			_shares
 		);
->>>>>>> 9f3f3921
 		if (toRedeem == 0) {
 			return 0;
 		}
@@ -974,6 +920,7 @@
 		emit Redeem(msg.sender, toRedeem, depositReceipt.epoch);
 		// transfer as the shares will have been minted in the epoch execution
 		transferFrom(address(this), msg.sender, toRedeem);
+		return toRedeem;
 	}
 
 	/**
@@ -985,32 +932,12 @@
 		// assets: Any token such as eth usd, collateral sent to OptionRegistry, hedging reactor stuff in e18
 		// liabilities: Options that we wrote in e18
 		uint256 assets = _getAssets();
-<<<<<<< HEAD
-		Types.PortfolioValues memory portfolioValues = _getPortfolioValuesFeed().getPortfolioValues(
-			underlyingAsset_,
-			strikeAsset_
-		);
-		// check that the portfolio values are acceptable
-		OptionsCompute.validatePortfolioValues(
-			_getUnderlyingPrice(underlyingAsset_, strikeAsset_),
-			portfolioValues,
-			maxTimeDeviationThreshold,
-			maxPriceDeviationThreshold
-		);
-		int256 ephemeralLiabilities_ = ephemeralLiabilities;
-		// ephemeralLiabilities can be -ve but portfolioValues will not
-		// when converting liabilities it should never be -ve, if it is then the NAV calc will fail
-		uint256 liabilities = portfolioValues.callPutsValue +
-			(ephemeralLiabilities_ > 0 ? uint256(ephemeralLiabilities_) : uint256(-ephemeralLiabilities_));
-		return assets - liabilities;
-=======
 		int256 liabilities = _getLiabilities();
 		// if this ever happens then something has gone very wrong so throw here
 		if (int256(assets) < liabilities) {
 			revert CustomErrors.LiabilitiesGreaterThanAssets();
 		}
 		return uint256(int256(assets) - liabilities);
->>>>>>> 9f3f3921
 	}
 
 	/**
@@ -1018,26 +945,14 @@
 	 * @return assets Asset Value in e18 decimal format
 	 */
 	function _getAssets() internal view returns (uint256 assets) {
-<<<<<<< HEAD
-		address collateralAsset_ = collateralAsset;
-		// assets: Any token such as eth usd, collateral sent to OptionRegistry, hedging reactor stuff in e18
-		// liabilities: Options that we wrote in e18
-		assets = OptionsCompute.convertFromDecimals(
-			ERC20(collateralAsset_).balanceOf(address(this)),
-			ERC20(collateralAsset_).decimals()
-		) + OptionsCompute.convertFromDecimals(collateralAllocated, ERC20(collateralAsset_).decimals());
-=======
 		// assets: Any token such as eth usd, collateral sent to OptionRegistry, hedging reactor stuff in e18
 		// liabilities: Options that we wrote in e18
 		assets = _getNormalizedBalance(collateralAsset) + OptionsCompute.convertFromDecimals(collateralAllocated, ERC20(collateralAsset).decimals());
->>>>>>> 9f3f3921
 		address[] memory hedgingReactors_ = hedgingReactors;
 		for (uint8 i = 0; i < hedgingReactors_.length; i++) {
 			// should always return value in e18 decimals
 			assets += IHedgingReactor(hedgingReactors_[i]).getPoolDenominatedValue();
 		}
-<<<<<<< HEAD
-=======
 	}
 
 	function _getLiabilities() internal view returns (int256 liabilities) {
@@ -1054,7 +969,6 @@
 		);
 		// ephemeralLiabilities can be +/-, portfolioValues.callPutsValue could be +/-
 		liabilities = portfolioValues.callPutsValue + ephemeralLiabilities;
->>>>>>> 9f3f3921
 	}
 
 	/**
@@ -1063,22 +977,10 @@
 	 */
 	function checkBuffer() public view returns (uint256 bufferRemaining) {
 		// calculate max amount of liquidity pool funds that can be used before reaching max buffer allowance
-<<<<<<< HEAD
-		uint256 normalizedCollateralBalance = _getNormalizedBalance(collateralAsset);
-		bufferRemaining = int256(
-			normalizedCollateralBalance -
-				(OptionsCompute.convertFromDecimals(collateralAllocated, ERC20(collateralAsset).decimals()) *
-					bufferPercentage) /
-				MAX_BPS
-		);
-		// revert CustomErrors.if buffer allowance already hit
-		if (bufferRemaining <= 0) {
-=======
 		uint256 collateralBalance = getBalance(collateralAsset);
 		uint256 collateralBuffer = (collateralAllocated * bufferPercentage) / MAX_BPS;
 		// revert if buffer allowance already hit
 		if (collateralBuffer > collateralBalance) {
->>>>>>> 9f3f3921
 			revert CustomErrors.MaxLiquidityBufferReached();
 		}
 		bufferRemaining = collateralBalance - collateralBuffer;
