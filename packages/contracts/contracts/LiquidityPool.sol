// SPDX-License-Identifier: MIT
pragma solidity >=0.8.0;

import "./Protocol.sol";
import "./PriceFeed.sol";
import "./tokens/ERC20.sol";
import "./VolatilityFeed.sol";
import "./utils/ReentrancyGuard.sol";
import "./libraries/BlackScholes.sol";
import "./libraries/CustomErrors.sol";
import "./libraries/SafeTransferLib.sol";
import "./interfaces/IOptionRegistry.sol";
import "./interfaces/IHedgingReactor.sol";
import "./interfaces/IPortfolioValuesFeed.sol";
import "@openzeppelin/contracts/security/Pausable.sol";
import "@openzeppelin/contracts/access/AccessControl.sol";
import "hardhat/console.sol";

contract LiquidityPool is ERC20, Ownable, AccessControl, ReentrancyGuard, Pausable {
	using PRBMathSD59x18 for int256;
	using PRBMathUD60x18 for uint256;

<<<<<<< HEAD
	///////////////////////////
	/// immutable variables ///
	///////////////////////////

	// Protocol management contract
	Protocol public immutable protocol;
	// asset that denominates the strike price
	address public immutable strikeAsset;
	// asset that is used as the reference asset
	address public immutable underlyingAsset;
	// asset that is used for collateral asset
	address public immutable collateralAsset;

	/////////////////////////
	/// dynamic variables ///
	/////////////////////////

	// amount of collateralAsset allocated as collateral
	uint256 public collateralAllocated;
	// ephemeral liabilities of the pool
	int256 public ephemeralLiabilities;
	// ephemeral delta of the pool
	int256 public ephemeralDelta;

	/////////////////////////////////////
	/// governance settable variables ///
	/////////////////////////////////////

	// buffer of funds to not be used to write new options in case of margin requirements (as percentage - for 20% enter 2000)
	uint256 public bufferPercentage = 2000;
	// list of addresses for hedging reactors
	address[] public hedgingReactors;
	// max total supply of the lp shares
	uint256 public maxTotalSupply = type(uint256).max;
	// Maximum discount that an option tilting factor can discount an option price
	uint256 public maxDiscount = (PRBMathUD60x18.SCALE * 10) / 100; // As a percentage. Init at 10%
	// The spread between the bid and ask on the IV skew;
	// Consider making this it's own volatility skew if more flexibility is needed
	uint256 public bidAskIVSpread;
	// option issuance parameters
	Types.OptionParams public optionParams;
	// max time to allow between oracle updates
	uint256 public maxTimeDeviationThreshold;
	// max price difference to allow between oracle updates
	uint256 public maxPriceDeviationThreshold;
	// riskFreeRate as a percentage PRBMath Float. IE: 3% -> 0.03 * 10**18
	uint256 public riskFreeRate;
	// handlers who are approved to interact with options functionality
	mapping(address => bool) public handler;
	// variables relating to the utilization skew function:
	// the gradient of the function where utiization is below function threshold. e18
	uint256 belowThresholdGradient = 1e17; // 0.1
	// the gradient of the line above the utilization threshold. e18
	uint256 aboveThresholdGradient = 15e17; // 1.5
	// the y-intercept of the line above the threshold. Needed to make the two lines meet at the threshold.  Will always be negative but enter the absolute value
	uint256 aboveThresholdYIntercept = 84e16; //-0.84
	// the percentage utilization above which the function moves from its shallow line to its steep line. e18
	uint256 utilizationFunctionThreshold = 6e17; // 60%

	//////////////////////////
	/// constant variables ///
	//////////////////////////

	// Access control role identifier
	bytes32 private constant ADMIN_ROLE = keccak256("ADMIN_ROLE");
	// BIPS
	uint256 private constant MAX_BPS = 10_000;
	// value below which delta is not worth hedging due to gas costs
	int256 private constant dustValue = 1e15;

	/////////////////////////
	/// structs && events ///
	/////////////////////////

	struct UtilizationState {
		uint256 totalOptionPrice; //e18
		int256 totalDelta; // e18
		uint256 utilizationBefore; // e18
		uint256 utilizationAfter; //e18
		uint256 utilizationPrice; //e18
		bool isDecreased;
		uint256 deltaTiltAmount; //e18
	}

	event OrderCreated(uint256 orderId);
	event OrderExecuted(uint256 orderId);
	event LiquidityAdded(uint256 amount);
	event StrangleCreated(uint256 strangleId);
	event Deposit(address recipient, uint256 strikeAmount, uint256 shares);
	event Withdraw(address recipient, uint256 shares, uint256 strikeAmount);
	event WriteOption(address series, uint256 amount, uint256 premium, uint256 escrow, address buyer);
	event SettleVault(
		address series,
		uint256 collateralReturned,
		uint256 collateralLost,
		address closer
	);
	event BuybackOption(
		address series,
		uint256 amount,
		uint256 premium,
		uint256 escrowReturned,
		address seller
	);

	constructor(
		address _protocol,
		address _strikeAsset,
		address _underlyingAsset,
		address _collateralAsset,
		uint256 rfr,
		string memory name,
		string memory symbol,
		Types.OptionParams memory _optionParams,
		address adminAddress
	) ERC20(name, symbol, 18) {
		// Grant admin role to deployer
		_setupRole(ADMIN_ROLE, adminAddress);
		strikeAsset = _strikeAsset;
		riskFreeRate = rfr;
		underlyingAsset = _underlyingAsset;
		collateralAsset = _collateralAsset;
		protocol = Protocol(_protocol);
		optionParams = _optionParams;
	}

	///////////////
	/// setters ///
	///////////////

	function pauseContract() external onlyOwner {
		_pause();
	}

	function unpause() external onlyOwner {
		_unpause();
	}

	function setMaxTimeDeviationThreshold(uint256 _maxTimeDeviationThreshold) external onlyOwner {
		maxTimeDeviationThreshold = _maxTimeDeviationThreshold;
	}

	function setMaxPriceDeviationThreshold(uint256 _maxPriceDeviationThreshold) external onlyOwner {
		maxPriceDeviationThreshold = _maxPriceDeviationThreshold;
	}

	/**
	 * @notice set a new hedging reactor
	 * @param _reactorAddress append a new hedging reactor
	 * @dev   only governance can call this function
	 */
	function setHedgingReactorAddress(address _reactorAddress) external onlyOwner {
		hedgingReactors.push(_reactorAddress);
		SafeTransferLib.safeApprove(ERC20(collateralAsset), _reactorAddress, type(uint256).max);
	}

	/**
	 * @notice remove a new hedging reactor by index
	 * @param _index remove a hedging reactor
	 * @dev   only governance can call this function
	 */
	function removeHedgingReactorAddress(uint256 _index) external onlyOwner {
		SafeTransferLib.safeApprove(ERC20(collateralAsset), hedgingReactors[_index], 0);
		for (uint256 i = _index; i < hedgingReactors.length - 1; i++) {
			hedgingReactors[i] = hedgingReactors[i + 1];
		}
		hedgingReactors.pop();
	}

	/**
	 * @notice update all optionParam variables
	 */
	function setNewOptionParams(
		uint128 _newMinCallStrike,
		uint128 _newMaxCallStrike,
		uint128 _newMinPutStrike,
		uint128 _newMaxPutStrike,
		uint128 _newMinExpiry,
		uint128 _newMaxExpiry
	) external onlyOwner {
		optionParams.minCallStrikePrice = _newMinCallStrike;
		optionParams.maxCallStrikePrice = _newMaxCallStrike;
		optionParams.minPutStrikePrice = _newMinPutStrike;
		optionParams.maxPutStrikePrice = _newMaxPutStrike;
		optionParams.minExpiry = _newMinExpiry;
		optionParams.maxExpiry = _newMaxExpiry;
	}

	/**
	 * @notice set the bid ask spread used to price option buying
	 * @param _bidAskSpread the bid ask spread to update to
	 */
	function setBidAskSpread(uint256 _bidAskSpread) external onlyOwner {
		bidAskIVSpread = _bidAskSpread;
	}

	/**
	 * @notice set the maximum percentage discount for an option
	 * @param _maxDiscount of the option as a percentage in 1e18 format. ie: 1*e18 == 1%
	 * @dev   only governance can call this function
	 */
	function setMaxDiscount(uint256 _maxDiscount) external onlyOwner {
		maxDiscount = _maxDiscount;
	}

	/**
	 * @notice set the maximum share supply of the pool
	 * @param _maxTotalSupply of the shares
	 * @dev   only governance can call this function
	 */
	function setMaxTotalSupply(uint256 _maxTotalSupply) external onlyOwner {
		maxTotalSupply = _maxTotalSupply;
	}

	/**
	 * @notice update the liquidity pool buffer limit
	 * @param _bufferPercentage the minimum balance the liquidity pool must have as a percentage of total NAV. (for 20% enter 2000)
	 */
	function setBufferPercentage(uint256 _bufferPercentage) external onlyOwner {
		bufferPercentage = _bufferPercentage;
	}

	/**
	 * @notice update the liquidity pool risk free rate
	 * @param _riskFreeRate the risk free rate of the market
	 */
	function setRiskFreeRate(uint256 _riskFreeRate) external onlyOwner {
		riskFreeRate = _riskFreeRate;
	}

	/**
	 * @notice change the status of a handler
	 */
	function changeHandler(address _handler, bool auth) external onlyOwner {
		handler[_handler] = auth;
	}

	/**
    @notice sets the parameters for the function that determines the utilization price factor
            The function is made up of two parts, both linear. The line to the left of the utilisation threshold has a low gradient
			while the gradient to the right of the threshold is much steeper. TThe aim of this function is to make options much more
			expensive near full utilization while not having much effect at low utilizations.
    @param _belowThresholdGradient the gradient of the function where utiization is below function threshold. e18
	@param _aboveThresholdGradient the gradient of the line above the utilization threshold. e18
	@param _aboveThresholdYIntercept the y-intercept of the line above the threshold. Needed to make the two lines meet at the threshold. Will always be negative but enter the absolute value
    @param _utilizationFunctionThreshold the percentage utilization above which the function moves from its shallow line to its steep line
=======
contract LiquidityPool is
  ERC20,
  Ownable,
  AccessControl,
  ReentrancyGuard,
  Pausable
{
  using PRBMathSD59x18 for int256;
  using PRBMathUD60x18 for uint256;

  ///////////////////////////
  /// immutable variables ///
  ///////////////////////////

  // Protocol management contract
  Protocol public immutable protocol;
  // asset that denominates the strike price
  address public immutable strikeAsset;
  // asset that is used as the reference asset
  address public immutable underlyingAsset;
  // asset that is used for collateral asset
  address public immutable collateralAsset;

  /////////////////////////
  /// dynamic variables ///
  /////////////////////////

  // amount of collateralAsset allocated as collateral
  uint public collateralAllocated;
  // ephemeral liabilities of the pool
  int256 public ephemeralLiabilities;
  // ephemeral delta of the pool
  int256 public ephemeralDelta;

  /////////////////////////////////////
  /// governance settable variables ///
  /////////////////////////////////////

  // buffer of funds to not be used to write new options in case of margin requirements (as percentage - for 20% enter 2000)
  uint public bufferPercentage = 2000;
  // list of addresses for hedging reactors
  address[] public hedgingReactors;
  // max total supply of the lp shares
  uint public maxTotalSupply = type(uint256).max;
  // Maximum discount that an option tilting factor can discount an option price
  uint public maxDiscount = PRBMathUD60x18.SCALE * 10 / 100; // As a percentage. Init at 10%
  // The spread between the bid and ask on the IV skew;
  // Consider making this it's own volatility skew if more flexibility is needed
  uint public bidAskIVSpread;
  // option issuance parameters
  Types.OptionParams public optionParams;
  // riskFreeRate as a percentage PRBMath Float. IE: 3% -> 0.03 * 10**18
  uint public riskFreeRate;
  // handlers who are approved to interact with options functionality
  mapping(address => bool) public handler;
  // max time to allow between oracle updates for an underlying and strike
  uint256 public maxTimeDeviationThreshold;
  // max price difference to allow between oracle updates for an underlying and strike
  uint256 public maxPriceDeviationThreshold;
  
  //////////////////////////
  /// constant variables ///
  //////////////////////////  

  // Access control role identifier
  bytes32 private constant ADMIN_ROLE = keccak256("ADMIN_ROLE");
  // BIPS
  uint256 private constant MAX_BPS = 10_000;
  // value below which delta is not worth hedging due to gas costs
  int256 private constant dustValue = 1e15;

  /////////////////////////
  /// structs && events ///
  /////////////////////////

  struct UtilizationState {
    uint totalOptionPrice; //e18
    int totalDelta; // e18
    uint utilizationPrice; //e18
    bool isDecreased;
    uint deltaTiltFactor; //e18
  }

  event OrderCreated(uint orderId);
  event OrderExecuted(uint orderId);
  event LiquidityAdded(uint amount);
  event StrangleCreated(uint strangleId);
  event Deposit(address recipient, uint strikeAmount, uint shares);
  event Withdraw(address recipient, uint shares,  uint strikeAmount);
  event WriteOption(address series, uint amount, uint premium, uint escrow, address buyer);
  event SettleVault(address series, uint collateralReturned, uint collateralLost, address closer);
  event BuybackOption(address series, uint amount, uint premium, uint escrowReturned, address seller);
  
  constructor
  (
    address _protocol, 
    address _strikeAsset, 
    address _underlyingAsset, 
    address _collateralAsset, 
    uint rfr, 
    string memory name, 
    string memory symbol,
    Types.OptionParams memory _optionParams,
    address adminAddress
  ) ERC20(name, symbol, 18) 
  {
    // Grant admin role to deployer
    _setupRole(ADMIN_ROLE, adminAddress);
    strikeAsset = _strikeAsset;
    riskFreeRate = rfr;
    underlyingAsset = _underlyingAsset;
    collateralAsset = _collateralAsset;
    protocol = Protocol(_protocol);
    optionParams = _optionParams;
  }

  ///////////////
  /// setters ///
  ///////////////

  function pauseContract() external onlyOwner {
    _pause();
  }
  function unpause() external onlyOwner {
    _unpause();
  }
  /**
   * @notice set a new hedging reactor
   * @param _reactorAddress append a new hedging reactor 
   * @dev   only governance can call this function
   */
  function setHedgingReactorAddress(address _reactorAddress) onlyOwner external {
    hedgingReactors.push(_reactorAddress);
    SafeTransferLib.safeApprove(ERC20(collateralAsset), _reactorAddress, type(uint256).max);
  }
  /**
   * @notice remove a new hedging reactor by index
   * @param _index remove a hedging reactor 
   * @dev   only governance can call this function
   */
  function removeHedgingReactorAddress(uint256 _index) onlyOwner external {
    SafeTransferLib.safeApprove(ERC20(collateralAsset), hedgingReactors[_index], 0);
     for(uint i = _index; i < hedgingReactors.length-1; i++){
      hedgingReactors[i] = hedgingReactors[i+1];      
    }
    hedgingReactors.pop();
  }

  /**
    * @notice update all optionParam variables
    */
  function setNewOptionParams(uint128 _newMinCallStrike,uint128 _newMaxCallStrike,uint128 _newMinPutStrike,uint128 _newMaxPutStrike,uint128 _newMinExpiry,uint128 _newMaxExpiry) external onlyOwner {
    optionParams.minCallStrikePrice = _newMinCallStrike;
    optionParams.maxCallStrikePrice = _newMaxCallStrike;
    optionParams.minPutStrikePrice = _newMinPutStrike;
    optionParams.maxPutStrikePrice = _newMaxPutStrike;
    optionParams.minExpiry = _newMinExpiry;
    optionParams.maxExpiry = _newMaxExpiry;
  }
  /**
   * @notice set the bid ask spread used to price option buying
   * @param _bidAskSpread the bid ask spread to update to
   */
  function setBidAskSpread(uint256 _bidAskSpread) external onlyOwner {
    bidAskIVSpread = _bidAskSpread;
  }
  /**
   * @notice set the maximum percentage discount for an option
   * @param _maxDiscount of the option as a percentage in 1e18 format. ie: 1*e18 == 1%
   * @dev   only governance can call this function
   */
  function setMaxDiscount(uint256 _maxDiscount) external onlyOwner {
      maxDiscount = _maxDiscount;
  }
  /**
   * @notice set the maximum share supply of the pool
   * @param _maxTotalSupply of the shares
   * @dev   only governance can call this function
   */
  function setMaxTotalSupply(uint256 _maxTotalSupply) external onlyOwner {
      maxTotalSupply = _maxTotalSupply;
  }
  /**
   * @notice update the liquidity pool buffer limit
   * @param _bufferPercentage the minimum balance the liquidity pool must have as a percentage of total NAV. (for 20% enter 2000)
  */
  function setBufferPercentage(uint _bufferPercentage) external onlyOwner {
    bufferPercentage = _bufferPercentage;
  }
  /**
   * @notice update the liquidity pool risk free rate
   * @param _riskFreeRate the risk free rate of the market
  */
  function setRiskFreeRate(uint _riskFreeRate) external onlyOwner {
    riskFreeRate = _riskFreeRate;
  }
  function setMaxTimeDeviationThreshold(uint256 _maxTimeDeviationThreshold) external onlyOwner {
    maxTimeDeviationThreshold = _maxTimeDeviationThreshold;
  }
  function setMaxPriceDeviationThreshold(uint256 _maxPriceDeviationThreshold) external onlyOwner {
    maxPriceDeviationThreshold = _maxPriceDeviationThreshold;
  }
  /**
   * @notice change the status of a handler
   */
  function changeHandler(address _handler, bool auth) external onlyOwner {
        handler[_handler] = auth;
  }
  //////////////////////////////////////////////////////
  /// access-controlled state changing functionality ///
  //////////////////////////////////////////////////////

  /** 
   * @notice function for hedging portfolio delta through external means
   * @param delta the current portfolio delta
>>>>>>> 63367b2c
   */
	function setUtilizationSkewParams(
		uint256 _belowThresholdGradient,
		uint256 _aboveThresholdGradient,
		uint256 _aboveThresholdYIntercept,
		uint256 _utilizationFunctionThreshold
	) external onlyOwner {
		belowThresholdGradient = _belowThresholdGradient;
		aboveThresholdGradient = _aboveThresholdGradient;
		aboveThresholdYIntercept = _aboveThresholdYIntercept;
		utilizationFunctionThreshold = _utilizationFunctionThreshold;
	}

	//////////////////////////////////////////////////////
	/// access-controlled state changing functionality ///
	//////////////////////////////////////////////////////

	/**
	 * @notice function for hedging portfolio delta through external means
	 * @param delta the current portfolio delta
	 */
	function rebalancePortfolioDelta(int256 delta, uint256 reactorIndex)
		external
		onlyRole(ADMIN_ROLE)
		whenNotPaused
	{
		if (BlackScholes.abs(delta) > dustValue) {
			IHedgingReactor(hedgingReactors[reactorIndex]).hedgeDelta(delta);
		}
	}

	/**
    @notice adjust the collateral held in a specific vault because of health
    @param lpCollateralDifference amount of collateral taken from or given to the liquidity pool in collateral decimals
    @param addToLpBalance true if collateral is returned to liquidity pool, false if collateral is withdrawn from liquidity pool
  */
	function adjustCollateral(uint256 lpCollateralDifference, bool addToLpBalance) external {
		IOptionRegistry optionRegistry = getOptionRegistry();
		require(msg.sender == address(optionRegistry));
		// assumes in collateral decimals
		if (addToLpBalance) {
			collateralAllocated -= lpCollateralDifference;
		} else {
			SafeTransferLib.safeApprove(
				ERC20(collateralAsset),
				address(optionRegistry),
				lpCollateralDifference
			);
			collateralAllocated += lpCollateralDifference;
		}
	}

	/**
    @notice closes an oToken vault, returning collateral (minus ITM option expiry value) back to the pool
    @param seriesAddress the address of the oToken vault to close
    @return collatReturned the amount of collateral returned to the liquidity pool.
  */
	function settleVault(address seriesAddress) public onlyRole(ADMIN_ROLE) returns (uint256) {
		IOptionRegistry optionRegistry = getOptionRegistry();
		// get number of options in vault and collateral returned to recalculate our position without these options
		// returns in collat decimals, collat decimals and e8
		(, uint256 collatReturned, uint256 collatLost, uint256 oTokensAmount) = optionRegistry.settle(
			seriesAddress
		);
		emit SettleVault(seriesAddress, collatReturned, collatLost, msg.sender);
		_adjustVariables(collatReturned, 0, 0, false);
		collateralAllocated -= collatLost;
		// assumes in collateral decimals
		return collatReturned;
	}

	function handlerIssue(Types.OptionSeries memory optionSeries) external returns (address) {
		require(handler[msg.sender]);
		// series strike in e18
		return _issue(optionSeries, getOptionRegistry());
	}

	function handlerWriteOption(
		Types.OptionSeries memory optionSeries,
		address seriesAddress,
		uint256 amount,
		IOptionRegistry optionRegistry,
		uint256 premium,
		int256 delta,
		address recipient
	) external returns (uint256) {
		require(handler[msg.sender]);
		return
			_writeOption(
				optionSeries, // series strike in e8
				seriesAddress,
				amount, // in e18
				optionRegistry,
				premium, // in collat decimals
				delta,
				_checkBuffer(), // in e18
				recipient
			);
	}

	function handlerIssueAndWriteOption(
		Types.OptionSeries memory optionSeries,
		uint256 amount,
		uint256 premium,
		int256 delta,
		address recipient
	) external returns (uint256, address) {
		require(handler[msg.sender]);
		IOptionRegistry optionRegistry = getOptionRegistry();
		// series strike passed in as e18
		address seriesAddress = _issue(optionSeries, optionRegistry);
		// series strike received in e8
		optionSeries = optionRegistry.getSeriesInfo(seriesAddress);
		return (
			_writeOption(
				optionSeries, // strike in e8
				seriesAddress,
				amount, // in e18
				optionRegistry,
				premium, // in collat decimals
				delta,
				_checkBuffer(), // in e18
				recipient
			),
			seriesAddress
		);
	}

	function handlerBuybackOption(
		Types.OptionSeries memory optionSeries,
		uint256 amount,
		IOptionRegistry optionRegistry,
		address seriesAddress,
		uint256 premium,
		int256 delta,
		address seller
	) external returns (uint256) {
		require(handler[msg.sender]);
		// strike passed in as e8
		return
			_buybackOption(optionSeries, amount, optionRegistry, seriesAddress, premium, delta, seller);
	}

	/**
    @notice reset the temporary portfolio and delta values that have been changed since the last oracle update
    @dev    only callable by the portfolio values feed oracle contract
  */
<<<<<<< HEAD
	function resetEphemeralValues() external {
		require(msg.sender == address(getPortfolioValuesFeed()));
		delete ephemeralLiabilities;
		delete ephemeralDelta;
	}

	/////////////////////////////////////////////
	/// external state changing functionality ///
	/////////////////////////////////////////////

	/**
	 * @notice function for adding liquidity to the options liquidity pool
	 * @param _amount    amount of the strike asset to deposit
	 * @param _recipient the recipient of the shares
	 * @return shares amount of shares minted to the recipient
	 * @dev    entry point to provide liquidity to dynamic hedging vault
	 */
	function deposit(uint256 _amount, address _recipient)
		external
		whenNotPaused
		nonReentrant
		returns (uint256 shares)
	{
		if (_amount == 0) {
			revert CustomErrors.InvalidAmount();
		}
		// Calculate shares to mint based on the amount provided
		(shares) = _sharesForAmount(_amount);
		if (shares == 0) {
			revert CustomErrors.InvalidShareAmount();
		}
		// Pull in tokens from sender
		SafeTransferLib.safeTransferFrom(collateralAsset, msg.sender, address(this), _amount);
		// mint lp token to recipient
		_mint(_recipient, shares);
		emit Deposit(_recipient, _amount, shares);
		if (totalSupply > maxTotalSupply) {
			revert CustomErrors.TotalSupplyReached();
		}
	}

	/**
	 * @notice function for removing liquidity from the options liquidity pool
	 * @param _shares    amount of shares to return
	 * @param _recipient the recipient of the amount to return
	 * @return transferCollateralAmount amount of strike asset to return to the recipient
	 * @dev    entry point to remove liquidity to dynamic hedging vault
	 */
	function withdraw(uint256 _shares, address _recipient)
		external
		whenNotPaused
		nonReentrant
		returns (uint256 transferCollateralAmount)
	{
		if (_shares == 0) {
			revert CustomErrors.InvalidShareAmount();
		}
		// get the value of amount for the shares
		uint256 collateralAmount = _shareValue(_shares);
		// calculate max amount of liquidity pool funds that can be used before reaching max buffer allowance
		(uint256 normalizedCollateralBalance, , uint256 _decimals) = getNormalizedBalance(
			collateralAsset
		);
		// Calculate liquidity that can be withdrawn without hitting buffer
		int256 bufferRemaining = int256(normalizedCollateralBalance) -
			int256((_getNAV() * bufferPercentage) / MAX_BPS);
		// determine if any extra liquidity is needed. If this value is 0 or less, withdrawal can happen with no further action
		int256 amountNeeded = int256(collateralAmount) - bufferRemaining;
		if (amountNeeded > 0) {
			// if above zero, we need to withdraw funds from hedging reactors
			// assumes returned in e18
			for (uint8 i = 0; i < hedgingReactors.length; i++) {
				amountNeeded -= int256(
					IHedgingReactor(hedgingReactors[i]).withdraw(uint256(amountNeeded), collateralAsset)
				);
				if (amountNeeded <= 0) {
					break;
				}
			}
			// if still above zero after withdrawing from hedging reactors, we do not have enough liquidity
			if (amountNeeded > 0) {
				revert CustomErrors.WithdrawExceedsLiquidity();
			}
		}
		transferCollateralAmount = OptionsCompute.convertToDecimals(collateralAmount, _decimals);
		// burn the shares
		_burn(msg.sender, _shares);
		// send funds to user
		SafeTransferLib.safeTransfer(ERC20(collateralAsset), _recipient, transferCollateralAmount);
		emit Withdraw(_recipient, _shares, transferCollateralAmount);
	}

	///////////////////////
	/// complex getters ///
	///////////////////////

	/**
	 * @notice Returning balance in 1e18 format
	 * @param asset address of the asset to get balance and normalize
	 * @return normalizedBalance balance in 1e18 format
	 * @return collateralBalance balance in original decimal format
	 * @return _decimals decimals of asset
	 */
	function getNormalizedBalance(address asset)
		internal
		view
		returns (
			uint256 normalizedBalance,
			uint256 collateralBalance,
			uint256 _decimals
		)
	{
		collateralBalance = IERC20(asset).balanceOf(address(this));
		_decimals = IERC20(asset).decimals();
		normalizedBalance = OptionsCompute.convertFromDecimals(collateralBalance, _decimals);
	}

	/**
	 * @notice get the delta of the portfolio
	 * @return portfolio delta
	 */
	function getPortfolioDelta() public view returns (int256) {
		// assumes in e18
		Types.PortfolioValues memory portfolioValues = getPortfolioValues();
		_validatePortfolioValues(portfolioValues);
		// assumes in e18
		int256 externalDelta;
		for (uint8 i = 0; i < hedgingReactors.length; i++) {
			externalDelta += IHedgingReactor(hedgingReactors[i]).getDelta();
		}
		return portfolioValues.delta + externalDelta + ephemeralDelta;
	}

	/**
	 * @notice get the quote price and delta for a given option
	 * @param  optionSeries option type to quote - strike assumed in e18
	 * @param  amount the number of options to mint  - assumed in e18
	 * @return quote the price of the options - returns in e18
	 * @return delta the delta of the options - returns in e18
	 */
	function quotePriceWithUtilizationGreeks(Types.OptionSeries memory optionSeries, uint256 amount)
		public
		view
		returns (uint256 quote, int256 delta)
	{
		// returns quotes for a single option. All denominated in 1e18
		(uint256 optionQuote, int256 deltaQuote, uint256 underlyingPrice) = quotePriceGreeks(
			optionSeries,
			false
		);
		// using a struct to get around stack too deep issues
		UtilizationState memory quoteState;
		// price of acquiring total amount of options (remains e18 due to PRBMath)
		quoteState.totalOptionPrice = optionQuote.mul(amount);
		quoteState.totalDelta = deltaQuote.mul(int256(amount));
		int256 portfolioDelta = getPortfolioDelta();
		// portfolio delta upon writing option
		// subtract totalDelta because the pool is taking on the negative of the option's delta
		int256 newDelta = portfolioDelta - quoteState.totalDelta;
		// Is delta moved closer to zero?
		quoteState.isDecreased = (PRBMathSD59x18.abs(newDelta) - PRBMathSD59x18.abs(portfolioDelta)) < 0;
		// delta exposure of the portolio per ETH equivalent value the portfolio holds.
		// This value is only used for tilting so we are only interested in its distance from 0 - its magnitude
		uint256 normalizedDelta = uint256(PRBMathSD59x18.abs((portfolioDelta + newDelta).div(2e18))).div(
			_getNAV().div(getUnderlyingPrice(underlyingAsset, collateralAsset))
		);
		// this is the percentage of the option price which is added to or subtracted from option price
		// according to whether portfolio delta is increased or decreased respectively
		quoteState.deltaTiltAmount = normalizedDelta > maxDiscount ? maxDiscount : normalizedDelta;

		// Work out the utilization of the pool as a percentage
		quoteState.utilizationBefore = collateralAllocated.div(
			collateralAllocated + ERC20(collateralAsset).balanceOf(address(this))
		);
		IOptionRegistry optionRegistry = getOptionRegistry();
		optionSeries.strike = optionSeries.strike / 1e10;
		uint256 collateralToAllocate = optionRegistry.getCollateral(optionSeries, amount);

		quoteState.utilizationAfter = (collateralToAllocate + collateralAllocated).div(
			collateralAllocated + ERC20(collateralAsset).balanceOf(address(this))
		);
		// get the price of the option with the utilization premium added
		quoteState.utilizationPrice = _getUtilizationPrice(
			quoteState.utilizationBefore,
			quoteState.utilizationAfter,
			quoteState.totalOptionPrice
		);
		if (quoteState.isDecreased) {
			quote =
				quoteState.utilizationPrice -
				quoteState.deltaTiltAmount.mul(quoteState.utilizationPrice);
		} else {
			// increase utilization by delta tilt factor for moving delta away from zero
			quote =
				quoteState.deltaTiltAmount.mul(quoteState.utilizationPrice) +
				quoteState.utilizationPrice;
		}
		quote = OptionsCompute.convertToCollateralDenominated(quote, underlyingPrice, optionSeries);
		delta = quoteState.totalDelta;
		//@TODO think about more robust considitions for this check
		if (quote == 0 || delta == int256(0)) {
			revert CustomErrors.DeltaQuoteError(quote, delta);
		}
	}

	function _getUtilizationPrice(
		uint256 _utilizationBefore,
		uint256 _utilizationAfter,
		uint256 _totalOptionPrice
	) internal view returns (uint256 utilizationPrice) {
		uint256 _utilizationFunctionThreshold = utilizationFunctionThreshold;
		if (
			_utilizationBefore <= _utilizationFunctionThreshold &&
			_utilizationAfter <= _utilizationFunctionThreshold
		) {
			// linear function up to 50% utilization
			// adds 10% of utilization percentage on to price
			// eg at 50% utilization, options will be priced 5% more expensive
			return
				_totalOptionPrice +
				_totalOptionPrice.mul(_utilizationBefore + _utilizationAfter).mul(belowThresholdGradient).div(
					2e18
				);
		} else if (
			_utilizationBefore >= _utilizationFunctionThreshold &&
			_utilizationAfter >= _utilizationFunctionThreshold
		) {
			// over 50% utilization the skew factor will follow a steeper line

			uint256 multiplicationFactor = aboveThresholdGradient
				.mul(_utilizationBefore + _utilizationAfter)
				.div(2e18) - aboveThresholdYIntercept;

			return _totalOptionPrice + _totalOptionPrice.mul(uint256(multiplicationFactor));
		} else {
			// _utilizationAfter will always be greater than _utilizationBefore
			// finds the ratio of the distance below the threshold to the distance above the threshold
			uint256 weightingRatio = (_utilizationFunctionThreshold - _utilizationBefore).div(
				_utilizationAfter - _utilizationFunctionThreshold
			);
			// finds the average y value on the part of the function below threshold
			uint256 averageFactorBelow = (_utilizationFunctionThreshold + _utilizationBefore).div(2e18).mul(
				belowThresholdGradient
			);
			// finds average y value on part of the function above threshold
			uint256 averageFactorAbove = (_utilizationAfter + _utilizationFunctionThreshold).div(2e18).mul(
				aboveThresholdGradient
			) - aboveThresholdYIntercept;
			// finds the weighted average of the two above averaged to find the average utilization skew over the range of utilization
			uint256 multiplicationFactor = (weightingRatio.mul(averageFactorBelow) + averageFactorAbove).div(
				1e18 + weightingRatio
			);
			return _totalOptionPrice + _totalOptionPrice.mul(multiplicationFactor);
		}
	}

	/**
	 * @notice get the quote price and delta for a given option
	 * @param  optionSeries option type to quote - strike assumed in e18
	 * @param  amount the number of options to buy - assumed in e18
	 * @return quote the price of the options - assumed in collateral decimals
	 * @return delta the delta of the options - assumed in e18
	 */
	function quotePriceBuying(Types.OptionSeries memory optionSeries, uint256 amount)
		public
		view
		returns (uint256 quote, int256 delta)
	{
		(uint256 optionQuote, int256 deltaQuote, uint256 underlyingPrice) = quotePriceGreeks(
			optionSeries,
			true
		);
		quote = OptionsCompute.convertToCollateralDenominated(
			optionQuote.mul(amount),
			underlyingPrice,
			optionSeries
		);
		delta = deltaQuote.mul(int256(amount));
		//@TODO think about more robust considitions for this check
		if (quote == 0 || delta == int256(0)) {
			revert CustomErrors.DeltaQuoteError(quote, delta);
		}
	}

	///////////////////////////
	/// non-complex getters ///
	///////////////////////////

	/**
	 * @notice get the current implied volatility from the feed
	 * @param isPut Is the option a call or put?
	 * @param underlyingPrice The underlying price - assumed in e18
	 * @param strikePrice The strike price of the option - assumed in e18
	 * @param expiration expiration timestamp of option as a PRBMath Float
	 * @return Implied volatility adjusted for volatility surface - assumed in e18
	 */
	function getImpliedVolatility(
		bool isPut,
		uint256 underlyingPrice,
		uint256 strikePrice,
		uint256 expiration
	) public view returns (uint256) {
		return getVolatilityFeed().getImpliedVolatility(isPut, underlyingPrice, strikePrice, expiration);
	}

	function getNAV() external view returns (uint256) {
		return _getNAV();
	}

	//////////////////////////
	/// internal utilities ///
	//////////////////////////

	/**
	 * @notice get the number of shares for a given amount
	 * @param _amount  the amount to convert to shares - assumed in collateral decimals
	 * @return shares the number of shares based on the amount - assumed in e18
	 */
	function _sharesForAmount(uint256 _amount) internal view returns (uint256 shares) {
		// equities = assets - liabilities
		// assets: Any token such as eth usd, collateral sent to OptionRegistry, hedging reactor stuff
		// liabilities: Options that we wrote
		uint256 convertedAmount = OptionsCompute.convertFromDecimals(
			_amount,
			IERC20(collateralAsset).decimals()
		);
		if (totalSupply == 0) {
			shares = convertedAmount;
		} else {
			shares = convertedAmount.mul(totalSupply).div(_getNAV());
		}
	}

	/**
	 * @notice get the Net Asset Value
	 * @return Net Asset Value in e18 decimal format
	 */
	function _getNAV() internal view returns (uint256) {
		// equities = assets - liabilities
		// assets: Any token such as eth usd, collateral sent to OptionRegistry, hedging reactor stuff in e18
		// liabilities: Options that we wrote in e18
		uint256 assets = OptionsCompute.convertFromDecimals(
			IERC20(collateralAsset).balanceOf(address(this)),
			IERC20(collateralAsset).decimals()
		) + OptionsCompute.convertFromDecimals(collateralAllocated, IERC20(collateralAsset).decimals());
		for (uint8 i = 0; i < hedgingReactors.length; i++) {
			// should always return value in e18 decimals
			assets += IHedgingReactor(hedgingReactors[i]).getPoolDenominatedValue();
		}
		Types.PortfolioValues memory portfolioValues = getPortfolioValues();
		// check that the portfolio values are acceptable
		_validatePortfolioValues(portfolioValues);
		int256 ephemeralLiabilities_ = ephemeralLiabilities;
		// ephemeralLiabilities can be -ve but portfolioValues will not
		// when converting liabilities it should never be -ve, if it is then the NAV calc will fail
		uint256 liabilities = portfolioValues.callPutsValue +
			(ephemeralLiabilities_ > 0 ? uint256(ephemeralLiabilities_) : uint256(-ephemeralLiabilities_));
		return assets - liabilities;
	}

	/**
	 * @notice get the latest oracle fed portfolio values and check when they were last updated and make sure this is within a reasonable window
	 */
	function _validatePortfolioValues(Types.PortfolioValues memory portfolioValues) internal view {
		uint256 timeDelta = block.timestamp - portfolioValues.timestamp;
		// If too much time has passed we want to prevent a possible oracle attack
		if (timeDelta > maxTimeDeviationThreshold) {
			revert CustomErrors.TimeDeltaExceedsThreshold(timeDelta);
		}
		uint256 priceDelta = OptionsCompute.calculatePercentageDifference(
			getUnderlyingPrice(underlyingAsset, strikeAsset),
			portfolioValues.spotPrice
		);
		// If price has deviated too much we want to prevent a possible oracle attack
		if (priceDelta > maxPriceDeviationThreshold) {
			revert CustomErrors.PriceDeltaExceedsThreshold(priceDelta);
		}
	}

	/**
	 * @notice get the amount for a given number of shares
	 * @param _shares  the shares to convert to amount in e18
	 * @return amount the number of amount based on shares in e18
	 */
	function _shareValue(uint256 _shares) internal view returns (uint256 amount) {
		if (totalSupply == 0) {
			amount = _shares;
		} else {
			amount = _shares.mul(_getNAV()).div(totalSupply);
		}
	}

	/**
	 * @notice get the greeks of a quotePrice for a given optionSeries
	 * @param  optionSeries Types.OptionSeries struct for describing the option to price greeks - strike in e18
	 * @return quote           Quote price of the option - in e18
	 * @return delta           delta of the option being priced - in e18
	 * @return underlyingPrice price of the underlyingAsset
	 */
	function quotePriceGreeks(Types.OptionSeries memory optionSeries, bool isBuying)
		internal
		view
		returns (
			uint256 quote,
			int256 delta,
			uint256 underlyingPrice
		)
	{
		underlyingPrice = getUnderlyingPrice(optionSeries.underlying, optionSeries.strikeAsset);
		uint256 iv = getImpliedVolatility(
			optionSeries.isPut,
			underlyingPrice,
			optionSeries.strike,
			optionSeries.expiration
		);
		if (iv == 0) {
			revert CustomErrors.IVNotFound();
		}
		if (isBuying) {
			iv = (iv * (1e18 - (bidAskIVSpread))) / 1e18;
		}
		// revert CustomErrors.if the expiry is in the past
		if (optionSeries.expiration <= block.timestamp) {
			revert CustomErrors.OptionExpiryInvalid();
		}
		(quote, delta) = BlackScholes.blackScholesCalcGreeks(
			underlyingPrice,
			optionSeries.strike,
			optionSeries.expiration,
			iv,
			riskFreeRate,
			optionSeries.isPut
		);
	}

	/**
	 * @notice calculates amount of liquidity that can be used before hitting buffer
	 * @return bufferRemaining the amount of liquidity available before reaching buffer in e18
	 */
	function _checkBuffer() internal view returns (int256 bufferRemaining) {
		// calculate max amount of liquidity pool funds that can be used before reaching max buffer allowance
		(uint256 normalizedCollateralBalance, , ) = getNormalizedBalance(collateralAsset);
		bufferRemaining = int256(normalizedCollateralBalance - (_getNAV() * bufferPercentage) / MAX_BPS);
		// revert CustomErrors.if buffer allowance already hit
		if (bufferRemaining <= 0) {
			revert CustomErrors.MaxLiquidityBufferReached();
		}
	}

	/**
	 * @notice create the option contract in the options registry
	 * @param  optionSeries option type to mint - option series strike in e18
	 * @param  optionRegistry interface for the options issuer
	 * @return series the address of the option series minted
	 */
	function _issue(Types.OptionSeries memory optionSeries, IOptionRegistry optionRegistry)
		internal
		returns (address series)
	{
		// make sure option is being issued with correct assets
		if (optionSeries.collateral != collateralAsset) {
			revert CustomErrors.CollateralAssetInvalid();
		}
		if (optionSeries.underlying != underlyingAsset) {
			revert CustomErrors.UnderlyingAssetInvalid();
		}
		if (optionSeries.strikeAsset != strikeAsset) {
			revert CustomErrors.StrikeAssetInvalid();
		}
		// check the expiry is within the allowed bounds
		if (
			block.timestamp + optionParams.minExpiry > optionSeries.expiration ||
			optionSeries.expiration > block.timestamp + optionParams.maxExpiry
		) {
			revert CustomErrors.OptionExpiryInvalid();
		}
		// check that the option strike is within the range of the min and max acceptable strikes of calls and puts
		if (optionSeries.isPut) {
			if (
				optionParams.minPutStrikePrice > optionSeries.strike ||
				optionSeries.strike > optionParams.maxPutStrikePrice
			) {
				revert CustomErrors.OptionStrikeInvalid();
			}
		} else {
			if (
				optionParams.minCallStrikePrice > optionSeries.strike ||
				optionSeries.strike > optionParams.maxCallStrikePrice
			) {
				revert CustomErrors.OptionStrikeInvalid();
			}
		}
		// issue the option from the option registry (its characteristics will be stored in the optionsRegistry)
		series = optionRegistry.issue(optionSeries);
		if (series == address(0)) {
			revert CustomErrors.IssuanceFailed();
		}
	}

	/**
	 * @notice write a number of options for a given OptionSeries
	 * @param  optionSeries option type to mint - strike in e8
	 * @param  seriesAddress the address of the options series
	 * @param  amount the amount to be written - in e18
	 * @param  optionRegistry the option registry of the pool
	 * @param  premium the premium to charge the user - in collateral decimals
	 * @param  delta the delta of the option position - in e18
	 * @param  bufferRemaining the amount of buffer that can be used - in e18
	 * @return the amount that was written
	 */
	function _writeOption(
		Types.OptionSeries memory optionSeries,
		address seriesAddress,
		uint256 amount,
		IOptionRegistry optionRegistry,
		uint256 premium,
		int256 delta,
		int256 bufferRemaining,
		address recipient
	) internal returns (uint256) {
		// strike decimals come into this function as e8
		uint256 collateralAmount = optionRegistry.getCollateral(optionSeries, amount);
		if (
			uint256(bufferRemaining) <
			OptionsCompute.convertFromDecimals(collateralAmount, IERC20(collateralAsset).decimals())
		) {
			revert CustomErrors.MaxLiquidityBufferReached();
		}
		IERC20(collateralAsset).approve(address(optionRegistry), collateralAmount);
		(, collateralAmount) = optionRegistry.open(seriesAddress, amount, collateralAmount);
		emit WriteOption(seriesAddress, amount, premium, collateralAmount, recipient);
		// convert e8 strike to e18 strike
		optionSeries.strike = uint128(
			OptionsCompute.convertFromDecimals(optionSeries.strike, ERC20(seriesAddress).decimals())
		);
		_adjustVariables(collateralAmount, premium, delta, true);
		SafeTransferLib.safeTransfer(
			ERC20(seriesAddress),
			recipient,
			OptionsCompute.convertToDecimals(amount, IERC20(seriesAddress).decimals())
		);
		// returns in e18
		return amount;
	}

	/**
=======
function resetEphemeralValues() external {
    require(msg.sender == address(getPortfolioValuesFeed()));
    delete ephemeralLiabilities;
    delete ephemeralDelta;
}
  /////////////////////////////////////////////
  /// external state changing functionality ///
  /////////////////////////////////////////////

  /** 
   * @notice function for adding liquidity to the options liquidity pool
   * @param _amount    amount of the strike asset to deposit
   * @param _recipient the recipient of the shares
   * @return shares amount of shares minted to the recipient
   * @dev    entry point to provide liquidity to dynamic hedging vault 
   */
  function deposit(
    uint _amount,
    address _recipient
    )
    external
    whenNotPaused()
    nonReentrant
    returns(uint shares)
  {
    if (_amount == 0) {revert CustomErrors.InvalidAmount();}
    // Calculate shares to mint based on the amount provided
    (shares) = _sharesForAmount(_amount);
    if (shares == 0) {revert CustomErrors.InvalidShareAmount();}
    // Pull in tokens from sender
    SafeTransferLib.safeTransferFrom(collateralAsset, msg.sender, address(this), _amount);
    // mint lp token to recipient
    _mint(_recipient, shares);
    emit Deposit(_recipient, _amount, shares);
    if (totalSupply > maxTotalSupply) {revert CustomErrors.TotalSupplyReached();}
  }

  /**
   * @notice function for removing liquidity from the options liquidity pool
   * @param _shares    amount of shares to return
   * @param _recipient the recipient of the amount to return
   * @return transferCollateralAmount amount of strike asset to return to the recipient
   * @dev    entry point to remove liquidity to dynamic hedging vault 
   */
  function withdraw(
    uint _shares,
    address _recipient
  )
    external
    whenNotPaused()
    nonReentrant
    returns(uint transferCollateralAmount)
  {
    if (_shares == 0) {revert CustomErrors.InvalidShareAmount();}
    // get the value of amount for the shares
    uint collateralAmount = _shareValue(_shares);
    // calculate max amount of liquidity pool funds that can be used before reaching max buffer allowance
    (uint256 normalizedCollateralBalance,, uint256 _decimals) = getNormalizedBalance(collateralAsset);
    // Calculate liquidity that can be withdrawn without hitting buffer
    int256 bufferRemaining = int256(normalizedCollateralBalance) - int(_getNAV() * bufferPercentage/MAX_BPS);
    // determine if any extra liquidity is needed. If this value is 0 or less, withdrawal can happen with no further action
    int256 amountNeeded = int(collateralAmount) - bufferRemaining;
    if (amountNeeded > 0) {
      // if above zero, we need to withdraw funds from hedging reactors
      // assumes returned in e18
      for (uint8 i=0; i < hedgingReactors.length; i++) {
        amountNeeded -= int(IHedgingReactor(hedgingReactors[i]).withdraw(uint(amountNeeded)));
        if (amountNeeded <= 0) {
          break;
        }
      }
      // if still above zero after withdrawing from hedging reactors, we do not have enough liquidity
      if (amountNeeded > 0) { revert CustomErrors.WithdrawExceedsLiquidity();}
    }
    transferCollateralAmount = OptionsCompute.convertToDecimals(collateralAmount, _decimals);
    // burn the shares
    _burn(msg.sender, _shares);
    // send funds to user
    SafeTransferLib.safeTransfer(ERC20(collateralAsset), _recipient, transferCollateralAmount);
    emit Withdraw(_recipient, _shares, transferCollateralAmount);
  }

  ///////////////////////
  /// complex getters ///
  ///////////////////////

  /**
   * @notice Returning balance in 1e18 format
   * @param asset address of the asset to get balance and normalize
   * @return normalizedBalance balance in 1e18 format
   * @return collateralBalance balance in original decimal format
   * @return _decimals decimals of asset
   */
   function getNormalizedBalance(
    address asset
  )
    internal
    view
    returns (uint256 normalizedBalance, uint256 collateralBalance, uint256 _decimals) 
  {
    collateralBalance = IERC20(asset).balanceOf(address(this));
    _decimals = IERC20(asset).decimals();
    normalizedBalance = OptionsCompute.convertFromDecimals(collateralBalance, _decimals);
  }

  /**
   * @notice get the delta of the portfolio
   * @return portfolio delta
   */
  function getPortfolioDelta()
      public
      view
      returns (int256)
  {
      // assumes in e18
      IPortfolioValuesFeed pvFeed = getPortfolioValuesFeed();
      address underlyingAsset_ = underlyingAsset;
      address strikeAsset_ = strikeAsset;
      Types.PortfolioValues memory portfolioValues = pvFeed.getPortfolioValues(underlyingAsset_, strikeAsset_);
      // check that the portfolio values are acceptable
      OptionsCompute.validatePortfolioValues(
        getUnderlyingPrice(underlyingAsset_, strikeAsset_), 
        portfolioValues,
        maxTimeDeviationThreshold,
        maxPriceDeviationThreshold
        );
      // assumes in e18
      int256 externalDelta;
      address[] memory hedgingReactors_ = hedgingReactors;
      for (uint8 i=0; i < hedgingReactors_.length; i++) {
        externalDelta += IHedgingReactor(hedgingReactors_[i]).getDelta();
      }
      return portfolioValues.delta + externalDelta + ephemeralDelta;
  }

  /**
   * @notice get the quote price and delta for a given option
   * @param  optionSeries option type to quote - strike assumed in e18
   * @param  amount the number of options to mint  - assumed in e18
   * @return quote the price of the options - returns in e18
   * @return delta the delta of the options - returns in e18
   */
  function quotePriceWithUtilizationGreeks(
    Types.OptionSeries memory optionSeries,
    uint amount
  )
      public
      view
      returns (uint256 quote, int256 delta)
  {
      // returns quotes for a single option. All denominated in 1e18
      (uint256 optionQuote, int256 deltaQuote, uint underlyingPrice) = quotePriceGreeks(optionSeries, false);
      // using a struct to get around stack too deep issues
      UtilizationState memory quoteState;
      // price of acquiring total amount of options (remains e18 due to PRBMath)
      quoteState.totalOptionPrice = optionQuote.mul(amount);
      quoteState.totalDelta = deltaQuote.mul(int(amount));
      int portfolioDelta = getPortfolioDelta();
      // portfolio delta upon writing option
      // subtract totalDelta because the pool is taking on the negative of the option's delta
      int newDelta = PRBMathSD59x18.abs(portfolioDelta - quoteState.totalDelta);
      // assumes a single collateral type regardless of call or put
      // Is delta decreased?
      quoteState.isDecreased = newDelta < PRBMathSD59x18.abs(portfolioDelta);
      // delta in non-nominal terms
      uint normalizedDelta = uint256(newDelta < 0 ? -newDelta : newDelta).div(_getNAV());
      // max theoretical price of the option
      uint maxPrice = (optionSeries.isPut ? optionSeries.strike : underlyingPrice).mul(amount);

      // ******                                           *******
      // ******   What is this line trying to achieve?    *******
      quoteState.utilizationPrice = maxPrice.mul(quoteState.totalOptionPrice.div(totalSupply));
      // layered on to BlackScholes price when delta is moved away from target
      quoteState.deltaTiltFactor = (maxPrice.mul(normalizedDelta)).div(quoteState.totalOptionPrice);
      if (quoteState.isDecreased) {
        // provide discount for moving towards delta zero
        uint discount = quoteState.deltaTiltFactor > maxDiscount ? maxDiscount : quoteState.deltaTiltFactor;

        // discounted BS option price
        uint newOptionPrice = quoteState.totalOptionPrice - discount.mul(quoteState.totalOptionPrice);
        // discounted utilization priced option
        quoteState.utilizationPrice = quoteState.utilizationPrice - discount.mul(quoteState.utilizationPrice);
        // quote the greater of discounted utilization or discounted BS
        quote = quoteState.utilizationPrice > newOptionPrice ? quoteState.utilizationPrice : newOptionPrice;
      } else {
        uint newOptionPrice = quoteState.deltaTiltFactor.mul(quoteState.totalOptionPrice) + quoteState.totalOptionPrice;
        if (quoteState.utilizationPrice < maxPrice) {
          // increase utilization by delta tilt factor for moving delta away from zero
          quoteState.utilizationPrice = quoteState.deltaTiltFactor.mul(quoteState.utilizationPrice) + quoteState.utilizationPrice;
          quote = quoteState.utilizationPrice > newOptionPrice ? quoteState.utilizationPrice : newOptionPrice;
        } else {
          quote = maxPrice;
        }
      }
      quote =  OptionsCompute.convertToCollateralDenominated(quote, underlyingPrice, optionSeries);
      delta = quoteState.totalDelta;
      //@TODO think about more robust considitions for this check
      if (quote == 0 || delta == int(0)) { revert CustomErrors.DeltaQuoteError(quote, delta);}
  }

  /**
   * @notice get the quote price and delta for a given option
   * @param  optionSeries option type to quote - strike assumed in e18
   * @param  amount the number of options to buy - assumed in e18
   * @return quote the price of the options - assumed in collateral decimals
   * @return delta the delta of the options - assumed in e18
   */
  function quotePriceBuying(
    Types.OptionSeries memory optionSeries,
    uint amount
  )
      public
      view
      returns (uint256 quote, int256 delta)
  {
      (uint256 optionQuote,  int256 deltaQuote, uint underlyingPrice) = quotePriceGreeks(optionSeries, true);
      quote =  OptionsCompute.convertToCollateralDenominated(optionQuote.mul(amount), underlyingPrice, optionSeries);
      delta = deltaQuote.mul(int(amount));
      //@TODO think about more robust considitions for this check
      if (quote == 0 || delta == int(0)) { revert CustomErrors.DeltaQuoteError(quote, delta); }
  }

  ///////////////////////////
  /// non-complex getters ///
  ///////////////////////////

  /**
   * @notice get the current implied volatility from the feed
   * @param isPut Is the option a call or put?
   * @param underlyingPrice The underlying price - assumed in e18
   * @param strikePrice The strike price of the option - assumed in e18
   * @param expiration expiration timestamp of option as a PRBMath Float
   * @return Implied volatility adjusted for volatility surface - assumed in e18
   */
  function getImpliedVolatility(
    bool isPut,
    uint underlyingPrice,
    uint strikePrice,
    uint expiration
  )
    public
    view
    returns (uint) 
    {
      return getVolatilityFeed().getImpliedVolatility(isPut, underlyingPrice, strikePrice, expiration);
    }

  function getNAV() external view returns (uint) {
    return _getNAV();
  }
  //////////////////////////
  /// internal utilities ///
  //////////////////////////

  /**
   * @notice get the number of shares for a given amount
   * @param _amount  the amount to convert to shares - assumed in collateral decimals
   * @return shares the number of shares based on the amount - assumed in e18
   */
  function _sharesForAmount(uint _amount)
    internal
    view
    returns
    (uint shares)
  {
    // equities = assets - liabilities
    // assets: Any token such as eth usd, collateral sent to OptionRegistry, hedging reactor stuff
    // liabilities: Options that we wrote 
    uint256 convertedAmount = OptionsCompute.convertFromDecimals(_amount, IERC20(collateralAsset).decimals());
    if (totalSupply == 0) {
      shares = convertedAmount;
    } else {
      shares = convertedAmount.mul(totalSupply).div(_getNAV());
    }
  }

  /**
   * @notice get the Net Asset Value
   * @return Net Asset Value in e18 decimal format
   */
  function _getNAV()
    internal
    view
    returns (uint)
  {
    // cache
    address underlyingAsset_ = underlyingAsset;
    address strikeAsset_ = strikeAsset;
    address collateralAsset_ = collateralAsset;
    // equities = assets - liabilities
    // assets: Any token such as eth usd, collateral sent to OptionRegistry, hedging reactor stuff in e18
    // liabilities: Options that we wrote in e18
    uint256 assets = 
      OptionsCompute.convertFromDecimals(IERC20(collateralAsset_).balanceOf(address(this)), IERC20(collateralAsset_).decimals()) 
      + OptionsCompute.convertFromDecimals(collateralAllocated, IERC20(collateralAsset_).decimals());
    address[] memory hedgingReactors_ = hedgingReactors;
    for (uint8 i=0; i < hedgingReactors_.length; i++) {
      // should always return value in e18 decimals
       assets += IHedgingReactor(hedgingReactors_[i]).getPoolDenominatedValue();
    }
    IPortfolioValuesFeed pvFeed = getPortfolioValuesFeed();
    Types.PortfolioValues memory portfolioValues = pvFeed.getPortfolioValues(underlyingAsset_, strikeAsset_);
    // check that the portfolio values are acceptable
    OptionsCompute.validatePortfolioValues(
        getUnderlyingPrice(underlyingAsset_, strikeAsset_), 
        portfolioValues,
        maxTimeDeviationThreshold,
        maxPriceDeviationThreshold
        );
    int256 ephemeralLiabilities_ = ephemeralLiabilities;
    // ephemeralLiabilities can be -ve but portfolioValues will not
    // when converting liabilities it should never be -ve, if it is then the NAV calc will fail
    uint256 liabilities = portfolioValues.callPutsValue + (ephemeralLiabilities_ > 0 ? uint256(ephemeralLiabilities_) : uint256(-ephemeralLiabilities_));
    return assets - liabilities;
  }

  /**
   * @notice get the amount for a given number of shares
   * @param _shares  the shares to convert to amount in e18
   * @return amount the number of amount based on shares in e18
   */
  function _shareValue(uint _shares)
    internal
    view
    returns (uint amount)
  {
    if (totalSupply == 0) {
      amount = _shares;
    } else {
      amount = _shares.mul(_getNAV()).div(totalSupply);
    }
  }

  /**
   * @notice get the greeks of a quotePrice for a given optionSeries
   * @param  optionSeries Types.OptionSeries struct for describing the option to price greeks - strike in e18
   * @return quote           Quote price of the option - in e18
   * @return delta           delta of the option being priced - in e18
   * @return underlyingPrice price of the underlyingAsset
   */
  function quotePriceGreeks(
     Types.OptionSeries memory optionSeries,
     bool isBuying
  )
      internal
      view
      returns (uint256 quote, int256 delta, uint256 underlyingPrice)
  {
      underlyingPrice = getUnderlyingPrice(optionSeries.underlying, optionSeries.strikeAsset);
      uint iv = getImpliedVolatility(optionSeries.isPut, underlyingPrice, optionSeries.strike, optionSeries.expiration);
      if (iv == 0) {revert CustomErrors.IVNotFound();}
      if (isBuying) {
        iv = iv - bidAskIVSpread;
      }
      // revert CustomErrors.if the expiry is in the past
      if (optionSeries.expiration <= block.timestamp) {revert CustomErrors.OptionExpiryInvalid();}
      (quote, delta) = BlackScholes.blackScholesCalcGreeks(
       underlyingPrice,
       optionSeries.strike,
       optionSeries.expiration,
       iv,
       riskFreeRate,
       optionSeries.isPut
      );
  }

  /**
   * @notice calculates amount of liquidity that can be used before hitting buffer
   * @return bufferRemaining the amount of liquidity available before reaching buffer in e18
  */
  function _checkBuffer() view internal returns(int256 bufferRemaining){ 
    // calculate max amount of liquidity pool funds that can be used before reaching max buffer allowance
    (uint256 normalizedCollateralBalance,,) = getNormalizedBalance(collateralAsset);
    bufferRemaining = int256(normalizedCollateralBalance - _getNAV() * bufferPercentage/MAX_BPS);
    // revert CustomErrors.if buffer allowance already hit
    if(bufferRemaining <= 0) {revert CustomErrors.MaxLiquidityBufferReached();}
  }

  /**
   * @notice create the option contract in the options registry
   * @param  optionSeries option type to mint - option series strike in e18
   * @param  optionRegistry interface for the options issuer
   * @return series the address of the option series minted
   */
  function _issue(Types.OptionSeries memory optionSeries, IOptionRegistry optionRegistry) internal returns (address series) {
    // make sure option is being issued with correct assets
    if(optionSeries.collateral != collateralAsset) { revert CustomErrors.CollateralAssetInvalid();}
    if(optionSeries.underlying != underlyingAsset) { revert CustomErrors.UnderlyingAssetInvalid();}
    if(optionSeries.strikeAsset != strikeAsset) { revert CustomErrors.StrikeAssetInvalid();}
    // cache
    Types.OptionParams memory optionParams_ = optionParams;
    // check the expiry is within the allowed bounds
    if (block.timestamp + optionParams_.minExpiry > optionSeries.expiration || optionSeries.expiration > block.timestamp + optionParams_.maxExpiry) {revert CustomErrors.OptionExpiryInvalid();}
    // check that the option strike is within the range of the min and max acceptable strikes of calls and puts
    if(optionSeries.isPut){
      if (optionParams_.minPutStrikePrice > optionSeries.strike || optionSeries.strike > optionParams_.maxPutStrikePrice) {revert CustomErrors.OptionStrikeInvalid();}
    } else {
      if (optionParams_.minCallStrikePrice > optionSeries.strike || optionSeries.strike > optionParams_.maxCallStrikePrice) {revert CustomErrors.OptionStrikeInvalid();}
    }
    // issue the option from the option registry (its characteristics will be stored in the optionsRegistry)
    series = optionRegistry.issue(
       optionSeries
    );
    if (series == address(0)) {revert CustomErrors.IssuanceFailed();}
  }

  /**
   * @notice write a number of options for a given OptionSeries
   * @param  optionSeries option type to mint - strike in e8
   * @param  seriesAddress the address of the options series
   * @param  amount the amount to be written - in e18
   * @param  optionRegistry the option registry of the pool
   * @param  premium the premium to charge the user - in collateral decimals
   * @param  delta the delta of the option position - in e18
   * @param  bufferRemaining the amount of buffer that can be used - in e18
   * @return the amount that was written
   */
  function _writeOption(
    Types.OptionSeries memory optionSeries, 
    address seriesAddress, 
    uint256 amount, 
    IOptionRegistry optionRegistry, 
    uint256 premium,
    int256 delta,
    int256 bufferRemaining,
    address recipient
    ) internal returns (uint256) {
    // strike decimals come into this function as e8
    uint256 collateralAmount = optionRegistry.getCollateral(optionSeries, amount);
    if (uint(bufferRemaining) < OptionsCompute.convertFromDecimals(collateralAmount, IERC20(collateralAsset).decimals())) {revert CustomErrors.MaxLiquidityBufferReached();}
    IERC20(collateralAsset).approve(address(optionRegistry), collateralAmount);
    (, collateralAmount) = optionRegistry.open(seriesAddress, amount, collateralAmount);
    emit WriteOption(seriesAddress, amount, premium, collateralAmount, recipient);
    // convert e8 strike to e18 strike
    optionSeries.strike = uint128(OptionsCompute.convertFromDecimals(optionSeries.strike, ERC20(seriesAddress).decimals()));
    _adjustVariables(collateralAmount, premium, delta, true);
    SafeTransferLib.safeTransfer(ERC20(seriesAddress), recipient, OptionsCompute.convertToDecimals(amount, IERC20(seriesAddress).decimals()));
    // returns in e18
    return amount;
  }

  /**
>>>>>>> 63367b2c
    @notice buys a number of options back and burns the tokens
    @param optionSeries the option token series to buyback - strike passed in as e8
    @param amount the number of options to buyback expressed in 1e18
    @param optionRegistry the registry
    @param seriesAddress the series being sold
    @param premium the premium to be sent back to the owner (in collat decimals)
    @param delta the delta of the option
    @param seller the address 
    @return the number of options burned in e18
  */
	function _buybackOption(
		Types.OptionSeries memory optionSeries,
		uint256 amount,
		IOptionRegistry optionRegistry,
		address seriesAddress,
		uint256 premium,
		int256 delta,
		address seller
	) internal returns (uint256) {
		SafeTransferLib.safeApprove(
			ERC20(seriesAddress),
			address(optionRegistry),
			OptionsCompute.convertToDecimals(amount, IERC20(seriesAddress).decimals())
		);
		(, uint256 collateralReturned) = optionRegistry.close(seriesAddress, amount);
		emit BuybackOption(seriesAddress, amount, premium, collateralReturned, seller);
		// convert e8 strike to e18 strike
		optionSeries.strike = uint128(
			OptionsCompute.convertFromDecimals(optionSeries.strike, ERC20(seriesAddress).decimals())
		);
		_adjustVariables(collateralReturned, premium, delta, false);
		SafeTransferLib.safeTransfer(ERC20(collateralAsset), seller, premium);
		return amount;
	}

<<<<<<< HEAD
	/**
	 * @notice adjust the variables of the pool
	 * @param  collateralAmount the amount of collateral transferred to change on collateral allocated in collateral decimals
	 * @param  isSale whether the action was an option sale or not
	 */
	function _adjustVariables(
		uint256 collateralAmount,
		uint256 optionsValue,
		int256 delta,
		bool isSale
	) internal {
		if (isSale) {
			collateralAllocated += collateralAmount;
			ephemeralLiabilities += int256(
				OptionsCompute.convertFromDecimals(optionsValue, ERC20(collateralAsset).decimals())
			);
			ephemeralDelta -= delta;
		} else {
			collateralAllocated -= collateralAmount;
			ephemeralLiabilities -= int256(
				OptionsCompute.convertFromDecimals(optionsValue, ERC20(collateralAsset).decimals())
			);
			ephemeralDelta += delta;
		}
	}

	/**
	 * @notice get the volatility feed used by the liquidity pool
	 * @return the volatility feed contract interface
	 */
	function getVolatilityFeed() internal view returns (VolatilityFeed) {
		return VolatilityFeed(protocol.volatilityFeed());
	}

	/**
	 * @notice get the portfolio values feed used by the liquidity pool
	 * @return the portfolio values feed contract
	 */
	function getPortfolioValuesFeed() internal view returns (IPortfolioValuesFeed) {
		return IPortfolioValuesFeed(protocol.portfolioValuesFeed());
	}

	/**
	 * @notice get the portfolio values feed used by the liquidity pool
	 * @return the portfolio values feed contract
	 */
	function getPortfolioValues() internal view returns (Types.PortfolioValues memory) {
		return getPortfolioValuesFeed().getPortfolioValues(underlyingAsset, strikeAsset);
	}

	/**
	 * @notice get the option registry used for storing and managing the options
	 * @return the option registry contract
	 */
	function getOptionRegistry() internal view returns (IOptionRegistry) {
		return IOptionRegistry(protocol.optionRegistry());
	}
=======
  /**
   * @notice get the option registry used for storing and managing the options
   * @return the option registry contract
   */
  function getOptionRegistry() internal view returns (IOptionRegistry) {
    return IOptionRegistry(protocol.optionRegistry());
  }

  /**
   * @notice get the underlying price with just the underlying asset and strike asset
   * @param underlying   the asset that is used as the reference asset
   * @param _strikeAsset the asset that the underlying value is denominated in
   * @return the underlying price
   */
  function getUnderlyingPrice(
    address underlying,
    address _strikeAsset
  )
    internal
    view
    returns (uint)
  {
    return PriceFeed(protocol.priceFeed()).getNormalizedRate(
      underlying,
      _strikeAsset
    );
  }
>>>>>>> 63367b2c

	/**
	 * @notice get the underlying price with just the underlying asset and strike asset
	 * @param underlying   the asset that is used as the reference asset
	 * @param _strikeAsset the asset that the underlying value is denominated in
	 * @return the underlying price
	 */
	function getUnderlyingPrice(address underlying, address _strikeAsset)
		internal
		view
		returns (uint256)
	{
		return PriceFeed(protocol.priceFeed()).getNormalizedRate(underlying, _strikeAsset);
	}
}<|MERGE_RESOLUTION|>--- conflicted
+++ resolved
@@ -20,7 +20,6 @@
 	using PRBMathSD59x18 for int256;
 	using PRBMathUD60x18 for uint256;
 
-<<<<<<< HEAD
 	///////////////////////////
 	/// immutable variables ///
 	///////////////////////////
@@ -267,223 +266,6 @@
 	@param _aboveThresholdGradient the gradient of the line above the utilization threshold. e18
 	@param _aboveThresholdYIntercept the y-intercept of the line above the threshold. Needed to make the two lines meet at the threshold. Will always be negative but enter the absolute value
     @param _utilizationFunctionThreshold the percentage utilization above which the function moves from its shallow line to its steep line
-=======
-contract LiquidityPool is
-  ERC20,
-  Ownable,
-  AccessControl,
-  ReentrancyGuard,
-  Pausable
-{
-  using PRBMathSD59x18 for int256;
-  using PRBMathUD60x18 for uint256;
-
-  ///////////////////////////
-  /// immutable variables ///
-  ///////////////////////////
-
-  // Protocol management contract
-  Protocol public immutable protocol;
-  // asset that denominates the strike price
-  address public immutable strikeAsset;
-  // asset that is used as the reference asset
-  address public immutable underlyingAsset;
-  // asset that is used for collateral asset
-  address public immutable collateralAsset;
-
-  /////////////////////////
-  /// dynamic variables ///
-  /////////////////////////
-
-  // amount of collateralAsset allocated as collateral
-  uint public collateralAllocated;
-  // ephemeral liabilities of the pool
-  int256 public ephemeralLiabilities;
-  // ephemeral delta of the pool
-  int256 public ephemeralDelta;
-
-  /////////////////////////////////////
-  /// governance settable variables ///
-  /////////////////////////////////////
-
-  // buffer of funds to not be used to write new options in case of margin requirements (as percentage - for 20% enter 2000)
-  uint public bufferPercentage = 2000;
-  // list of addresses for hedging reactors
-  address[] public hedgingReactors;
-  // max total supply of the lp shares
-  uint public maxTotalSupply = type(uint256).max;
-  // Maximum discount that an option tilting factor can discount an option price
-  uint public maxDiscount = PRBMathUD60x18.SCALE * 10 / 100; // As a percentage. Init at 10%
-  // The spread between the bid and ask on the IV skew;
-  // Consider making this it's own volatility skew if more flexibility is needed
-  uint public bidAskIVSpread;
-  // option issuance parameters
-  Types.OptionParams public optionParams;
-  // riskFreeRate as a percentage PRBMath Float. IE: 3% -> 0.03 * 10**18
-  uint public riskFreeRate;
-  // handlers who are approved to interact with options functionality
-  mapping(address => bool) public handler;
-  // max time to allow between oracle updates for an underlying and strike
-  uint256 public maxTimeDeviationThreshold;
-  // max price difference to allow between oracle updates for an underlying and strike
-  uint256 public maxPriceDeviationThreshold;
-  
-  //////////////////////////
-  /// constant variables ///
-  //////////////////////////  
-
-  // Access control role identifier
-  bytes32 private constant ADMIN_ROLE = keccak256("ADMIN_ROLE");
-  // BIPS
-  uint256 private constant MAX_BPS = 10_000;
-  // value below which delta is not worth hedging due to gas costs
-  int256 private constant dustValue = 1e15;
-
-  /////////////////////////
-  /// structs && events ///
-  /////////////////////////
-
-  struct UtilizationState {
-    uint totalOptionPrice; //e18
-    int totalDelta; // e18
-    uint utilizationPrice; //e18
-    bool isDecreased;
-    uint deltaTiltFactor; //e18
-  }
-
-  event OrderCreated(uint orderId);
-  event OrderExecuted(uint orderId);
-  event LiquidityAdded(uint amount);
-  event StrangleCreated(uint strangleId);
-  event Deposit(address recipient, uint strikeAmount, uint shares);
-  event Withdraw(address recipient, uint shares,  uint strikeAmount);
-  event WriteOption(address series, uint amount, uint premium, uint escrow, address buyer);
-  event SettleVault(address series, uint collateralReturned, uint collateralLost, address closer);
-  event BuybackOption(address series, uint amount, uint premium, uint escrowReturned, address seller);
-  
-  constructor
-  (
-    address _protocol, 
-    address _strikeAsset, 
-    address _underlyingAsset, 
-    address _collateralAsset, 
-    uint rfr, 
-    string memory name, 
-    string memory symbol,
-    Types.OptionParams memory _optionParams,
-    address adminAddress
-  ) ERC20(name, symbol, 18) 
-  {
-    // Grant admin role to deployer
-    _setupRole(ADMIN_ROLE, adminAddress);
-    strikeAsset = _strikeAsset;
-    riskFreeRate = rfr;
-    underlyingAsset = _underlyingAsset;
-    collateralAsset = _collateralAsset;
-    protocol = Protocol(_protocol);
-    optionParams = _optionParams;
-  }
-
-  ///////////////
-  /// setters ///
-  ///////////////
-
-  function pauseContract() external onlyOwner {
-    _pause();
-  }
-  function unpause() external onlyOwner {
-    _unpause();
-  }
-  /**
-   * @notice set a new hedging reactor
-   * @param _reactorAddress append a new hedging reactor 
-   * @dev   only governance can call this function
-   */
-  function setHedgingReactorAddress(address _reactorAddress) onlyOwner external {
-    hedgingReactors.push(_reactorAddress);
-    SafeTransferLib.safeApprove(ERC20(collateralAsset), _reactorAddress, type(uint256).max);
-  }
-  /**
-   * @notice remove a new hedging reactor by index
-   * @param _index remove a hedging reactor 
-   * @dev   only governance can call this function
-   */
-  function removeHedgingReactorAddress(uint256 _index) onlyOwner external {
-    SafeTransferLib.safeApprove(ERC20(collateralAsset), hedgingReactors[_index], 0);
-     for(uint i = _index; i < hedgingReactors.length-1; i++){
-      hedgingReactors[i] = hedgingReactors[i+1];      
-    }
-    hedgingReactors.pop();
-  }
-
-  /**
-    * @notice update all optionParam variables
-    */
-  function setNewOptionParams(uint128 _newMinCallStrike,uint128 _newMaxCallStrike,uint128 _newMinPutStrike,uint128 _newMaxPutStrike,uint128 _newMinExpiry,uint128 _newMaxExpiry) external onlyOwner {
-    optionParams.minCallStrikePrice = _newMinCallStrike;
-    optionParams.maxCallStrikePrice = _newMaxCallStrike;
-    optionParams.minPutStrikePrice = _newMinPutStrike;
-    optionParams.maxPutStrikePrice = _newMaxPutStrike;
-    optionParams.minExpiry = _newMinExpiry;
-    optionParams.maxExpiry = _newMaxExpiry;
-  }
-  /**
-   * @notice set the bid ask spread used to price option buying
-   * @param _bidAskSpread the bid ask spread to update to
-   */
-  function setBidAskSpread(uint256 _bidAskSpread) external onlyOwner {
-    bidAskIVSpread = _bidAskSpread;
-  }
-  /**
-   * @notice set the maximum percentage discount for an option
-   * @param _maxDiscount of the option as a percentage in 1e18 format. ie: 1*e18 == 1%
-   * @dev   only governance can call this function
-   */
-  function setMaxDiscount(uint256 _maxDiscount) external onlyOwner {
-      maxDiscount = _maxDiscount;
-  }
-  /**
-   * @notice set the maximum share supply of the pool
-   * @param _maxTotalSupply of the shares
-   * @dev   only governance can call this function
-   */
-  function setMaxTotalSupply(uint256 _maxTotalSupply) external onlyOwner {
-      maxTotalSupply = _maxTotalSupply;
-  }
-  /**
-   * @notice update the liquidity pool buffer limit
-   * @param _bufferPercentage the minimum balance the liquidity pool must have as a percentage of total NAV. (for 20% enter 2000)
-  */
-  function setBufferPercentage(uint _bufferPercentage) external onlyOwner {
-    bufferPercentage = _bufferPercentage;
-  }
-  /**
-   * @notice update the liquidity pool risk free rate
-   * @param _riskFreeRate the risk free rate of the market
-  */
-  function setRiskFreeRate(uint _riskFreeRate) external onlyOwner {
-    riskFreeRate = _riskFreeRate;
-  }
-  function setMaxTimeDeviationThreshold(uint256 _maxTimeDeviationThreshold) external onlyOwner {
-    maxTimeDeviationThreshold = _maxTimeDeviationThreshold;
-  }
-  function setMaxPriceDeviationThreshold(uint256 _maxPriceDeviationThreshold) external onlyOwner {
-    maxPriceDeviationThreshold = _maxPriceDeviationThreshold;
-  }
-  /**
-   * @notice change the status of a handler
-   */
-  function changeHandler(address _handler, bool auth) external onlyOwner {
-        handler[_handler] = auth;
-  }
-  //////////////////////////////////////////////////////
-  /// access-controlled state changing functionality ///
-  //////////////////////////////////////////////////////
-
-  /** 
-   * @notice function for hedging portfolio delta through external means
-   * @param delta the current portfolio delta
->>>>>>> 63367b2c
    */
 	function setUtilizationSkewParams(
 		uint256 _belowThresholdGradient,
@@ -631,7 +413,6 @@
     @notice reset the temporary portfolio and delta values that have been changed since the last oracle update
     @dev    only callable by the portfolio values feed oracle contract
   */
-<<<<<<< HEAD
 	function resetEphemeralValues() external {
 		require(msg.sender == address(getPortfolioValuesFeed()));
 		delete ephemeralLiabilities;
@@ -704,9 +485,7 @@
 			// if above zero, we need to withdraw funds from hedging reactors
 			// assumes returned in e18
 			for (uint8 i = 0; i < hedgingReactors.length; i++) {
-				amountNeeded -= int256(
-					IHedgingReactor(hedgingReactors[i]).withdraw(uint256(amountNeeded), collateralAsset)
-				);
+				amountNeeded -= int256(IHedgingReactor(hedgingReactors[i]).withdraw(uint256(amountNeeded)));
 				if (amountNeeded <= 0) {
 					break;
 				}
@@ -755,12 +534,25 @@
 	 */
 	function getPortfolioDelta() public view returns (int256) {
 		// assumes in e18
-		Types.PortfolioValues memory portfolioValues = getPortfolioValues();
-		_validatePortfolioValues(portfolioValues);
+		IPortfolioValuesFeed pvFeed = getPortfolioValuesFeed();
+		address underlyingAsset_ = underlyingAsset;
+		address strikeAsset_ = strikeAsset;
+		Types.PortfolioValues memory portfolioValues = pvFeed.getPortfolioValues(
+			underlyingAsset_,
+			strikeAsset_
+		);
+		// check that the portfolio values are acceptable
+		OptionsCompute.validatePortfolioValues(
+			getUnderlyingPrice(underlyingAsset_, strikeAsset_),
+			portfolioValues,
+			maxTimeDeviationThreshold,
+			maxPriceDeviationThreshold
+		);
 		// assumes in e18
 		int256 externalDelta;
-		for (uint8 i = 0; i < hedgingReactors.length; i++) {
-			externalDelta += IHedgingReactor(hedgingReactors[i]).getDelta();
+		address[] memory hedgingReactors_ = hedgingReactors;
+		for (uint8 i = 0; i < hedgingReactors_.length; i++) {
+			externalDelta += IHedgingReactor(hedgingReactors_[i]).getDelta();
 		}
 		return portfolioValues.delta + externalDelta + ephemeralDelta;
 	}
@@ -970,45 +762,40 @@
 	 * @return Net Asset Value in e18 decimal format
 	 */
 	function _getNAV() internal view returns (uint256) {
+		// cache
+		address underlyingAsset_ = underlyingAsset;
+		address strikeAsset_ = strikeAsset;
+		address collateralAsset_ = collateralAsset;
 		// equities = assets - liabilities
 		// assets: Any token such as eth usd, collateral sent to OptionRegistry, hedging reactor stuff in e18
 		// liabilities: Options that we wrote in e18
 		uint256 assets = OptionsCompute.convertFromDecimals(
-			IERC20(collateralAsset).balanceOf(address(this)),
-			IERC20(collateralAsset).decimals()
-		) + OptionsCompute.convertFromDecimals(collateralAllocated, IERC20(collateralAsset).decimals());
-		for (uint8 i = 0; i < hedgingReactors.length; i++) {
+			IERC20(collateralAsset_).balanceOf(address(this)),
+			IERC20(collateralAsset_).decimals()
+		) + OptionsCompute.convertFromDecimals(collateralAllocated, IERC20(collateralAsset_).decimals());
+		address[] memory hedgingReactors_ = hedgingReactors;
+		for (uint8 i = 0; i < hedgingReactors_.length; i++) {
 			// should always return value in e18 decimals
-			assets += IHedgingReactor(hedgingReactors[i]).getPoolDenominatedValue();
-		}
-		Types.PortfolioValues memory portfolioValues = getPortfolioValues();
+			assets += IHedgingReactor(hedgingReactors_[i]).getPoolDenominatedValue();
+		}
+		IPortfolioValuesFeed pvFeed = getPortfolioValuesFeed();
+		Types.PortfolioValues memory portfolioValues = pvFeed.getPortfolioValues(
+			underlyingAsset_,
+			strikeAsset_
+		);
 		// check that the portfolio values are acceptable
-		_validatePortfolioValues(portfolioValues);
+		OptionsCompute.validatePortfolioValues(
+			getUnderlyingPrice(underlyingAsset_, strikeAsset_),
+			portfolioValues,
+			maxTimeDeviationThreshold,
+			maxPriceDeviationThreshold
+		);
 		int256 ephemeralLiabilities_ = ephemeralLiabilities;
 		// ephemeralLiabilities can be -ve but portfolioValues will not
 		// when converting liabilities it should never be -ve, if it is then the NAV calc will fail
 		uint256 liabilities = portfolioValues.callPutsValue +
 			(ephemeralLiabilities_ > 0 ? uint256(ephemeralLiabilities_) : uint256(-ephemeralLiabilities_));
 		return assets - liabilities;
-	}
-
-	/**
-	 * @notice get the latest oracle fed portfolio values and check when they were last updated and make sure this is within a reasonable window
-	 */
-	function _validatePortfolioValues(Types.PortfolioValues memory portfolioValues) internal view {
-		uint256 timeDelta = block.timestamp - portfolioValues.timestamp;
-		// If too much time has passed we want to prevent a possible oracle attack
-		if (timeDelta > maxTimeDeviationThreshold) {
-			revert CustomErrors.TimeDeltaExceedsThreshold(timeDelta);
-		}
-		uint256 priceDelta = OptionsCompute.calculatePercentageDifference(
-			getUnderlyingPrice(underlyingAsset, strikeAsset),
-			portfolioValues.spotPrice
-		);
-		// If price has deviated too much we want to prevent a possible oracle attack
-		if (priceDelta > maxPriceDeviationThreshold) {
-			revert CustomErrors.PriceDeltaExceedsThreshold(priceDelta);
-		}
 	}
 
 	/**
@@ -1178,450 +965,6 @@
 	}
 
 	/**
-=======
-function resetEphemeralValues() external {
-    require(msg.sender == address(getPortfolioValuesFeed()));
-    delete ephemeralLiabilities;
-    delete ephemeralDelta;
-}
-  /////////////////////////////////////////////
-  /// external state changing functionality ///
-  /////////////////////////////////////////////
-
-  /** 
-   * @notice function for adding liquidity to the options liquidity pool
-   * @param _amount    amount of the strike asset to deposit
-   * @param _recipient the recipient of the shares
-   * @return shares amount of shares minted to the recipient
-   * @dev    entry point to provide liquidity to dynamic hedging vault 
-   */
-  function deposit(
-    uint _amount,
-    address _recipient
-    )
-    external
-    whenNotPaused()
-    nonReentrant
-    returns(uint shares)
-  {
-    if (_amount == 0) {revert CustomErrors.InvalidAmount();}
-    // Calculate shares to mint based on the amount provided
-    (shares) = _sharesForAmount(_amount);
-    if (shares == 0) {revert CustomErrors.InvalidShareAmount();}
-    // Pull in tokens from sender
-    SafeTransferLib.safeTransferFrom(collateralAsset, msg.sender, address(this), _amount);
-    // mint lp token to recipient
-    _mint(_recipient, shares);
-    emit Deposit(_recipient, _amount, shares);
-    if (totalSupply > maxTotalSupply) {revert CustomErrors.TotalSupplyReached();}
-  }
-
-  /**
-   * @notice function for removing liquidity from the options liquidity pool
-   * @param _shares    amount of shares to return
-   * @param _recipient the recipient of the amount to return
-   * @return transferCollateralAmount amount of strike asset to return to the recipient
-   * @dev    entry point to remove liquidity to dynamic hedging vault 
-   */
-  function withdraw(
-    uint _shares,
-    address _recipient
-  )
-    external
-    whenNotPaused()
-    nonReentrant
-    returns(uint transferCollateralAmount)
-  {
-    if (_shares == 0) {revert CustomErrors.InvalidShareAmount();}
-    // get the value of amount for the shares
-    uint collateralAmount = _shareValue(_shares);
-    // calculate max amount of liquidity pool funds that can be used before reaching max buffer allowance
-    (uint256 normalizedCollateralBalance,, uint256 _decimals) = getNormalizedBalance(collateralAsset);
-    // Calculate liquidity that can be withdrawn without hitting buffer
-    int256 bufferRemaining = int256(normalizedCollateralBalance) - int(_getNAV() * bufferPercentage/MAX_BPS);
-    // determine if any extra liquidity is needed. If this value is 0 or less, withdrawal can happen with no further action
-    int256 amountNeeded = int(collateralAmount) - bufferRemaining;
-    if (amountNeeded > 0) {
-      // if above zero, we need to withdraw funds from hedging reactors
-      // assumes returned in e18
-      for (uint8 i=0; i < hedgingReactors.length; i++) {
-        amountNeeded -= int(IHedgingReactor(hedgingReactors[i]).withdraw(uint(amountNeeded)));
-        if (amountNeeded <= 0) {
-          break;
-        }
-      }
-      // if still above zero after withdrawing from hedging reactors, we do not have enough liquidity
-      if (amountNeeded > 0) { revert CustomErrors.WithdrawExceedsLiquidity();}
-    }
-    transferCollateralAmount = OptionsCompute.convertToDecimals(collateralAmount, _decimals);
-    // burn the shares
-    _burn(msg.sender, _shares);
-    // send funds to user
-    SafeTransferLib.safeTransfer(ERC20(collateralAsset), _recipient, transferCollateralAmount);
-    emit Withdraw(_recipient, _shares, transferCollateralAmount);
-  }
-
-  ///////////////////////
-  /// complex getters ///
-  ///////////////////////
-
-  /**
-   * @notice Returning balance in 1e18 format
-   * @param asset address of the asset to get balance and normalize
-   * @return normalizedBalance balance in 1e18 format
-   * @return collateralBalance balance in original decimal format
-   * @return _decimals decimals of asset
-   */
-   function getNormalizedBalance(
-    address asset
-  )
-    internal
-    view
-    returns (uint256 normalizedBalance, uint256 collateralBalance, uint256 _decimals) 
-  {
-    collateralBalance = IERC20(asset).balanceOf(address(this));
-    _decimals = IERC20(asset).decimals();
-    normalizedBalance = OptionsCompute.convertFromDecimals(collateralBalance, _decimals);
-  }
-
-  /**
-   * @notice get the delta of the portfolio
-   * @return portfolio delta
-   */
-  function getPortfolioDelta()
-      public
-      view
-      returns (int256)
-  {
-      // assumes in e18
-      IPortfolioValuesFeed pvFeed = getPortfolioValuesFeed();
-      address underlyingAsset_ = underlyingAsset;
-      address strikeAsset_ = strikeAsset;
-      Types.PortfolioValues memory portfolioValues = pvFeed.getPortfolioValues(underlyingAsset_, strikeAsset_);
-      // check that the portfolio values are acceptable
-      OptionsCompute.validatePortfolioValues(
-        getUnderlyingPrice(underlyingAsset_, strikeAsset_), 
-        portfolioValues,
-        maxTimeDeviationThreshold,
-        maxPriceDeviationThreshold
-        );
-      // assumes in e18
-      int256 externalDelta;
-      address[] memory hedgingReactors_ = hedgingReactors;
-      for (uint8 i=0; i < hedgingReactors_.length; i++) {
-        externalDelta += IHedgingReactor(hedgingReactors_[i]).getDelta();
-      }
-      return portfolioValues.delta + externalDelta + ephemeralDelta;
-  }
-
-  /**
-   * @notice get the quote price and delta for a given option
-   * @param  optionSeries option type to quote - strike assumed in e18
-   * @param  amount the number of options to mint  - assumed in e18
-   * @return quote the price of the options - returns in e18
-   * @return delta the delta of the options - returns in e18
-   */
-  function quotePriceWithUtilizationGreeks(
-    Types.OptionSeries memory optionSeries,
-    uint amount
-  )
-      public
-      view
-      returns (uint256 quote, int256 delta)
-  {
-      // returns quotes for a single option. All denominated in 1e18
-      (uint256 optionQuote, int256 deltaQuote, uint underlyingPrice) = quotePriceGreeks(optionSeries, false);
-      // using a struct to get around stack too deep issues
-      UtilizationState memory quoteState;
-      // price of acquiring total amount of options (remains e18 due to PRBMath)
-      quoteState.totalOptionPrice = optionQuote.mul(amount);
-      quoteState.totalDelta = deltaQuote.mul(int(amount));
-      int portfolioDelta = getPortfolioDelta();
-      // portfolio delta upon writing option
-      // subtract totalDelta because the pool is taking on the negative of the option's delta
-      int newDelta = PRBMathSD59x18.abs(portfolioDelta - quoteState.totalDelta);
-      // assumes a single collateral type regardless of call or put
-      // Is delta decreased?
-      quoteState.isDecreased = newDelta < PRBMathSD59x18.abs(portfolioDelta);
-      // delta in non-nominal terms
-      uint normalizedDelta = uint256(newDelta < 0 ? -newDelta : newDelta).div(_getNAV());
-      // max theoretical price of the option
-      uint maxPrice = (optionSeries.isPut ? optionSeries.strike : underlyingPrice).mul(amount);
-
-      // ******                                           *******
-      // ******   What is this line trying to achieve?    *******
-      quoteState.utilizationPrice = maxPrice.mul(quoteState.totalOptionPrice.div(totalSupply));
-      // layered on to BlackScholes price when delta is moved away from target
-      quoteState.deltaTiltFactor = (maxPrice.mul(normalizedDelta)).div(quoteState.totalOptionPrice);
-      if (quoteState.isDecreased) {
-        // provide discount for moving towards delta zero
-        uint discount = quoteState.deltaTiltFactor > maxDiscount ? maxDiscount : quoteState.deltaTiltFactor;
-
-        // discounted BS option price
-        uint newOptionPrice = quoteState.totalOptionPrice - discount.mul(quoteState.totalOptionPrice);
-        // discounted utilization priced option
-        quoteState.utilizationPrice = quoteState.utilizationPrice - discount.mul(quoteState.utilizationPrice);
-        // quote the greater of discounted utilization or discounted BS
-        quote = quoteState.utilizationPrice > newOptionPrice ? quoteState.utilizationPrice : newOptionPrice;
-      } else {
-        uint newOptionPrice = quoteState.deltaTiltFactor.mul(quoteState.totalOptionPrice) + quoteState.totalOptionPrice;
-        if (quoteState.utilizationPrice < maxPrice) {
-          // increase utilization by delta tilt factor for moving delta away from zero
-          quoteState.utilizationPrice = quoteState.deltaTiltFactor.mul(quoteState.utilizationPrice) + quoteState.utilizationPrice;
-          quote = quoteState.utilizationPrice > newOptionPrice ? quoteState.utilizationPrice : newOptionPrice;
-        } else {
-          quote = maxPrice;
-        }
-      }
-      quote =  OptionsCompute.convertToCollateralDenominated(quote, underlyingPrice, optionSeries);
-      delta = quoteState.totalDelta;
-      //@TODO think about more robust considitions for this check
-      if (quote == 0 || delta == int(0)) { revert CustomErrors.DeltaQuoteError(quote, delta);}
-  }
-
-  /**
-   * @notice get the quote price and delta for a given option
-   * @param  optionSeries option type to quote - strike assumed in e18
-   * @param  amount the number of options to buy - assumed in e18
-   * @return quote the price of the options - assumed in collateral decimals
-   * @return delta the delta of the options - assumed in e18
-   */
-  function quotePriceBuying(
-    Types.OptionSeries memory optionSeries,
-    uint amount
-  )
-      public
-      view
-      returns (uint256 quote, int256 delta)
-  {
-      (uint256 optionQuote,  int256 deltaQuote, uint underlyingPrice) = quotePriceGreeks(optionSeries, true);
-      quote =  OptionsCompute.convertToCollateralDenominated(optionQuote.mul(amount), underlyingPrice, optionSeries);
-      delta = deltaQuote.mul(int(amount));
-      //@TODO think about more robust considitions for this check
-      if (quote == 0 || delta == int(0)) { revert CustomErrors.DeltaQuoteError(quote, delta); }
-  }
-
-  ///////////////////////////
-  /// non-complex getters ///
-  ///////////////////////////
-
-  /**
-   * @notice get the current implied volatility from the feed
-   * @param isPut Is the option a call or put?
-   * @param underlyingPrice The underlying price - assumed in e18
-   * @param strikePrice The strike price of the option - assumed in e18
-   * @param expiration expiration timestamp of option as a PRBMath Float
-   * @return Implied volatility adjusted for volatility surface - assumed in e18
-   */
-  function getImpliedVolatility(
-    bool isPut,
-    uint underlyingPrice,
-    uint strikePrice,
-    uint expiration
-  )
-    public
-    view
-    returns (uint) 
-    {
-      return getVolatilityFeed().getImpliedVolatility(isPut, underlyingPrice, strikePrice, expiration);
-    }
-
-  function getNAV() external view returns (uint) {
-    return _getNAV();
-  }
-  //////////////////////////
-  /// internal utilities ///
-  //////////////////////////
-
-  /**
-   * @notice get the number of shares for a given amount
-   * @param _amount  the amount to convert to shares - assumed in collateral decimals
-   * @return shares the number of shares based on the amount - assumed in e18
-   */
-  function _sharesForAmount(uint _amount)
-    internal
-    view
-    returns
-    (uint shares)
-  {
-    // equities = assets - liabilities
-    // assets: Any token such as eth usd, collateral sent to OptionRegistry, hedging reactor stuff
-    // liabilities: Options that we wrote 
-    uint256 convertedAmount = OptionsCompute.convertFromDecimals(_amount, IERC20(collateralAsset).decimals());
-    if (totalSupply == 0) {
-      shares = convertedAmount;
-    } else {
-      shares = convertedAmount.mul(totalSupply).div(_getNAV());
-    }
-  }
-
-  /**
-   * @notice get the Net Asset Value
-   * @return Net Asset Value in e18 decimal format
-   */
-  function _getNAV()
-    internal
-    view
-    returns (uint)
-  {
-    // cache
-    address underlyingAsset_ = underlyingAsset;
-    address strikeAsset_ = strikeAsset;
-    address collateralAsset_ = collateralAsset;
-    // equities = assets - liabilities
-    // assets: Any token such as eth usd, collateral sent to OptionRegistry, hedging reactor stuff in e18
-    // liabilities: Options that we wrote in e18
-    uint256 assets = 
-      OptionsCompute.convertFromDecimals(IERC20(collateralAsset_).balanceOf(address(this)), IERC20(collateralAsset_).decimals()) 
-      + OptionsCompute.convertFromDecimals(collateralAllocated, IERC20(collateralAsset_).decimals());
-    address[] memory hedgingReactors_ = hedgingReactors;
-    for (uint8 i=0; i < hedgingReactors_.length; i++) {
-      // should always return value in e18 decimals
-       assets += IHedgingReactor(hedgingReactors_[i]).getPoolDenominatedValue();
-    }
-    IPortfolioValuesFeed pvFeed = getPortfolioValuesFeed();
-    Types.PortfolioValues memory portfolioValues = pvFeed.getPortfolioValues(underlyingAsset_, strikeAsset_);
-    // check that the portfolio values are acceptable
-    OptionsCompute.validatePortfolioValues(
-        getUnderlyingPrice(underlyingAsset_, strikeAsset_), 
-        portfolioValues,
-        maxTimeDeviationThreshold,
-        maxPriceDeviationThreshold
-        );
-    int256 ephemeralLiabilities_ = ephemeralLiabilities;
-    // ephemeralLiabilities can be -ve but portfolioValues will not
-    // when converting liabilities it should never be -ve, if it is then the NAV calc will fail
-    uint256 liabilities = portfolioValues.callPutsValue + (ephemeralLiabilities_ > 0 ? uint256(ephemeralLiabilities_) : uint256(-ephemeralLiabilities_));
-    return assets - liabilities;
-  }
-
-  /**
-   * @notice get the amount for a given number of shares
-   * @param _shares  the shares to convert to amount in e18
-   * @return amount the number of amount based on shares in e18
-   */
-  function _shareValue(uint _shares)
-    internal
-    view
-    returns (uint amount)
-  {
-    if (totalSupply == 0) {
-      amount = _shares;
-    } else {
-      amount = _shares.mul(_getNAV()).div(totalSupply);
-    }
-  }
-
-  /**
-   * @notice get the greeks of a quotePrice for a given optionSeries
-   * @param  optionSeries Types.OptionSeries struct for describing the option to price greeks - strike in e18
-   * @return quote           Quote price of the option - in e18
-   * @return delta           delta of the option being priced - in e18
-   * @return underlyingPrice price of the underlyingAsset
-   */
-  function quotePriceGreeks(
-     Types.OptionSeries memory optionSeries,
-     bool isBuying
-  )
-      internal
-      view
-      returns (uint256 quote, int256 delta, uint256 underlyingPrice)
-  {
-      underlyingPrice = getUnderlyingPrice(optionSeries.underlying, optionSeries.strikeAsset);
-      uint iv = getImpliedVolatility(optionSeries.isPut, underlyingPrice, optionSeries.strike, optionSeries.expiration);
-      if (iv == 0) {revert CustomErrors.IVNotFound();}
-      if (isBuying) {
-        iv = iv - bidAskIVSpread;
-      }
-      // revert CustomErrors.if the expiry is in the past
-      if (optionSeries.expiration <= block.timestamp) {revert CustomErrors.OptionExpiryInvalid();}
-      (quote, delta) = BlackScholes.blackScholesCalcGreeks(
-       underlyingPrice,
-       optionSeries.strike,
-       optionSeries.expiration,
-       iv,
-       riskFreeRate,
-       optionSeries.isPut
-      );
-  }
-
-  /**
-   * @notice calculates amount of liquidity that can be used before hitting buffer
-   * @return bufferRemaining the amount of liquidity available before reaching buffer in e18
-  */
-  function _checkBuffer() view internal returns(int256 bufferRemaining){ 
-    // calculate max amount of liquidity pool funds that can be used before reaching max buffer allowance
-    (uint256 normalizedCollateralBalance,,) = getNormalizedBalance(collateralAsset);
-    bufferRemaining = int256(normalizedCollateralBalance - _getNAV() * bufferPercentage/MAX_BPS);
-    // revert CustomErrors.if buffer allowance already hit
-    if(bufferRemaining <= 0) {revert CustomErrors.MaxLiquidityBufferReached();}
-  }
-
-  /**
-   * @notice create the option contract in the options registry
-   * @param  optionSeries option type to mint - option series strike in e18
-   * @param  optionRegistry interface for the options issuer
-   * @return series the address of the option series minted
-   */
-  function _issue(Types.OptionSeries memory optionSeries, IOptionRegistry optionRegistry) internal returns (address series) {
-    // make sure option is being issued with correct assets
-    if(optionSeries.collateral != collateralAsset) { revert CustomErrors.CollateralAssetInvalid();}
-    if(optionSeries.underlying != underlyingAsset) { revert CustomErrors.UnderlyingAssetInvalid();}
-    if(optionSeries.strikeAsset != strikeAsset) { revert CustomErrors.StrikeAssetInvalid();}
-    // cache
-    Types.OptionParams memory optionParams_ = optionParams;
-    // check the expiry is within the allowed bounds
-    if (block.timestamp + optionParams_.minExpiry > optionSeries.expiration || optionSeries.expiration > block.timestamp + optionParams_.maxExpiry) {revert CustomErrors.OptionExpiryInvalid();}
-    // check that the option strike is within the range of the min and max acceptable strikes of calls and puts
-    if(optionSeries.isPut){
-      if (optionParams_.minPutStrikePrice > optionSeries.strike || optionSeries.strike > optionParams_.maxPutStrikePrice) {revert CustomErrors.OptionStrikeInvalid();}
-    } else {
-      if (optionParams_.minCallStrikePrice > optionSeries.strike || optionSeries.strike > optionParams_.maxCallStrikePrice) {revert CustomErrors.OptionStrikeInvalid();}
-    }
-    // issue the option from the option registry (its characteristics will be stored in the optionsRegistry)
-    series = optionRegistry.issue(
-       optionSeries
-    );
-    if (series == address(0)) {revert CustomErrors.IssuanceFailed();}
-  }
-
-  /**
-   * @notice write a number of options for a given OptionSeries
-   * @param  optionSeries option type to mint - strike in e8
-   * @param  seriesAddress the address of the options series
-   * @param  amount the amount to be written - in e18
-   * @param  optionRegistry the option registry of the pool
-   * @param  premium the premium to charge the user - in collateral decimals
-   * @param  delta the delta of the option position - in e18
-   * @param  bufferRemaining the amount of buffer that can be used - in e18
-   * @return the amount that was written
-   */
-  function _writeOption(
-    Types.OptionSeries memory optionSeries, 
-    address seriesAddress, 
-    uint256 amount, 
-    IOptionRegistry optionRegistry, 
-    uint256 premium,
-    int256 delta,
-    int256 bufferRemaining,
-    address recipient
-    ) internal returns (uint256) {
-    // strike decimals come into this function as e8
-    uint256 collateralAmount = optionRegistry.getCollateral(optionSeries, amount);
-    if (uint(bufferRemaining) < OptionsCompute.convertFromDecimals(collateralAmount, IERC20(collateralAsset).decimals())) {revert CustomErrors.MaxLiquidityBufferReached();}
-    IERC20(collateralAsset).approve(address(optionRegistry), collateralAmount);
-    (, collateralAmount) = optionRegistry.open(seriesAddress, amount, collateralAmount);
-    emit WriteOption(seriesAddress, amount, premium, collateralAmount, recipient);
-    // convert e8 strike to e18 strike
-    optionSeries.strike = uint128(OptionsCompute.convertFromDecimals(optionSeries.strike, ERC20(seriesAddress).decimals()));
-    _adjustVariables(collateralAmount, premium, delta, true);
-    SafeTransferLib.safeTransfer(ERC20(seriesAddress), recipient, OptionsCompute.convertToDecimals(amount, IERC20(seriesAddress).decimals()));
-    // returns in e18
-    return amount;
-  }
-
-  /**
->>>>>>> 63367b2c
     @notice buys a number of options back and burns the tokens
     @param optionSeries the option token series to buyback - strike passed in as e8
     @param amount the number of options to buyback expressed in 1e18
@@ -1657,7 +1000,6 @@
 		return amount;
 	}
 
-<<<<<<< HEAD
 	/**
 	 * @notice adjust the variables of the pool
 	 * @param  collateralAmount the amount of collateral transferred to change on collateral allocated in collateral decimals
@@ -1715,35 +1057,6 @@
 	function getOptionRegistry() internal view returns (IOptionRegistry) {
 		return IOptionRegistry(protocol.optionRegistry());
 	}
-=======
-  /**
-   * @notice get the option registry used for storing and managing the options
-   * @return the option registry contract
-   */
-  function getOptionRegistry() internal view returns (IOptionRegistry) {
-    return IOptionRegistry(protocol.optionRegistry());
-  }
-
-  /**
-   * @notice get the underlying price with just the underlying asset and strike asset
-   * @param underlying   the asset that is used as the reference asset
-   * @param _strikeAsset the asset that the underlying value is denominated in
-   * @return the underlying price
-   */
-  function getUnderlyingPrice(
-    address underlying,
-    address _strikeAsset
-  )
-    internal
-    view
-    returns (uint)
-  {
-    return PriceFeed(protocol.priceFeed()).getNormalizedRate(
-      underlying,
-      _strikeAsset
-    );
-  }
->>>>>>> 63367b2c
 
 	/**
 	 * @notice get the underlying price with just the underlying asset and strike asset
