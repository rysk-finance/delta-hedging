// SPDX-License-Identifier: MIT
pragma solidity >=0.8.0;

import "./Protocol.sol";
import "./PriceFeed.sol";
import "./tokens/ERC20.sol";
import "./VolatilityFeed.sol";
import "./utils/ReentrancyGuard.sol";
import "./libraries/BlackScholes.sol";
import "./libraries/CustomErrors.sol";
import "./libraries/SafeTransferLib.sol";
import "./interfaces/IOptionRegistry.sol";
import "./interfaces/IHedgingReactor.sol";
import "./interfaces/IPortfolioValuesFeed.sol";
import "@openzeppelin/contracts/security/Pausable.sol";
import "@openzeppelin/contracts/access/AccessControl.sol";

contract LiquidityPool is ERC20, Ownable, AccessControl, ReentrancyGuard, Pausable {
	using PRBMathSD59x18 for int256;
	using PRBMathUD60x18 for uint256;

	///////////////////////////
	/// immutable variables ///
	///////////////////////////

	// Protocol management contract
	Protocol public immutable protocol;
	// asset that denominates the strike price
	address public immutable strikeAsset;
	// asset that is used as the reference asset
	address public immutable underlyingAsset;
	// asset that is used for collateral asset
	address public immutable collateralAsset;

	/////////////////////////
	/// dynamic variables ///
	/////////////////////////

	// amount of collateralAsset allocated as collateral
	uint256 public collateralAllocated;
	// ephemeral liabilities of the pool
	int256 public ephemeralLiabilities;
	// ephemeral delta of the pool
	int256 public ephemeralDelta;
	// epoch of the price per share round
	uint256 public epoch;
	// epoch PPS
	mapping(uint256 => uint256) public epochPricePerShare;
	// deposit receipts for users
	mapping(address => DepositReceipt) public depositReceipts;
	// withdrawal receipts for users
	mapping(address => WithdrawalReceipt) public withdrawalReceipts;
	// pending deposits for a round
	uint256 public pendingDeposits;

	/////////////////////////////////////
	/// governance settable variables ///
	/////////////////////////////////////

	// buffer of funds to not be used to write new options in case of margin requirements (as percentage - for 20% enter 2000)
	uint256 public bufferPercentage = 2000;
	// list of addresses for hedging reactors
	address[] public hedgingReactors;
	// max total supply of collateral, denominated in e18
	uint256 public collateralCap = type(uint256).max;
	// Maximum discount that an option tilting factor can discount an option price
	uint256 public maxDiscount = (PRBMathUD60x18.SCALE * 10) / 100; // As a percentage. Init at 10%
	// The spread between the bid and ask on the IV skew;
	// Consider making this it's own volatility skew if more flexibility is needed
	uint256 public bidAskIVSpread;
	// option issuance parameters
	Types.OptionParams public optionParams;
	// riskFreeRate as a percentage PRBMath Float. IE: 3% -> 0.03 * 10**18
	uint256 public riskFreeRate;
	// handlers who are approved to interact with options functionality
	mapping(address => bool) public handler;
	// is the purchase and sale of options paused
	bool public isTradingPaused;
	// max time to allow between oracle updates for an underlying and strike
	uint256 public maxTimeDeviationThreshold;
	// max price difference to allow between oracle updates for an underlying and strike
	uint256 public maxPriceDeviationThreshold;
	// variables relating to the utilization skew function:
	// the gradient of the function where utiization is below function threshold. e18
	uint256 belowThresholdGradient = 1e17; // 0.1
	// the gradient of the line above the utilization threshold. e18
	uint256 aboveThresholdGradient = 15e17; // 1.5
	// the y-intercept of the line above the threshold. Needed to make the two lines meet at the threshold.  Will always be negative but enter the absolute value
	uint256 aboveThresholdYIntercept = 84e16; //-0.84
	// the percentage utilization above which the function moves from its shallow line to its steep line. e18
	uint256 utilizationFunctionThreshold = 6e17; // 60%

	//////////////////////////
	/// constant variables ///
	//////////////////////////

	// Access control role identifier
	bytes32 private constant ADMIN_ROLE = keccak256("ADMIN_ROLE");
	// BIPS
	uint256 private constant MAX_BPS = 10_000;

	/////////////////////////
	/// structs && events ///
	/////////////////////////

	struct UtilizationState {
		uint256 totalOptionPrice; //e18
		int256 totalDelta; // e18
		uint256 collateralToAllocate; //collateral decimals
		uint256 utilizationBefore; // e18
		uint256 utilizationAfter; //e18
		uint256 utilizationPrice; //e18
		bool isDecreased;
		uint256 deltaTiltAmount; //e18
		uint256 underlyingPrice; // strike asset decimals
		uint256 iv; // e18
	}

	struct DepositReceipt {
		uint128 epoch;
		uint128 amount;
		uint256 unredeemedShares;
	}

	struct WithdrawalReceipt {
		uint128 epoch;
		uint128 shares;
	}

	event EpochExecuted(uint256 epoch);
	event Withdraw(address recipient, uint256 amount, uint256 shares);
	event Deposit(address recipient, uint256 amount, uint256 epoch);
	event Redeem(address recipient, uint256 amount, uint256 epoch);
	event InitiateWithdraw(address recipient, uint256 amount, uint256 epoch);
	event WriteOption(address series, uint256 amount, uint256 premium, uint256 escrow, address buyer);
	event SettleVault(
		address series,
		uint256 collateralReturned,
		uint256 collateralLost,
		address closer
	);
	event BuybackOption(
		address series,
		uint256 amount,
		uint256 premium,
		uint256 escrowReturned,
		address seller
	);

	constructor(
		address _protocol,
		address _strikeAsset,
		address _underlyingAsset,
		address _collateralAsset,
		uint256 rfr,
		string memory name,
		string memory symbol,
		Types.OptionParams memory _optionParams,
		address adminAddress
	) ERC20(name, symbol, 18) {
		// Grant admin role to deployer
		_setupRole(ADMIN_ROLE, adminAddress);
		strikeAsset = _strikeAsset;
		riskFreeRate = rfr;
		underlyingAsset = _underlyingAsset;
		collateralAsset = _collateralAsset;
		protocol = Protocol(_protocol);
		optionParams = _optionParams;
		epochPricePerShare[0] = 1e18;
		epoch++;
	}

	///////////////
	/// setters ///
	///////////////

	function pauseContract() external onlyOwner {
		_pause();
	}

	function pauseUnpauseTrading(bool _pause) external onlyOwner {
		isTradingPaused = _pause;
	}

	function unpause() external onlyOwner {
		_unpause();
	}

	/**
	 * @notice set a new hedging reactor
	 * @param _reactorAddress append a new hedging reactor
	 * @dev   only governance can call this function
	 */
	function setHedgingReactorAddress(address _reactorAddress) external onlyOwner {
		hedgingReactors.push(_reactorAddress);
		SafeTransferLib.safeApprove(ERC20(collateralAsset), _reactorAddress, type(uint256).max);
	}

	/**
	 * @notice remove a new hedging reactor by index
	 * @param _index remove a hedging reactor
	 * @dev   only governance can call this function
	 */
	function removeHedgingReactorAddress(uint256 _index) external onlyOwner {
		SafeTransferLib.safeApprove(ERC20(collateralAsset), hedgingReactors[_index], 0);
		for (uint256 i = _index; i < hedgingReactors.length - 1; i++) {
			hedgingReactors[i] = hedgingReactors[i + 1];
		}
		hedgingReactors.pop();
	}

	/**
	 * @notice update all optionParam variables
	 */
	function setNewOptionParams(
		uint128 _newMinCallStrike,
		uint128 _newMaxCallStrike,
		uint128 _newMinPutStrike,
		uint128 _newMaxPutStrike,
		uint128 _newMinExpiry,
		uint128 _newMaxExpiry
	) external onlyOwner {
		optionParams.minCallStrikePrice = _newMinCallStrike;
		optionParams.maxCallStrikePrice = _newMaxCallStrike;
		optionParams.minPutStrikePrice = _newMinPutStrike;
		optionParams.maxPutStrikePrice = _newMaxPutStrike;
		optionParams.minExpiry = _newMinExpiry;
		optionParams.maxExpiry = _newMaxExpiry;
	}

	/**
	 * @notice set the bid ask spread used to price option buying
	 * @param _bidAskSpread the bid ask spread to update to
	 */
	function setBidAskSpread(uint256 _bidAskSpread) external onlyOwner {
		bidAskIVSpread = _bidAskSpread;
	}

	/**
	 * @notice set the maximum percentage discount for an option
	 * @param _maxDiscount of the option as a percentage in 1e18 format. ie: 1*e18 == 1%
	 * @dev   only governance can call this function
	 */
	function setMaxDiscount(uint256 _maxDiscount) external onlyOwner {
		maxDiscount = _maxDiscount;
	}

	/**
	 * @notice set the maximum collateral amount allowed in the pool
	 * @param _collateralCap of the collateral held
	 * @dev   only governance can call this function
	 */
	function setCollateralCap(uint256 _collateralCap) external onlyOwner {
		collateralCap = _collateralCap;
	}

	/**
	 * @notice update the liquidity pool buffer limit
	 * @param _bufferPercentage the minimum balance the liquidity pool must have as a percentage of total NAV. (for 20% enter 2000)
	 */
	function setBufferPercentage(uint256 _bufferPercentage) external onlyOwner {
		bufferPercentage = _bufferPercentage;
	}

	/**
	 * @notice update the liquidity pool risk free rate
	 * @param _riskFreeRate the risk free rate of the market
	 */
	function setRiskFreeRate(uint256 _riskFreeRate) external onlyOwner {
		riskFreeRate = _riskFreeRate;
	}

	function setMaxTimeDeviationThreshold(uint256 _maxTimeDeviationThreshold) external onlyOwner {
		maxTimeDeviationThreshold = _maxTimeDeviationThreshold;
	}

	function setMaxPriceDeviationThreshold(uint256 _maxPriceDeviationThreshold) external onlyOwner {
		maxPriceDeviationThreshold = _maxPriceDeviationThreshold;
	}

	/**
	 * @notice change the status of a handler
	 */
	function changeHandler(address _handler, bool auth) external onlyOwner {
		handler[_handler] = auth;
	}

	/**
		@notice sets the parameters for the function that determines the utilization price factor
				The function is made up of two parts, both linear. The line to the left of the utilisation threshold has a low gradient
				while the gradient to the right of the threshold is much steeper. TThe aim of this function is to make options much more
				expensive near full utilization while not having much effect at low utilizations.
		@param _belowThresholdGradient the gradient of the function where utiization is below function threshold. e18
		@param _aboveThresholdGradient the gradient of the line above the utilization threshold. e18
		@param _aboveThresholdYIntercept the y-intercept of the line above the threshold. Needed to make the two lines meet at the threshold. Will always be negative but enter the absolute value
		@param _utilizationFunctionThreshold the percentage utilization above which the function moves from its shallow line to its steep line
    */
	function setUtilizationSkewParams(
		uint256 _belowThresholdGradient,
		uint256 _aboveThresholdGradient,
		uint256 _aboveThresholdYIntercept,
		uint256 _utilizationFunctionThreshold
	) external onlyOwner {
		belowThresholdGradient = _belowThresholdGradient;
		aboveThresholdGradient = _aboveThresholdGradient;
		aboveThresholdYIntercept = _aboveThresholdYIntercept;
		utilizationFunctionThreshold = _utilizationFunctionThreshold;
	}

	//////////////////////////////////////////////////////
	/// access-controlled state changing functionality ///
	//////////////////////////////////////////////////////

	/**
	 * @notice function for hedging portfolio delta through external means
	 * @param delta the current portfolio delta
	 */
	function rebalancePortfolioDelta(int256 delta, uint256 reactorIndex)
		external
		onlyRole(ADMIN_ROLE)
	{
		IHedgingReactor(hedgingReactors[reactorIndex]).hedgeDelta(delta);
	}

	/**
    @notice adjust the collateral held in a specific vault because of health
    @param lpCollateralDifference amount of collateral taken from or given to the liquidity pool in collateral decimals
    @param addToLpBalance true if collateral is returned to liquidity pool, false if collateral is withdrawn from liquidity pool
  */
	function adjustCollateral(uint256 lpCollateralDifference, bool addToLpBalance) external {
		IOptionRegistry optionRegistry = getOptionRegistry();
		require(msg.sender == address(optionRegistry));
		// assumes in collateral decimals
		if (addToLpBalance) {
			collateralAllocated -= lpCollateralDifference;
		} else {
			SafeTransferLib.safeApprove(
				ERC20(collateralAsset),
				address(optionRegistry),
				lpCollateralDifference
			);
			collateralAllocated += lpCollateralDifference;
		}
	}

	/**
    @notice closes an oToken vault, returning collateral (minus ITM option expiry value) back to the pool
    @param seriesAddress the address of the oToken vault to close
    @return collatReturned the amount of collateral returned to the liquidity pool.
  */
	function settleVault(address seriesAddress) public onlyRole(ADMIN_ROLE) returns (uint256) {
		// get number of options in vault and collateral returned to recalculate our position without these options
		// returns in collat decimals, collat decimals and e8
<<<<<<< HEAD
		(, uint256 collatReturned, uint256 collatLost, ) = getOptionRegistry().settle(seriesAddress);
=======
		(, uint256 collatReturned, uint256 collatLost, ) = optionRegistry.settle(seriesAddress);
>>>>>>> a290677f
		emit SettleVault(seriesAddress, collatReturned, collatLost, msg.sender);
		_adjustVariables(collatReturned, 0, 0, false);
		collateralAllocated -= collatLost;
		// assumes in collateral decimals
		return collatReturned;
	}

	/**
	 * @notice issue an option
	 * @param optionSeries the series detail of the option - strike decimals in e18
	 * @dev only callable by a handler contract
	 */
	function handlerIssue(Types.OptionSeries memory optionSeries) external returns (address) {
		require(handler[msg.sender]);
		// series strike in e18
		return _issue(optionSeries, getOptionRegistry());
	}

	/**
	 * @notice write an option that already exists
	 * @param optionSeries the series detail of the option - strike decimals in e8
	 * @param seriesAddress the series address of the oToken
	 * @param amount the number of options to write - in e18
	 * @param optionRegistry the registry used for options writing
	 * @param premium the premium of the option - in collateral decimals
	 * @param delta the delta of the option - in e18
	 * @param recipient the receiver of the option
	 * @dev only callable by a handler contract
	 */
	function handlerWriteOption(
		Types.OptionSeries memory optionSeries,
		address seriesAddress,
		uint256 amount,
		IOptionRegistry optionRegistry,
		uint256 premium,
		int256 delta,
		address recipient
	) external returns (uint256) {
		if (isTradingPaused) {
			revert CustomErrors.TradingPaused();
		}
		require(handler[msg.sender]);
		return
			_writeOption(
				optionSeries, // series strike in e8
				seriesAddress,
				amount, // in e18
				optionRegistry,
				premium, // in collat decimals
				delta,
				_checkBuffer(), // in e18
				recipient
			);
	}

	/**
	 * @notice write an option that doesnt exist
	 * @param optionSeries the series detail of the option - strike decimals in e18
	 * @param amount the number of options to write - in e18
	 * @param premium the premium of the option - in collateral decimals
	 * @param delta the delta of the option - in e18
	 * @param recipient the receiver of the option
	 * @dev only callable by a handler contract
	 */
	function handlerIssueAndWriteOption(
		Types.OptionSeries memory optionSeries,
		uint256 amount,
		uint256 premium,
		int256 delta,
		address recipient
	) external returns (uint256, address) {
		if (isTradingPaused) {
			revert CustomErrors.TradingPaused();
		}
		require(handler[msg.sender]);
		IOptionRegistry optionRegistry = getOptionRegistry();
		// series strike passed in as e18
		address seriesAddress = _issue(optionSeries, optionRegistry);
		// series strike received in e8
		optionSeries = optionRegistry.getSeriesInfo(seriesAddress);
		return (
			_writeOption(
				optionSeries, // strike in e8
				seriesAddress,
				amount, // in e18
				optionRegistry,
				premium, // in collat decimals
				delta,
				_checkBuffer(), // in e18
				recipient
			),
			seriesAddress
		);
	}

	/**
	 * @notice buy back an option that already exists
	 * @param optionSeries the series detail of the option - strike decimals in e8
	 * @param amount the number of options to buyback - in e18
	 * @param optionRegistry the registry used for options writing
	 * @param seriesAddress the series address of the oToken
	 * @param premium the premium of the option - in collateral decimals
	 * @param delta the delta of the option - in e18
	 * @param seller the receiver of the option
	 * @dev only callable by a handler contract
	 */
	function handlerBuybackOption(
		Types.OptionSeries memory optionSeries,
		uint256 amount,
		IOptionRegistry optionRegistry,
		address seriesAddress,
		uint256 premium,
		int256 delta,
		address seller
	) external returns (uint256) {
		if (isTradingPaused) {
			revert CustomErrors.TradingPaused();
		}
		require(handler[msg.sender]);
		// strike passed in as e8
		return
			_buybackOption(optionSeries, amount, optionRegistry, seriesAddress, premium, delta, seller);
	}

	/**
    @notice reset the temporary portfolio and delta values that have been changed since the last oracle update
    @dev    only callable by the portfolio values feed oracle contract
  */
	function resetEphemeralValues() external {
		require(msg.sender == address(getPortfolioValuesFeed()));
		delete ephemeralLiabilities;
		delete ephemeralDelta;
	}

	/**
	 * @notice reset the temporary portfolio and delta values that have been changed since the last oracle update
	 * @dev    this function must be called in order to execute an epoch calculation
	 */
	function pauseTradingAndRequest() external onlyOwner returns (bytes32) {
		// pause trading
		isTradingPaused = true;
		// make an oracle request
		return getPortfolioValuesFeed().requestPortfolioData(underlyingAsset, strikeAsset);
	}

	/**
	 * @notice execute the epoch and set all the price per shares
	 * @dev    this function must be called in order to execute an epoch calculation and batch a mutual fund epoch
	 */
	function executeEpochCalculation() external whenNotPaused onlyOwner {
		if (!isTradingPaused) {
			revert CustomErrors.TradingNotPaused();
		}
		address underlyingAsset_ = underlyingAsset;
		address strikeAsset_ = strikeAsset;
		Types.PortfolioValues memory portfolioValues = getPortfolioValuesFeed().getPortfolioValues(
			underlyingAsset_,
			strikeAsset_
		);
		// TODO: Maybe change this so it checks the request Id instead of validating by price and time
		// check that the portfolio values are acceptable
		OptionsCompute.validatePortfolioValues(
			getUnderlyingPrice(underlyingAsset_, strikeAsset_),
			portfolioValues,
			maxTimeDeviationThreshold,
			maxPriceDeviationThreshold
		);
		uint256 newPricePerShare = totalSupply > 0
			? (1e18 *
				(_getNAV() -
					OptionsCompute.convertFromDecimals(pendingDeposits, ERC20(collateralAsset).decimals()))) /
				totalSupply
			: 1e18;
		uint256 sharesToMint = _sharesForAmount(pendingDeposits, newPricePerShare);
		epochPricePerShare[epoch] = newPricePerShare;
		delete pendingDeposits;
		isTradingPaused = false;
		emit EpochExecuted(epoch);
		epoch++;
		_mint(address(this), sharesToMint);
	}

	/////////////////////////////////////////////
	/// external state changing functionality ///
	/////////////////////////////////////////////

	/**
	 * @notice function for adding liquidity to the options liquidity pool
	 * @param _amount    amount of the strike asset to deposit
	 * @return success
	 * @dev    entry point to provide liquidity to dynamic hedging vault
	 */
	function deposit(uint256 _amount) external whenNotPaused nonReentrant returns (bool) {
		if (_amount == 0) {
			revert CustomErrors.InvalidAmount();
		}
		_deposit(_amount);
		// Pull in tokens from sender
		SafeTransferLib.safeTransferFrom(collateralAsset, msg.sender, address(this), _amount);
		return true;
	}

	/**
	 * @notice function for allowing a user to redeem their shares from a previous epoch
	 * @param _shares the number of shares to redeem
	 * @return the number of shares actually returned
	 */
	function redeem(uint256 _shares) external nonReentrant returns (uint256) {
		if (_shares == 0) {
			revert CustomErrors.InvalidShareAmount();
		}
		return _redeem(_shares);
	}

	/**
	 * @notice function for initiating a withdraw request from the pool
	 * @param _shares    amount of shares to return
	 * @dev    entry point to remove liquidity to dynamic hedging vault
	 */
	function initiateWithdraw(uint256 _shares) external whenNotPaused nonReentrant {
		if (_shares == 0) {
			revert CustomErrors.InvalidShareAmount();
		}

		if (depositReceipts[msg.sender].amount > 0 || depositReceipts[msg.sender].unredeemedShares > 0) {
			// redeem so a user can use a completed deposit as shares for an initiation
			_redeem(type(uint256).max);
		}
		if (balanceOf[msg.sender] < _shares) {
			revert CustomErrors.InsufficientShareBalance();
		}
		uint256 currentEpoch = epoch;
		WithdrawalReceipt memory withdrawalReceipt = withdrawalReceipts[msg.sender];

		emit InitiateWithdraw(msg.sender, _shares, currentEpoch);
		uint256 existingShares = withdrawalReceipt.shares;
		uint256 withdrawalShares;
		if (withdrawalReceipt.epoch == currentEpoch) {
			withdrawalShares = existingShares + _shares;
		} else {
			// do 100 wei just in case of any rounding issues
			if (existingShares > 100) {
				revert CustomErrors.ExistingWithdrawal();
			}
			withdrawalShares = _shares;
			withdrawalReceipts[msg.sender].epoch = uint128(currentEpoch);
		}

		withdrawalReceipts[msg.sender].shares = uint128(withdrawalShares);
		transfer(address(this), _shares);
	}

	/**
	 * @notice function for completing the withdraw from a pool
	 * @param _shares    amount of shares to return
	 * @dev    entry point to remove liquidity to dynamic hedging vault
	 */
	function completeWithdraw(uint256 _shares) external whenNotPaused nonReentrant returns (uint256) {
		if (_shares == 0) {
			revert CustomErrors.InvalidShareAmount();
		}
		WithdrawalReceipt memory withdrawalReceipt = withdrawalReceipts[msg.sender];
		// cache the storage variables
		uint256 withdrawalShares = _shares > withdrawalReceipt.shares
			? withdrawalReceipt.shares
			: _shares;
		uint256 withdrawalEpoch = withdrawalReceipt.epoch;
		// make sure there is something to withdraw and make sure the round isnt the current one
		if (withdrawalShares == 0) {
			revert CustomErrors.NoExistingWithdrawal();
		}
		if (withdrawalEpoch == epoch) {
			revert CustomErrors.EpochNotClosed();
		}
		// reduced the stored share receipt by the shares requested
		withdrawalReceipts[msg.sender].shares -= uint128(withdrawalShares);
		// get the withdrawal amount based on the shares and pps at the epoch
		uint256 withdrawalAmount = _amountForShares(
			withdrawalShares,
			epochPricePerShare[withdrawalEpoch]
		);
		if (withdrawalAmount == 0) {
			revert CustomErrors.InvalidAmount();
		}
		// get the liquidity that can be withdrawn from the pool without hitting the collateral requirement buffer
		int256 bufferRemaining = int256(ERC20(collateralAsset).balanceOf(address(this))) - int256((collateralAllocated * bufferPercentage) / MAX_BPS);
		// get the extra liquidity that is needed
		int256 amountNeeded = int256(withdrawalAmount) - bufferRemaining;
		// loop through the reactors and move funds
		if (amountNeeded > 0) {
			address[] memory hedgingReactors_ = hedgingReactors;
			for (uint8 i = 0; i < hedgingReactors_.length; i++) {
				amountNeeded -= int256(IHedgingReactor(hedgingReactors_[i]).withdraw(uint256(amountNeeded)));
				if (amountNeeded <= 0) {
					break;
				}
			}
			if (amountNeeded > 0) {
				revert CustomErrors.WithdrawExceedsLiquidity();
			}
		}
		emit Withdraw(msg.sender, withdrawalAmount, withdrawalShares);
		_burn(address(this), withdrawalShares);
		SafeTransferLib.safeTransfer(ERC20(collateralAsset), msg.sender, withdrawalAmount);
		return withdrawalAmount;
	}

	///////////////////////
	/// complex getters ///
	///////////////////////

	/**
	 * @notice Returning balance in 1e18 format
	 * @param asset address of the asset to get balance and normalize
	 * @return normalizedBalance balance in 1e18 format
	 * @return collateralBalance balance in original decimal format
	 * @return _decimals decimals of asset
	 */
	function getNormalizedBalance(address asset)
		internal
		view
		returns (
			uint256 normalizedBalance,
			uint256 collateralBalance,
			uint256 _decimals
		)
	{
		collateralBalance = IERC20(asset).balanceOf(address(this));
		_decimals = IERC20(asset).decimals();
		normalizedBalance = OptionsCompute.convertFromDecimals(collateralBalance, _decimals);
	}

	/**
	 * @notice get the delta of the portfolio
	 * @return portfolio delta
	 */
	function getPortfolioDelta() public view returns (int256) {
		// assumes in e18
		address underlyingAsset_ = underlyingAsset;
		address strikeAsset_ = strikeAsset;
		Types.PortfolioValues memory portfolioValues = getPortfolioValuesFeed().getPortfolioValues(
			underlyingAsset_,
			strikeAsset_
		);
		// check that the portfolio values are acceptable
		OptionsCompute.validatePortfolioValues(
			getUnderlyingPrice(underlyingAsset_, strikeAsset_),
			portfolioValues,
			maxTimeDeviationThreshold,
			maxPriceDeviationThreshold
		);
		// assumes in e18
		int256 externalDelta;
		address[] memory hedgingReactors_ = hedgingReactors;
		for (uint8 i = 0; i < hedgingReactors_.length; i++) {
			externalDelta += IHedgingReactor(hedgingReactors_[i]).getDelta();
		}
		return portfolioValues.delta + externalDelta + ephemeralDelta;
	}

	/**
	 * @notice get the quote price and delta for a given option
	 * @param  optionSeries option type to quote - strike assumed in e18
	 * @param  amount the number of options to mint  - assumed in e18
	 * @param toBuy whether the protocol is buying the option
	 * @return quote the price of the options - returns in e18
	 * @return delta the delta of the options - returns in e18
	 */
<<<<<<< HEAD
	function quotePriceWithUtilizationGreeks(Types.OptionSeries memory optionSeries, uint256 amount)
		public
		view
		returns (uint256 quote, int256 delta)
	{
		uint256 underlyingPrice = getUnderlyingPrice(optionSeries.underlying, optionSeries.strikeAsset);
		(uint256 optionQuote, int256 deltaQuote) = OptionsCompute.quotePriceGreeks(
			optionSeries,
			false,
			bidAskIVSpread,
			riskFreeRate,
			getImpliedVolatility(
				optionSeries.isPut,
				underlyingPrice,
				optionSeries.strike,
				optionSeries.expiration
			),
			underlyingPrice
		);
=======
	function quotePriceWithUtilizationGreeks(
		Types.OptionSeries memory optionSeries,
		uint256 amount,
		bool toBuy
	) public view returns (uint256 quote, int256 delta) {
>>>>>>> a290677f
		// using a struct to get around stack too deep issues
		UtilizationState memory quoteState;
		quoteState.underlyingPrice = getUnderlyingPrice(
			optionSeries.underlying,
			optionSeries.strikeAsset
		);
		quoteState.iv = getImpliedVolatility(
			optionSeries.isPut,
			quoteState.underlyingPrice,
			optionSeries.strike,
			optionSeries.expiration
		);
		(uint256 optionQuote, int256 deltaQuote) = OptionsCompute.quotePriceGreeks(
			optionSeries,
			toBuy,
			bidAskIVSpread,
			riskFreeRate,
			quoteState.iv,
			quoteState.underlyingPrice
		);
		// price of acquiring total amount of options (remains e18 due to PRBMath)
		quoteState.totalOptionPrice = optionQuote.mul(amount);
		quoteState.totalDelta = deltaQuote.mul(int256(amount));
		int256 portfolioDelta = getPortfolioDelta();
		// portfolio delta upon writing option
		// subtract totalDelta because the pool is taking on the negative of the option's delta
		int256 newDelta = portfolioDelta - quoteState.totalDelta;
		// Is delta moved closer to zero?
		quoteState.isDecreased = (PRBMathSD59x18.abs(newDelta) - PRBMathSD59x18.abs(portfolioDelta)) < 0;
		// delta exposure of the portolio per ETH equivalent value the portfolio holds.
		// This value is only used for tilting so we are only interested in its distance from 0 - its magnitude
		uint256 normalizedDelta = uint256(PRBMathSD59x18.abs((portfolioDelta + newDelta).div(2e18))).div(
<<<<<<< HEAD
			_getNAV().div(underlyingPrice)
=======
			_getNAV().div(quoteState.underlyingPrice)
>>>>>>> a290677f
		);
		// this is the percentage of the option price which is added to or subtracted from option price
		// according to whether portfolio delta is increased or decreased respectively
		quoteState.deltaTiltAmount = normalizedDelta > maxDiscount ? maxDiscount : normalizedDelta;

<<<<<<< HEAD
		// Work out the utilization of the pool as a percentage
		quoteState.utilizationBefore = collateralAllocated.div(
			collateralAllocated + ERC20(collateralAsset).balanceOf(address(this))
		);
		optionSeries.strike = optionSeries.strike / 1e10;
		// returns collateral decimals
		quoteState.collateralToAllocate =  getOptionRegistry().getCollateral(optionSeries, amount);
		quoteState.utilizationAfter = (quoteState.collateralToAllocate + collateralAllocated).div(
			collateralAllocated + ERC20(collateralAsset).balanceOf(address(this))
		);
		// get the price of the option with the utilization premium added
		quoteState.utilizationPrice = OptionsCompute.getUtilizationPrice(
			quoteState.utilizationBefore,
			quoteState.utilizationAfter,
			quoteState.totalOptionPrice,
			utilizationFunctionThreshold,
			belowThresholdGradient,
			aboveThresholdGradient,
			aboveThresholdYIntercept
		);
=======
		if (!toBuy) {
			// if selling options, we want to add the utilization premium
			// Work out the utilization of the pool as a percentage
			quoteState.utilizationBefore = collateralAllocated.div(
				collateralAllocated + ERC20(collateralAsset).balanceOf(address(this))
			);
			IOptionRegistry optionRegistry = getOptionRegistry();
			optionSeries.strike = optionSeries.strike / 1e10;
			// returns collateral decimals
			quoteState.collateralToAllocate = optionRegistry.getCollateral(optionSeries, amount);

			quoteState.utilizationAfter = (quoteState.collateralToAllocate + collateralAllocated).div(
				collateralAllocated + ERC20(collateralAsset).balanceOf(address(this))
			);
			// get the price of the option with the utilization premium added
			quoteState.utilizationPrice = OptionsCompute.getUtilizationPrice(
				quoteState.utilizationBefore,
				quoteState.utilizationAfter,
				quoteState.totalOptionPrice,
				utilizationFunctionThreshold,
				belowThresholdGradient,
				aboveThresholdGradient,
				aboveThresholdYIntercept
			);
		} else {
			// do not use utlilization premium for buybacks
			quoteState.utilizationPrice = quoteState.totalOptionPrice;
		}
>>>>>>> a290677f
		if (quoteState.isDecreased) {
			quote =
				quoteState.utilizationPrice -
				quoteState.deltaTiltAmount.mul(quoteState.utilizationPrice);
		} else {
			// increase utilization by delta tilt factor for moving delta away from zero
			quote =
				quoteState.deltaTiltAmount.mul(quoteState.utilizationPrice) +
				quoteState.utilizationPrice;
		}
<<<<<<< HEAD
		quote = OptionsCompute.convertToCollateralDenominated(quote, underlyingPrice, optionSeries);
		delta = quoteState.totalDelta;
		//@TODO think about more robust considitions for this check
		if (quote == 0 || delta == int256(0)) {
			revert CustomErrors.DeltaQuoteError(quote, delta);
		}
	}

	/**
	 * @notice get the quote price and delta for a given option
	 * @param  optionSeries option type to quote - strike assumed in e18
	 * @param  amount the number of options to buy - assumed in e18
	 * @return quote the price of the options - assumed in collateral decimals
	 * @return delta the delta of the options - assumed in e18
	 */
	function quotePriceBuying(Types.OptionSeries memory optionSeries, uint256 amount)
		public
		view
		returns (uint256 quote, int256 delta)
	{
		uint256 underlyingPrice = getUnderlyingPrice(optionSeries.underlying, optionSeries.strikeAsset);
		(uint256 optionQuote, int256 deltaQuote) = OptionsCompute.quotePriceGreeks(
			optionSeries,
			true,
			bidAskIVSpread,
			riskFreeRate,
			getImpliedVolatility(
				optionSeries.isPut,
				underlyingPrice,
				optionSeries.strike,
				optionSeries.expiration
			),
			underlyingPrice
		);
=======
>>>>>>> a290677f
		quote = OptionsCompute.convertToCollateralDenominated(
			quote,
			quoteState.underlyingPrice,
			optionSeries
		);
		delta = quoteState.totalDelta;
		//@TODO think about more robust considitions for this check
		if (quote == 0 || delta == int256(0)) {
			revert CustomErrors.DeltaQuoteError(quote, delta);
		}
	}

	// /**
	//  * @notice get the quote price and delta for a given option
	//  * @param  optionSeries option type to quote - strike assumed in e18
	//  * @param  amount the number of options to buy - assumed in e18
	//  * @return quote the price of the options - assumed in collateral decimals
	//  * @return delta the delta of the options - assumed in e18
	//  */
	// function quotePriceBuying(Types.OptionSeries memory optionSeries, uint256 amount)
	// 	public
	// 	view
	// 	returns (uint256 quote, int256 delta)
	// {
	// 	uint256 underlyingPrice = getUnderlyingPrice(optionSeries.underlying, optionSeries.strikeAsset);
	// 	(uint256 optionQuote, int256 deltaQuote) = OptionsCompute.quotePriceGreeks(
	// 		optionSeries,
	// 		true,
	// 		bidAskIVSpread,
	// 		riskFreeRate,
	// 		getImpliedVolatility(
	// 			optionSeries.isPut,
	// 			underlyingPrice,
	// 			optionSeries.strike,
	// 			optionSeries.expiration
	// 		),
	// 		underlyingPrice
	// 	);
	// 	uint256 totalOptionPrice = optionQuote.mul(amount);
	// 	uint256 totalDelta = deltaQuote.mul(int256(amount));
	// 	// portfolio delta upon buying option
	// 	// portfolio takes on the delta of the options so add them
	// 	int256 newDelta = portfolioDelta + quoteState.totalDelta;

	// 	// Is delta moved closer to zero?
	// 	quoteState.isDecreased = (PRBMathSD59x18.abs(newDelta) - PRBMathSD59x18.abs(portfolioDelta)) < 0;

	// 	// delta exposure of the portolio per ETH equivalent value the portfolio holds.
	// 	// This value is only used for tilting so we are only interested in its distance from 0 - its magnitude
	// 	uint256 normalizedDelta = uint256(PRBMathSD59x18.abs((portfolioDelta + newDelta).div(2e18))).div(
	// 		_getNAV().div(underlyingPrice)
	// 	);
	// 	// this is the percentage of the option price which is added to or subtracted from option price
	// 	// according to whether portfolio delta is increased or decreased respectively
	// 	quoteState.deltaTiltAmount = normalizedDelta > maxDiscount ? maxDiscount : normalizedDelta;
	// 	if (quoteState.isDecreased) {
	// 		quote =
	// 			quoteState.totalOptionPrice -
	// 			quoteState.deltaTiltAmount.mul(quoteState.totalOptionPrice);
	// 	} else {
	// 		// increase utilization by delta tilt factor for moving delta away from zero
	// 		quote =
	// 			quoteState.deltaTiltAmount.mul(quoteState.totalOptionPrice) +
	// 			quoteState.totalOptionPrice;
	// 	}
	// 	quote = OptionsCompute.convertToCollateralDenominated(quote, underlyingPrice, optionSeries);
	// 	delta = totalDelta
	// 	//@TODO think about more robust considitions for this check
	// 	if (quote == 0 || delta == int256(0)) {
	// 		revert CustomErrors.DeltaQuoteError(quote, delta);
	// 	}
	// }

	///////////////////////////
	/// non-complex getters ///
	///////////////////////////

	/**
	 * @notice get the current implied volatility from the feed
	 * @param isPut Is the option a call or put?
	 * @param underlyingPrice The underlying price - assumed in e18
	 * @param strikePrice The strike price of the option - assumed in e18
	 * @param expiration expiration timestamp of option as a PRBMath Float
	 * @return Implied volatility adjusted for volatility surface - assumed in e18
	 */
	function getImpliedVolatility(
		bool isPut,
		uint256 underlyingPrice,
		uint256 strikePrice,
		uint256 expiration
	) public view returns (uint256) {
		return getVolatilityFeed().getImpliedVolatility(isPut, underlyingPrice, strikePrice, expiration);
	}

	function getNAV() external view returns (uint256) {
		return _getNAV();
	}

	//////////////////////////
	/// internal utilities ///
	//////////////////////////

	/**
	 * @notice function for queueing to add liquidity to the options liquidity pool and receiving storing interest
	 *         to receive shares when the next epoch is initiated.
	 * @param _amount    amount of the strike asset to deposit
	 * @dev    internal function for entry point to provide liquidity to dynamic hedging vault
	 */
	function _deposit(uint256 _amount) internal {
		uint256 currentEpoch = epoch;
		// check the total allowed collateral amount isnt surpassed by incrementing the total assets with the amount denominated in e18
		uint256 totalAmountWithDeposit = _getAssets() +
			OptionsCompute.convertFromDecimals(_amount, ERC20(collateralAsset).decimals());
		if (totalAmountWithDeposit > collateralCap) {
			revert CustomErrors.TotalSupplyReached();
		}
		emit Deposit(msg.sender, _amount, currentEpoch);
		DepositReceipt memory depositReceipt = depositReceipts[msg.sender];
		// check for any unredeemed shares
		uint256 unredeemedShares = uint256(depositReceipt.unredeemedShares);
		// if there is already a receipt from a previous round then acknowledge and record it
		if (depositReceipt.epoch != 0 && depositReceipt.epoch < currentEpoch) {
			unredeemedShares += _sharesForAmount(
				depositReceipt.amount,
				epochPricePerShare[depositReceipt.epoch]
			);
		}
		uint256 depositAmount = _amount;
		// if there is a second deposit in the same round then increment this amount
		if (currentEpoch == depositReceipt.epoch) {
			depositAmount += uint256(depositReceipt.amount);
		}
		require(depositAmount <= type(uint128).max, "overflow");
		// create the deposit receipt
		depositReceipts[msg.sender] = DepositReceipt({
			epoch: uint128(currentEpoch),
			amount: uint128(depositAmount),
			unredeemedShares: unredeemedShares
		});
		pendingDeposits += _amount;
	}

	/**
	 * @notice functionality for allowing a user to redeem their shares from a previous epoch
	 * @param _shares the number of shares to redeem
	 * @return the number of shares actually returned
	 */
	function _redeem(uint256 _shares) internal returns (uint256) {
		DepositReceipt memory depositReceipt = depositReceipts[msg.sender];
		uint256 currentEpoch = epoch;
		// check for any unredeemed shares
		uint256 unredeemedShares = uint256(depositReceipt.unredeemedShares);
		// if there is already a receipt from a previous round then acknowledge and record it
		if (depositReceipt.epoch != 0 && depositReceipt.epoch < currentEpoch) {
			unredeemedShares += _sharesForAmount(
				depositReceipt.amount,
				epochPricePerShare[depositReceipt.epoch]
			);
		}
		// if the shares requested are greater than their unredeemedShares then floor to unredeemedShares, otherwise
		// use their requested share number
		uint256 toRedeem = _shares > unredeemedShares ? unredeemedShares : _shares;
		if (toRedeem == 0) {
			return 0;
		}
		// if the deposit receipt is on this epoch and there are unredeemed shares then we leave amount as is,
		// if the epoch has past then we set the amount to 0 and take from the unredeemedShares
		if (depositReceipt.epoch < currentEpoch) {
			depositReceipts[msg.sender].amount = 0;
		}
		depositReceipts[msg.sender].unredeemedShares = uint128(unredeemedShares - toRedeem);
		emit Redeem(msg.sender, toRedeem, depositReceipt.epoch);
		allowance[address(this)][msg.sender] = toRedeem;
		// transfer as the shares will have been minted in the epoch execution
		transferFrom(address(this), msg.sender, toRedeem);
		return toRedeem;
	}

	/**
	 * @notice get the number of shares for a given amount
	 * @param _amount  the amount to convert to shares - assumed in collateral decimals
	 * @return shares the number of shares based on the amount - assumed in e18
	 */
	function _sharesForAmount(uint256 _amount, uint256 assetPerShare)
		internal
		view
		returns (uint256 shares)
	{
		shares = (OptionsCompute.convertFromDecimals(
			          _amount,
			          IERC20(collateralAsset).decimals()) * PRBMath.SCALE) / assetPerShare;
	}

	/**
	 * @notice get the amount for a given number of shares
	 * @param _shares  the shares to convert to amount in e18
	 * @return amount the number of amount based on shares in collateral decimals
	 */
	function _amountForShares(uint256 _shares, uint256 _assetPerShare)
		internal
		view
		returns (uint256 amount)
	{
		amount = OptionsCompute.convertToDecimals(
			(_shares * _assetPerShare) / PRBMath.SCALE,
			ERC20(collateralAsset).decimals()
		);
	}

	/**
	 * @notice get the Net Asset Value
	 * @return Net Asset Value in e18 decimal format
	 */
	function _getNAV() internal view returns (uint256) {
		// cache
		address underlyingAsset_ = underlyingAsset;
		address strikeAsset_ = strikeAsset;
		// equities = assets - liabilities
		// assets: Any token such as eth usd, collateral sent to OptionRegistry, hedging reactor stuff in e18
		// liabilities: Options that we wrote in e18
		uint256 assets = _getAssets();
		Types.PortfolioValues memory portfolioValues = getPortfolioValuesFeed().getPortfolioValues(
			underlyingAsset_,
			strikeAsset_
		);
		// check that the portfolio values are acceptable
		OptionsCompute.validatePortfolioValues(
			getUnderlyingPrice(underlyingAsset_, strikeAsset_),
			portfolioValues,
			maxTimeDeviationThreshold,
			maxPriceDeviationThreshold
		);
		int256 ephemeralLiabilities_ = ephemeralLiabilities;
		// ephemeralLiabilities can be -ve but portfolioValues will not
		// when converting liabilities it should never be -ve, if it is then the NAV calc will fail
		uint256 liabilities = portfolioValues.callPutsValue +
			(ephemeralLiabilities_ > 0 ? uint256(ephemeralLiabilities_) : uint256(-ephemeralLiabilities_));
		return assets - liabilities;
	}

	/**
	 * @notice get the Asset Value
	 * @return Asset Value in e18 decimal format
	 */
	function _getAssets() internal view returns (uint256) {
		address collateralAsset_ = collateralAsset;
		// assets: Any token such as eth usd, collateral sent to OptionRegistry, hedging reactor stuff in e18
		// liabilities: Options that we wrote in e18
		uint256 assets = OptionsCompute.convertFromDecimals(
			IERC20(collateralAsset_).balanceOf(address(this)),
			IERC20(collateralAsset_).decimals()
		) + OptionsCompute.convertFromDecimals(collateralAllocated, IERC20(collateralAsset_).decimals());
		address[] memory hedgingReactors_ = hedgingReactors;
		for (uint8 i = 0; i < hedgingReactors_.length; i++) {
			// should always return value in e18 decimals
			assets += IHedgingReactor(hedgingReactors_[i]).getPoolDenominatedValue();
		}
		return assets;
	}

	/**
	 * @notice calculates amount of liquidity that can be used before hitting buffer
	 * @return bufferRemaining the amount of liquidity available before reaching buffer in e18
	 */
	function _checkBuffer() internal view returns (int256 bufferRemaining) {
		// calculate max amount of liquidity pool funds that can be used before reaching max buffer allowance
		(uint256 normalizedCollateralBalance, , ) = getNormalizedBalance(collateralAsset);
		bufferRemaining = int256(normalizedCollateralBalance - (_getNAV() * bufferPercentage) / MAX_BPS);
		// revert CustomErrors.if buffer allowance already hit
		if (bufferRemaining <= 0) {
			revert CustomErrors.MaxLiquidityBufferReached();
		}
	}

	/**
	 * @notice create the option contract in the options registry
	 * @param  optionSeries option type to mint - option series strike in e18
	 * @param  optionRegistry interface for the options issuer
	 * @return series the address of the option series minted
	 */
	function _issue(Types.OptionSeries memory optionSeries, IOptionRegistry optionRegistry)
		internal
		returns (address series)
	{
		// make sure option is being issued with correct assets
		if (optionSeries.collateral != collateralAsset) {
			revert CustomErrors.CollateralAssetInvalid();
		}
		if (optionSeries.underlying != underlyingAsset) {
			revert CustomErrors.UnderlyingAssetInvalid();
		}
		if (optionSeries.strikeAsset != strikeAsset) {
			revert CustomErrors.StrikeAssetInvalid();
		}
		// cache
		Types.OptionParams memory optionParams_ = optionParams;
		// check the expiry is within the allowed bounds
		if (
			block.timestamp + optionParams_.minExpiry > optionSeries.expiration ||
			optionSeries.expiration > block.timestamp + optionParams_.maxExpiry
		) {
			revert CustomErrors.OptionExpiryInvalid();
		}
		// check that the option strike is within the range of the min and max acceptable strikes of calls and puts
		if (optionSeries.isPut) {
			if (
				optionParams_.minPutStrikePrice > optionSeries.strike ||
				optionSeries.strike > optionParams_.maxPutStrikePrice
			) {
				revert CustomErrors.OptionStrikeInvalid();
			}
		} else {
			if (
				optionParams_.minCallStrikePrice > optionSeries.strike ||
				optionSeries.strike > optionParams_.maxCallStrikePrice
			) {
				revert CustomErrors.OptionStrikeInvalid();
			}
		}
		// issue the option from the option registry (its characteristics will be stored in the optionsRegistry)
		series = optionRegistry.issue(optionSeries);
		if (series == address(0)) {
			revert CustomErrors.IssuanceFailed();
		}
	}

	/**
	 * @notice write a number of options for a given OptionSeries
	 * @param  optionSeries option type to mint - strike in e8
	 * @param  seriesAddress the address of the options series
	 * @param  amount the amount to be written - in e18
	 * @param  optionRegistry the option registry of the pool
	 * @param  premium the premium to charge the user - in collateral decimals
	 * @param  delta the delta of the option position - in e18
	 * @param  bufferRemaining the amount of buffer that can be used - in e18
	 * @return the amount that was written
	 */
	function _writeOption(
		Types.OptionSeries memory optionSeries,
		address seriesAddress,
		uint256 amount,
		IOptionRegistry optionRegistry,
		uint256 premium,
		int256 delta,
		int256 bufferRemaining,
		address recipient
	) internal returns (uint256) {
		// strike decimals come into this function as e8
		uint256 collateralAmount = optionRegistry.getCollateral(optionSeries, amount);
		if (
			uint256(bufferRemaining) <
			OptionsCompute.convertFromDecimals(collateralAmount, IERC20(collateralAsset).decimals())
		) {
			revert CustomErrors.MaxLiquidityBufferReached();
		}
		IERC20(collateralAsset).approve(address(optionRegistry), collateralAmount);
		(, collateralAmount) = optionRegistry.open(seriesAddress, amount, collateralAmount);
		emit WriteOption(seriesAddress, amount, premium, collateralAmount, recipient);
		// convert e8 strike to e18 strike
		optionSeries.strike = uint128(
			OptionsCompute.convertFromDecimals(optionSeries.strike, ERC20(seriesAddress).decimals())
		);
		_adjustVariables(collateralAmount, premium, delta, true);
		SafeTransferLib.safeTransfer(
			ERC20(seriesAddress),
			recipient,
			OptionsCompute.convertToDecimals(amount, IERC20(seriesAddress).decimals())
		);
		// returns in e18
		return amount;
	}

	/**
    @notice buys a number of options back and burns the tokens
    @param optionSeries the option token series to buyback - strike passed in as e8
    @param amount the number of options to buyback expressed in 1e18
    @param optionRegistry the registry
    @param seriesAddress the series being sold
    @param premium the premium to be sent back to the owner (in collat decimals)
    @param delta the delta of the option
    @param seller the address 
    @return the number of options burned in e18
  */
	function _buybackOption(
		Types.OptionSeries memory optionSeries,
		uint256 amount,
		IOptionRegistry optionRegistry,
		address seriesAddress,
		uint256 premium,
		int256 delta,
		address seller
	) internal returns (uint256) {
		SafeTransferLib.safeApprove(
			ERC20(seriesAddress),
			address(optionRegistry),
			OptionsCompute.convertToDecimals(amount, IERC20(seriesAddress).decimals())
		);
		(, uint256 collateralReturned) = optionRegistry.close(seriesAddress, amount);
		emit BuybackOption(seriesAddress, amount, premium, collateralReturned, seller);
		// convert e8 strike to e18 strike
		optionSeries.strike = uint128(
			OptionsCompute.convertFromDecimals(optionSeries.strike, ERC20(seriesAddress).decimals())
		);
		_adjustVariables(collateralReturned, premium, delta, false);
		SafeTransferLib.safeTransfer(ERC20(collateralAsset), seller, premium);
		return amount;
	}

	/**
	 * @notice adjust the variables of the pool
	 * @param  collateralAmount the amount of collateral transferred to change on collateral allocated in collateral decimals
	 * @param  isSale whether the action was an option sale or not
	 */
	function _adjustVariables(
		uint256 collateralAmount,
		uint256 optionsValue,
		int256 delta,
		bool isSale
	) internal {
		if (isSale) {
			collateralAllocated += collateralAmount;
			ephemeralLiabilities += int256(
				OptionsCompute.convertFromDecimals(optionsValue, ERC20(collateralAsset).decimals())
			);
			ephemeralDelta -= delta;
		} else {
			collateralAllocated -= collateralAmount;
			ephemeralLiabilities -= int256(
				OptionsCompute.convertFromDecimals(optionsValue, ERC20(collateralAsset).decimals())
			);
			ephemeralDelta += delta;
		}
	}

	/**
	 * @notice get the volatility feed used by the liquidity pool
	 * @return the volatility feed contract interface
	 */
	function getVolatilityFeed() internal view returns (VolatilityFeed) {
		return VolatilityFeed(protocol.volatilityFeed());
	}

	/**
	 * @notice get the portfolio values feed used by the liquidity pool
	 * @return the portfolio values feed contract
	 */
	function getPortfolioValuesFeed() internal view returns (IPortfolioValuesFeed) {
		return IPortfolioValuesFeed(protocol.portfolioValuesFeed());
	}

	/**
	 * @notice get the option registry used for storing and managing the options
	 * @return the option registry contract
	 */
	function getOptionRegistry() internal view returns (IOptionRegistry) {
		return IOptionRegistry(protocol.optionRegistry());
	}

	/**
	 * @notice get the underlying price with just the underlying asset and strike asset
	 * @param underlying   the asset that is used as the reference asset
	 * @param _strikeAsset the asset that the underlying value is denominated in
	 * @return the underlying price
	 */
	function getUnderlyingPrice(address underlying, address _strikeAsset)
		internal
		view
		returns (uint256)
	{
		return PriceFeed(protocol.priceFeed()).getNormalizedRate(underlying, _strikeAsset);
	}
}<|MERGE_RESOLUTION|>--- conflicted
+++ resolved
@@ -351,11 +351,7 @@
 	function settleVault(address seriesAddress) public onlyRole(ADMIN_ROLE) returns (uint256) {
 		// get number of options in vault and collateral returned to recalculate our position without these options
 		// returns in collat decimals, collat decimals and e8
-<<<<<<< HEAD
 		(, uint256 collatReturned, uint256 collatLost, ) = getOptionRegistry().settle(seriesAddress);
-=======
-		(, uint256 collatReturned, uint256 collatLost, ) = optionRegistry.settle(seriesAddress);
->>>>>>> a290677f
 		emit SettleVault(seriesAddress, collatReturned, collatLost, msg.sender);
 		_adjustVariables(collatReturned, 0, 0, false);
 		collateralAllocated -= collatLost;
@@ -724,33 +720,11 @@
 	 * @return quote the price of the options - returns in e18
 	 * @return delta the delta of the options - returns in e18
 	 */
-<<<<<<< HEAD
-	function quotePriceWithUtilizationGreeks(Types.OptionSeries memory optionSeries, uint256 amount)
-		public
-		view
-		returns (uint256 quote, int256 delta)
-	{
-		uint256 underlyingPrice = getUnderlyingPrice(optionSeries.underlying, optionSeries.strikeAsset);
-		(uint256 optionQuote, int256 deltaQuote) = OptionsCompute.quotePriceGreeks(
-			optionSeries,
-			false,
-			bidAskIVSpread,
-			riskFreeRate,
-			getImpliedVolatility(
-				optionSeries.isPut,
-				underlyingPrice,
-				optionSeries.strike,
-				optionSeries.expiration
-			),
-			underlyingPrice
-		);
-=======
 	function quotePriceWithUtilizationGreeks(
 		Types.OptionSeries memory optionSeries,
 		uint256 amount,
 		bool toBuy
 	) public view returns (uint256 quote, int256 delta) {
->>>>>>> a290677f
 		// using a struct to get around stack too deep issues
 		UtilizationState memory quoteState;
 		quoteState.underlyingPrice = getUnderlyingPrice(
@@ -776,55 +750,28 @@
 		quoteState.totalDelta = deltaQuote.mul(int256(amount));
 		int256 portfolioDelta = getPortfolioDelta();
 		// portfolio delta upon writing option
-		// subtract totalDelta because the pool is taking on the negative of the option's delta
-		int256 newDelta = portfolioDelta - quoteState.totalDelta;
+		// subtract totalDelta if the pool is selling add it if the pool is buying
+		int256 newDelta = toBuy ? portfolioDelta + quoteState.totalDelta : portfolioDelta - quoteState.totalDelta;
 		// Is delta moved closer to zero?
 		quoteState.isDecreased = (PRBMathSD59x18.abs(newDelta) - PRBMathSD59x18.abs(portfolioDelta)) < 0;
 		// delta exposure of the portolio per ETH equivalent value the portfolio holds.
 		// This value is only used for tilting so we are only interested in its distance from 0 - its magnitude
 		uint256 normalizedDelta = uint256(PRBMathSD59x18.abs((portfolioDelta + newDelta).div(2e18))).div(
-<<<<<<< HEAD
-			_getNAV().div(underlyingPrice)
-=======
 			_getNAV().div(quoteState.underlyingPrice)
->>>>>>> a290677f
 		);
 		// this is the percentage of the option price which is added to or subtracted from option price
 		// according to whether portfolio delta is increased or decreased respectively
 		quoteState.deltaTiltAmount = normalizedDelta > maxDiscount ? maxDiscount : normalizedDelta;
 
-<<<<<<< HEAD
-		// Work out the utilization of the pool as a percentage
-		quoteState.utilizationBefore = collateralAllocated.div(
-			collateralAllocated + ERC20(collateralAsset).balanceOf(address(this))
-		);
-		optionSeries.strike = optionSeries.strike / 1e10;
-		// returns collateral decimals
-		quoteState.collateralToAllocate =  getOptionRegistry().getCollateral(optionSeries, amount);
-		quoteState.utilizationAfter = (quoteState.collateralToAllocate + collateralAllocated).div(
-			collateralAllocated + ERC20(collateralAsset).balanceOf(address(this))
-		);
-		// get the price of the option with the utilization premium added
-		quoteState.utilizationPrice = OptionsCompute.getUtilizationPrice(
-			quoteState.utilizationBefore,
-			quoteState.utilizationAfter,
-			quoteState.totalOptionPrice,
-			utilizationFunctionThreshold,
-			belowThresholdGradient,
-			aboveThresholdGradient,
-			aboveThresholdYIntercept
-		);
-=======
 		if (!toBuy) {
 			// if selling options, we want to add the utilization premium
 			// Work out the utilization of the pool as a percentage
 			quoteState.utilizationBefore = collateralAllocated.div(
 				collateralAllocated + ERC20(collateralAsset).balanceOf(address(this))
 			);
-			IOptionRegistry optionRegistry = getOptionRegistry();
 			optionSeries.strike = optionSeries.strike / 1e10;
 			// returns collateral decimals
-			quoteState.collateralToAllocate = optionRegistry.getCollateral(optionSeries, amount);
+			quoteState.collateralToAllocate = getOptionRegistry().getCollateral(optionSeries, amount);
 
 			quoteState.utilizationAfter = (quoteState.collateralToAllocate + collateralAllocated).div(
 				collateralAllocated + ERC20(collateralAsset).balanceOf(address(this))
@@ -843,7 +790,6 @@
 			// do not use utlilization premium for buybacks
 			quoteState.utilizationPrice = quoteState.totalOptionPrice;
 		}
->>>>>>> a290677f
 		if (quoteState.isDecreased) {
 			quote =
 				quoteState.utilizationPrice -
@@ -854,43 +800,6 @@
 				quoteState.deltaTiltAmount.mul(quoteState.utilizationPrice) +
 				quoteState.utilizationPrice;
 		}
-<<<<<<< HEAD
-		quote = OptionsCompute.convertToCollateralDenominated(quote, underlyingPrice, optionSeries);
-		delta = quoteState.totalDelta;
-		//@TODO think about more robust considitions for this check
-		if (quote == 0 || delta == int256(0)) {
-			revert CustomErrors.DeltaQuoteError(quote, delta);
-		}
-	}
-
-	/**
-	 * @notice get the quote price and delta for a given option
-	 * @param  optionSeries option type to quote - strike assumed in e18
-	 * @param  amount the number of options to buy - assumed in e18
-	 * @return quote the price of the options - assumed in collateral decimals
-	 * @return delta the delta of the options - assumed in e18
-	 */
-	function quotePriceBuying(Types.OptionSeries memory optionSeries, uint256 amount)
-		public
-		view
-		returns (uint256 quote, int256 delta)
-	{
-		uint256 underlyingPrice = getUnderlyingPrice(optionSeries.underlying, optionSeries.strikeAsset);
-		(uint256 optionQuote, int256 deltaQuote) = OptionsCompute.quotePriceGreeks(
-			optionSeries,
-			true,
-			bidAskIVSpread,
-			riskFreeRate,
-			getImpliedVolatility(
-				optionSeries.isPut,
-				underlyingPrice,
-				optionSeries.strike,
-				optionSeries.expiration
-			),
-			underlyingPrice
-		);
-=======
->>>>>>> a290677f
 		quote = OptionsCompute.convertToCollateralDenominated(
 			quote,
 			quoteState.underlyingPrice,
