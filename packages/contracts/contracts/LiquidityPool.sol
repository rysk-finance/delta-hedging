// SPDX-License-Identifier: MIT
pragma solidity >=0.8.0;

import "./Protocol.sol";
import "./PriceFeed.sol";
import "./VolatilityFeed.sol";

import "./tokens/ERC20.sol";
import "./utils/ReentrancyGuard.sol";

import "./libraries/BlackScholes.sol";
import "./libraries/CustomErrors.sol";
import "./libraries/AccessControl.sol";
import "./libraries/OptionsCompute.sol";
import "./libraries/SafeTransferLib.sol";

import "./interfaces/IOptionRegistry.sol";
import "./interfaces/IHedgingReactor.sol";
import "./interfaces/IPortfolioValuesFeed.sol";

import "@openzeppelin/contracts/security/Pausable.sol";

/**
 *  @title Contract used as the Dynamic Hedging Vault for storing funds, issuing shares and processing options transactions
 *  @dev Interacts with the OptionRegistry for options behaviour, Interacts with hedging reactors for alternative derivatives
 *       Interacts with Handlers for periphary user options interactions. Interacts with Chainlink price feeds throughout.
 *       Interacts with Volatility Feed via getImpliedVolatility(), interacts with a chainlink PortfolioValues external adaptor
 *       oracle via PortfolioValuesFeed.
 */
contract LiquidityPool is ERC20, AccessControl, ReentrancyGuard, Pausable {
	using PRBMathSD59x18 for int256;
	using PRBMathUD60x18 for uint256;

	///////////////////////////
	/// immutable variables ///
	///////////////////////////

	// Protocol management contract
	Protocol public immutable protocol;
	// asset that denominates the strike price
	address public immutable strikeAsset;
	// asset that is used as the reference asset
	address public immutable underlyingAsset;
	// asset that is used for collateral asset
	address public immutable collateralAsset;

	/////////////////////////
	/// dynamic variables ///
	/////////////////////////

	// amount of collateralAsset allocated as collateral
	uint256 public collateralAllocated;
	// ephemeral liabilities of the pool
	int256 public ephemeralLiabilities;
	// ephemeral delta of the pool
	int256 public ephemeralDelta;
	// epoch of the price per share round
	uint256 public epoch;
	// epoch PPS
	mapping(uint256 => uint256) public epochPricePerShare;
	// deposit receipts for users
	mapping(address => DepositReceipt) public depositReceipts;
	// withdrawal receipts for users
	mapping(address => WithdrawalReceipt) public withdrawalReceipts;
	// pending deposits for a round
	uint256 public pendingDeposits;

	/////////////////////////////////////
	/// governance settable variables ///
	/////////////////////////////////////

	// buffer of funds to not be used to write new options in case of margin requirements (as percentage - for 20% enter 2000)
	uint256 public bufferPercentage = 2000;
	// list of addresses for hedging reactors
	address[] public hedgingReactors;
	// max total supply of collateral, denominated in e18
	uint256 public collateralCap = type(uint256).max;
	// Maximum discount that an option tilting factor can discount an option price
	uint256 public maxDiscount = (PRBMathUD60x18.SCALE * 10) / 100; // As a percentage. Init at 10%
	// The spread between the bid and ask on the IV skew;
	// Consider making this it's own volatility skew if more flexibility is needed
	uint256 public bidAskIVSpread;
	// option issuance parameters
	Types.OptionParams public optionParams;
	// riskFreeRate as a percentage PRBMath Float. IE: 3% -> 0.03 * 10**18
	uint256 public riskFreeRate;
	// handlers who are approved to interact with options functionality
	mapping(address => bool) public handler;
	// is the purchase and sale of options paused
	bool public isTradingPaused;
	// max time to allow between oracle updates for an underlying and strike
	uint256 public maxTimeDeviationThreshold;
	// max price difference to allow between oracle updates for an underlying and strike
	uint256 public maxPriceDeviationThreshold;
	// variables relating to the utilization skew function:
	// the gradient of the function where utiization is below function threshold. e18
	uint256 public belowThresholdGradient = 1e17; // 0.1
	// the gradient of the line above the utilization threshold. e18
	uint256 public aboveThresholdGradient = 15e17; // 1.5
	// the y-intercept of the line above the threshold. Needed to make the two lines meet at the threshold.  Will always be negative but enter the absolute value
	uint256 public aboveThresholdYIntercept = 84e16; //-0.84
	// the percentage utilization above which the function moves from its shallow line to its steep line. e18
	uint256 public utilizationFunctionThreshold = 6e17; // 60%
	// keeper mapping
	mapping(address => bool) public keeper;

	//////////////////////////
	/// constant variables ///
	//////////////////////////

	// BIPS
	uint256 private constant MAX_BPS = 10_000;

	/////////////////////////
	/// structs && events ///
	/////////////////////////

	struct UtilizationState {
		uint256 totalOptionPrice; //e18
		int256 totalDelta; // e18
		uint256 collateralToAllocate; //collateral decimals
		uint256 utilizationBefore; // e18
		uint256 utilizationAfter; //e18
		uint256 utilizationPrice; //e18
		bool isDecreased;
		uint256 deltaTiltAmount; //e18
		uint256 underlyingPrice; // strike asset decimals
		uint256 iv; // e18
	}

	struct DepositReceipt {
		uint128 epoch;
		uint128 amount; //collateral decimals
		uint256 unredeemedShares; //e18
	}

	struct WithdrawalReceipt {
		uint128 epoch;
		uint128 shares; //e18
	}

	event EpochExecuted(uint256 epoch);
	event Withdraw(address recipient, uint256 amount, uint256 shares);
	event Deposit(address recipient, uint256 amount, uint256 epoch);
	event Redeem(address recipient, uint256 amount, uint256 epoch);
	event InitiateWithdraw(address recipient, uint256 amount, uint256 epoch);
	event WriteOption(address series, uint256 amount, uint256 premium, uint256 escrow, address buyer);
	event SettleVault(
		address series,
		uint256 collateralReturned,
		uint256 collateralLost,
		address closer
	);
	event BuybackOption(
		address series,
		uint256 amount,
		uint256 premium,
		uint256 escrowReturned,
		address seller
	);

	constructor(
		address _protocol,
		address _strikeAsset,
		address _underlyingAsset,
		address _collateralAsset,
		uint256 rfr,
		string memory name,
		string memory symbol,
		Types.OptionParams memory _optionParams,
		address _authority
	) ERC20(name, symbol, 18) AccessControl(IAuthority(_authority)) {
		strikeAsset = _strikeAsset;
		riskFreeRate = rfr;
		underlyingAsset = _underlyingAsset;
		collateralAsset = _collateralAsset;
		protocol = Protocol(_protocol);
		optionParams = _optionParams;
		epochPricePerShare[0] = 1e18;
		epoch++;
	}

	///////////////
	/// setters ///
	///////////////

	function pause() external {
		_onlyGuardian();
		_pause();
	}

	function pauseUnpauseTrading(bool _pause) external {
		_onlyGuardian();
		isTradingPaused = _pause;
	}

	function unpause() external {
		_onlyGuardian();
		_unpause();
	}

	/**
	 * @notice set a new hedging reactor
	 * @param _reactorAddress append a new hedging reactor
	 * @dev   only governance can call this function
	 */
	function setHedgingReactorAddress(address _reactorAddress) external {
		_onlyGovernor();
		hedgingReactors.push(_reactorAddress);
		SafeTransferLib.safeApprove(ERC20(collateralAsset), _reactorAddress, type(uint256).max);
	}

	/**
	 * @notice remove a new hedging reactor by index
	 * @param _index remove a hedging reactor
	 * @param _override whether to override whether the reactor is wound down 
	 		 			(THE REACTOR SHOULD BE WOUND DOWN SEPERATELY)
	 * @dev   only governance can call this function
	 */
	function removeHedgingReactorAddress(uint256 _index, bool _override) external {
		_onlyGovernor();
		address[] memory hedgingReactors_ = hedgingReactors;
		if (!_override) {
			IHedgingReactor reactor = IHedgingReactor(hedgingReactors_[_index]);
			int256 delta = reactor.getDelta();
			if (delta != 0) {
				reactor.hedgeDelta(delta);
			}
			reactor.withdraw(type(uint256).max);
		}
		SafeTransferLib.safeApprove(ERC20(collateralAsset), hedgingReactors_[_index], 0);
		for (uint256 i = _index; i < hedgingReactors.length - 1; i++) {
			hedgingReactors[i] = hedgingReactors[i + 1];
		}
		hedgingReactors.pop();
	}

	/**
	 * @notice update all optionParam variables for max and min strikes and max and
	 *         min expiries for options that the DHV can issue
	 * @dev   only management or above can call this function
	 */
	function setNewOptionParams(
		uint128 _newMinCallStrike,
		uint128 _newMaxCallStrike,
		uint128 _newMinPutStrike,
		uint128 _newMaxPutStrike,
		uint128 _newMinExpiry,
		uint128 _newMaxExpiry
	) external {
		_onlyManager();
		optionParams.minCallStrikePrice = _newMinCallStrike;
		optionParams.maxCallStrikePrice = _newMaxCallStrike;
		optionParams.minPutStrikePrice = _newMinPutStrike;
		optionParams.maxPutStrikePrice = _newMaxPutStrike;
		optionParams.minExpiry = _newMinExpiry;
		optionParams.maxExpiry = _newMaxExpiry;
	}

	/**
	 * @notice set the bid ask spread used to price option buying
	 * @param _bidAskSpread the bid ask spread to update to
	 * @dev   only management or above can call this function
	 */
	function setBidAskSpread(uint256 _bidAskSpread) external {
		_onlyManager();
		bidAskIVSpread = _bidAskSpread;
	}

	/**
	 * @notice set the maximum percentage discount for an option
	 * @param _maxDiscount of the option as a percentage in 1e18 format. ie: 1*e18 == 1%
	 * @dev   only management or above can call this function
	 */
	function setMaxDiscount(uint256 _maxDiscount) external {
		_onlyManager();
		maxDiscount = _maxDiscount;
	}

	/**
	 * @notice set the maximum collateral amount allowed in the pool
	 * @param _collateralCap of the collateral held
	 * @dev   only governance can call this function
	 */
	function setCollateralCap(uint256 _collateralCap) external {
		_onlyGovernor();
		collateralCap = _collateralCap;
	}

	/**
	 * @notice update the liquidity pool buffer limit
	 * @param _bufferPercentage the minimum balance the liquidity pool must have as a percentage of collateral allocated to options. (for 20% enter 2000)
	 * @dev   only governance can call this function
	 */
	function setBufferPercentage(uint256 _bufferPercentage) external {
		_onlyGovernor();
		bufferPercentage = _bufferPercentage;
	}

	/**
	 * @notice update the liquidity pool risk free rate
	 * @param _riskFreeRate the risk free rate of the market
	 */
	function setRiskFreeRate(uint256 _riskFreeRate) external {
		_onlyGovernor();
		riskFreeRate = _riskFreeRate;
	}

	/**
	 * @notice update the max oracle time deviation threshold
	 */
	function setMaxTimeDeviationThreshold(uint256 _maxTimeDeviationThreshold) external {
		_onlyGovernor();
		maxTimeDeviationThreshold = _maxTimeDeviationThreshold;
	}

	/**
	 * @notice update the max oracle price deviation threshold
	 */
	function setMaxPriceDeviationThreshold(uint256 _maxPriceDeviationThreshold) external {
		_onlyGovernor();
		maxPriceDeviationThreshold = _maxPriceDeviationThreshold;
	}

	/**
	 * @notice change the status of a handler
	 */
	function changeHandler(address _handler, bool auth) external {
		_onlyGovernor();
		handler[_handler] = auth;
	}

	/**
	 * @notice change the status of a keeper
	 */
	function setKeeper(address _keeper, bool _auth) external {
		_onlyGovernor();
		keeper[_keeper] = _auth;
	}

	/**
	 *  @notice sets the parameters for the function that determines the utilization price factor
	 *  The function is made up of two parts, both linear. The line to the left of the utilisation threshold has a low gradient
	 *  while the gradient to the right of the threshold is much steeper. The aim of this function is to make options much more
	 *  expensive near full utilization while not having much effect at low utilizations.
	 *  @param _belowThresholdGradient the gradient of the function where utiization is below function threshold. e18
	 *  @param _aboveThresholdGradient the gradient of the line above the utilization threshold. e18
	 *  @param _utilizationFunctionThreshold the percentage utilization above which the function moves from its shallow line to its steep line
	 */
	function setUtilizationSkewParams(
		uint256 _belowThresholdGradient,
		uint256 _aboveThresholdGradient,
		uint256 _utilizationFunctionThreshold
	) external {
		_onlyManager();
		belowThresholdGradient = _belowThresholdGradient;
		aboveThresholdGradient = _aboveThresholdGradient;
		aboveThresholdYIntercept = _utilizationFunctionThreshold.mul(
			_aboveThresholdGradient - _belowThresholdGradient // inverted the order of the subtraction to result in a positive uint
		);

		utilizationFunctionThreshold = _utilizationFunctionThreshold;
	}

	//////////////////////////////////////////////////////
	/// access-controlled state changing functionality ///
	//////////////////////////////////////////////////////

	/**
	 * @notice function for hedging portfolio delta through external means
	 * @param delta the current portfolio delta
	 * @param reactorIndex the index of the reactor in the hedgingReactors array to use
	 */
	function rebalancePortfolioDelta(int256 delta, uint256 reactorIndex) external {
		_onlyManager();
		IHedgingReactor(hedgingReactors[reactorIndex]).hedgeDelta(delta);
	}

	/**
	 * @notice adjust the collateral held in a specific vault because of health
	 * @param lpCollateralDifference amount of collateral taken from or given to the liquidity pool in collateral decimals
	 * @param addToLpBalance true if collateral is returned to liquidity pool, false if collateral is withdrawn from liquidity pool
	 * @dev   called by the option registry only
	 */
	function adjustCollateral(uint256 lpCollateralDifference, bool addToLpBalance) external {
		IOptionRegistry optionRegistry = _getOptionRegistry();
		require(msg.sender == address(optionRegistry));
		// assumes in collateral decimals
		if (addToLpBalance) {
			collateralAllocated -= lpCollateralDifference;
		} else {
			SafeTransferLib.safeApprove(
				ERC20(collateralAsset),
				address(optionRegistry),
				lpCollateralDifference
			);
			collateralAllocated += lpCollateralDifference;
		}
	}

	/**
	 * @notice closes an oToken vault, returning collateral (minus ITM option expiry value) back to the pool
	 * @param seriesAddress the address of the oToken vault to close
	 * @return collatReturned the amount of collateral returned to the liquidity pool, assumes in collateral decimals
	 */
	function settleVault(address seriesAddress) external returns (uint256) {
		_isKeeper();
		// get number of options in vault and collateral returned to recalculate our position without these options
		// returns in collat decimals, collat decimals and e8
		(, uint256 collatReturned, uint256 collatLost, ) = _getOptionRegistry().settle(seriesAddress);
		emit SettleVault(seriesAddress, collatReturned, collatLost, msg.sender);
		// if the vault expired ITM then when settled the oracle will still have accounted for it as a liability. When
		// the settle happens the liability is wiped off as it is now accounted for in collateralAllocated but because the
		// oracle doesn't know this yet we need to temporarily reduce the liability value.
		_adjustVariables(collatReturned, collatLost, 0, false);
		collateralAllocated -= collatLost;
		return collatReturned;
	}

	/**
	 * @notice issue an option
	 * @param optionSeries the series detail of the option - strike decimals in e18
	 * @dev only callable by a handler contract
	 */
	function handlerIssue(Types.OptionSeries memory optionSeries) external returns (address) {
		_isHandler();
		// series strike in e18
		return _issue(optionSeries, _getOptionRegistry());
	}

	/**
	 * @notice write an option that already exists
	 * @param optionSeries the series detail of the option - strike decimals in e8
	 * @param seriesAddress the series address of the oToken
	 * @param amount the number of options to write - in e18
	 * @param optionRegistry the registry used for options writing
	 * @param premium the premium of the option - in collateral decimals
	 * @param delta the delta of the option - in e18
	 * @param recipient the receiver of the option
	 * @dev only callable by a handler contract
	 */
	function handlerWriteOption(
		Types.OptionSeries memory optionSeries,
		address seriesAddress,
		uint256 amount,
		IOptionRegistry optionRegistry,
		uint256 premium,
		int256 delta,
		address recipient
	) external returns (uint256) {
		_isTradingNotPaused();
		_isHandler();
		return
			_writeOption(
				optionSeries, // series strike in e8
				seriesAddress,
				amount, // in e18
				optionRegistry,
				premium, // in collat decimals
				delta,
				_checkBuffer(), // in e18
				recipient
			);
	}

	/**
	 * @notice write an option that doesnt exist
	 * @param optionSeries the series detail of the option - strike decimals in e18
	 * @param amount the number of options to write - in e18
	 * @param premium the premium of the option - in collateral decimals
	 * @param delta the delta of the option - in e18
	 * @param recipient the receiver of the option
	 * @dev only callable by a handler contract
	 */
	function handlerIssueAndWriteOption(
		Types.OptionSeries memory optionSeries,
		uint256 amount,
		uint256 premium,
		int256 delta,
		address recipient
	) external returns (uint256, address) {
		_isTradingNotPaused();
		_isHandler();
		IOptionRegistry optionRegistry = _getOptionRegistry();
		// series strike passed in as e18
		address seriesAddress = _issue(optionSeries, optionRegistry);
		// series strike received in e8, retrieved from the option registry instead of
		// using one in memory because formatStrikePrice might have slightly changed the
		// strike
		optionSeries = optionRegistry.getSeriesInfo(seriesAddress);
		return (
			_writeOption(
				optionSeries, // strike in e8
				seriesAddress,
				amount, // in e18
				optionRegistry,
				premium, // in collat decimals
				delta,
				_checkBuffer(), // in e18
				recipient
			),
			seriesAddress
		);
	}

	/**
	 * @notice buy back an option that already exists
	 * @param optionSeries the series detail of the option - strike decimals in e8
	 * @param amount the number of options to buyback - in e18
	 * @param optionRegistry the registry used for options writing
	 * @param seriesAddress the series address of the oToken
	 * @param premium the premium of the option - in collateral decimals
	 * @param delta the delta of the option - in e18
	 * @param seller the receiver of the option
	 * @dev only callable by a handler contract
	 */
	function handlerBuybackOption(
		Types.OptionSeries memory optionSeries,
		uint256 amount,
		IOptionRegistry optionRegistry,
		address seriesAddress,
		uint256 premium,
		int256 delta,
		address seller
	) external returns (uint256) {
		_isTradingNotPaused();
		_isHandler();
		// strike passed in as e8
		return
			_buybackOption(optionSeries, amount, optionRegistry, seriesAddress, premium, delta, seller);
	}

	/**
	 * @notice reset the temporary portfolio and delta values that have been changed since the last oracle update
	 * @dev    only callable by the portfolio values feed oracle contract
	 */
	function resetEphemeralValues() external {
		require(msg.sender == address(_getPortfolioValuesFeed()));
		delete ephemeralLiabilities;
		delete ephemeralDelta;
	}

	/**
	 * @notice reset the temporary portfolio and delta values that have been changed since the last oracle update
	 * @dev    this function must be called in order to execute an epoch calculation
	 */
	function pauseTradingAndRequest() external returns (bytes32) {
		_isKeeper();
		// pause trading
		isTradingPaused = true;
		// make an oracle request
		return _getPortfolioValuesFeed().requestPortfolioData(underlyingAsset, strikeAsset);
	}

	/**
	 * @notice execute the epoch and set all the price per shares
	 * @dev    this function must be called in order to execute an epoch calculation and batch a mutual fund epoch
	 */
	function executeEpochCalculation() external whenNotPaused {
		_isKeeper();
		if (!isTradingPaused) {
			revert CustomErrors.TradingNotPaused();
		}
		uint256 newPricePerShare = totalSupply > 0
			? (1e18 *
				(_getNAV() -
					OptionsCompute.convertFromDecimals(pendingDeposits, ERC20(collateralAsset).decimals()))) /
				totalSupply
			: 1e18;
		uint256 sharesToMint = _sharesForAmount(pendingDeposits, newPricePerShare);
		epochPricePerShare[epoch] = newPricePerShare;
		delete pendingDeposits;
		isTradingPaused = false;
		emit EpochExecuted(epoch);
		epoch++;
		_mint(address(this), sharesToMint);
	}

	/////////////////////////////////////////////
	/// external state changing functionality ///
	/////////////////////////////////////////////

	/**
	 * @notice function for adding liquidity to the options liquidity pool
	 * @param _amount    amount of the strike asset to deposit
	 * @return success
	 * @dev    entry point to provide liquidity to dynamic hedging vault
	 */
	function deposit(uint256 _amount) external whenNotPaused nonReentrant returns (bool) {
		if (_amount == 0) {
			revert CustomErrors.InvalidAmount();
		}
		_deposit(_amount);
		// Pull in tokens from sender
		SafeTransferLib.safeTransferFrom(collateralAsset, msg.sender, address(this), _amount);
		return true;
	}

	/**
	 * @notice function for allowing a user to redeem their shares from a previous epoch
	 * @param _shares the number of shares to redeem
	 * @return the number of shares actually returned
	 */
	function redeem(uint256 _shares) external nonReentrant returns (uint256) {
		if (_shares == 0) {
			revert CustomErrors.InvalidShareAmount();
		}
		return _redeem(_shares);
	}

	/**
	 * @notice function for initiating a withdraw request from the pool
	 * @param _shares    amount of shares to return
	 * @dev    entry point to remove liquidity to dynamic hedging vault
	 */
	function initiateWithdraw(uint256 _shares) external whenNotPaused nonReentrant {
		if (_shares == 0) {
			revert CustomErrors.InvalidShareAmount();
		}

		if (depositReceipts[msg.sender].amount > 0 || depositReceipts[msg.sender].unredeemedShares > 0) {
			// redeem so a user can use a completed deposit as shares for an initiation
			_redeem(type(uint256).max);
		}
		if (balanceOf[msg.sender] < _shares) {
			revert CustomErrors.InsufficientShareBalance();
		}
		uint256 currentEpoch = epoch;
		WithdrawalReceipt memory withdrawalReceipt = withdrawalReceipts[msg.sender];

		emit InitiateWithdraw(msg.sender, _shares, currentEpoch);
		uint256 existingShares = withdrawalReceipt.shares;
		uint256 withdrawalShares;
		// if they already have an initiated withdrawal from this round just increment
		if (withdrawalReceipt.epoch == currentEpoch) {
			withdrawalShares = existingShares + _shares;
		} else {
			// do 100 wei just in case of any rounding issues
			if (existingShares > 100) {
				revert CustomErrors.ExistingWithdrawal();
			}
			withdrawalShares = _shares;
			withdrawalReceipts[msg.sender].epoch = uint128(currentEpoch);
		}

		withdrawalReceipts[msg.sender].shares = uint128(withdrawalShares);
		transfer(address(this), _shares);
	}

	/**
	 * @notice function for completing the withdraw from a pool
	 * @param _shares    amount of shares to return
	 * @dev    entry point to remove liquidity to dynamic hedging vault
	 */
	function completeWithdraw(uint256 _shares) external whenNotPaused nonReentrant returns (uint256) {
		if (_shares == 0) {
			revert CustomErrors.InvalidShareAmount();
		}
		WithdrawalReceipt memory withdrawalReceipt = withdrawalReceipts[msg.sender];
		// cache the storage variables
		uint256 withdrawalShares = _shares > withdrawalReceipt.shares
			? withdrawalReceipt.shares
			: _shares;
		uint256 withdrawalEpoch = withdrawalReceipt.epoch;
		// make sure there is something to withdraw and make sure the round isnt the current one
		if (withdrawalShares == 0) {
			revert CustomErrors.NoExistingWithdrawal();
		}
		if (withdrawalEpoch == epoch) {
			revert CustomErrors.EpochNotClosed();
		}
		// reduced the stored share receipt by the shares requested
		withdrawalReceipts[msg.sender].shares -= uint128(withdrawalShares);
		// get the withdrawal amount based on the shares and pps at the epoch
		uint256 withdrawalAmount = _amountForShares(
			withdrawalShares,
			epochPricePerShare[withdrawalEpoch]
		);
		if (withdrawalAmount == 0) {
			revert CustomErrors.InvalidAmount();
		}
		// get the liquidity that can be withdrawn from the pool without hitting the collateral requirement buffer
		int256 buffer = int256((collateralAllocated * bufferPercentage) / MAX_BPS);
		int256 collatBalance = int256(ERC20(collateralAsset).balanceOf(address(this)));
		int256 bufferRemaining = collatBalance - buffer;
		// get the extra liquidity that is needed
		int256 amountNeeded = int256(withdrawalAmount) - bufferRemaining;
		// loop through the reactors and move funds if found
		if (amountNeeded > 0) {
			address[] memory hedgingReactors_ = hedgingReactors;
			for (uint8 i = 0; i < hedgingReactors_.length; i++) {
				amountNeeded -= int256(IHedgingReactor(hedgingReactors_[i]).withdraw(uint256(amountNeeded)));
				if (amountNeeded <= 0) {
					break;
				}
			}
			if (amountNeeded > 0) {
				revert CustomErrors.WithdrawExceedsLiquidity();
			}
		}
		emit Withdraw(msg.sender, withdrawalAmount, withdrawalShares);
		_burn(address(this), withdrawalShares);
		SafeTransferLib.safeTransfer(ERC20(collateralAsset), msg.sender, withdrawalAmount);
		return withdrawalAmount;
	}

	///////////////////////
	/// complex getters ///
	///////////////////////

	/**
	 * @notice Returning balance in 1e18 format
	 * @param asset address of the asset to get balance and normalize
	 * @return normalizedBalance balance in 1e18 format
	 */
	function _getNormalizedBalance(address asset)
		internal
		view
		returns (
			uint256 normalizedBalance
		)
	{
		normalizedBalance = OptionsCompute.convertFromDecimals(
			ERC20(asset).balanceOf(address(this)), 
			ERC20(asset).decimals()
			);
	}

	/**
	 * @notice get the delta of the hedging reactors
	 * @return externalDelta hedging reactor delta in e18 format
	 */
	function getExternalDelta() public view returns (int256 externalDelta) {
		address[] memory hedgingReactors_ = hedgingReactors;
		for (uint8 i = 0; i < hedgingReactors_.length; i++) {
			externalDelta += IHedgingReactor(hedgingReactors_[i]).getDelta();
		}
	}

	/**
	 * @notice get the delta of the portfolio
	 * @return portfolio delta
	 */
	function getPortfolioDelta() public view returns (int256) {
		// assumes in e18
		address underlyingAsset_ = underlyingAsset;
		address strikeAsset_ = strikeAsset;
		Types.PortfolioValues memory portfolioValues = _getPortfolioValuesFeed().getPortfolioValues(
			underlyingAsset_,
			strikeAsset_
		);
		// check that the portfolio values are acceptable
		OptionsCompute.validatePortfolioValues(
			_getUnderlyingPrice(underlyingAsset_, strikeAsset_),
			portfolioValues,
			maxTimeDeviationThreshold,
			maxPriceDeviationThreshold
		);
		return portfolioValues.delta + getExternalDelta() + ephemeralDelta;
	}

	/**
	 * @notice get the quote price and delta for a given option
	 * @param  optionSeries option type to quote - strike assumed in e18
	 * @param  amount the number of options to mint  - assumed in e18
	 * @param toBuy whether the protocol is buying the option
	 * @return quote the price of the options - returns in e18
	 * @return delta the delta of the options - returns in e18
	 */
	function quotePriceWithUtilizationGreeks(
		Types.OptionSeries memory optionSeries,
		uint256 amount,
		bool toBuy
	) external view returns (uint256 quote, int256 delta) {
		// using a struct to get around stack too deep issues
		UtilizationState memory quoteState;
		quoteState.underlyingPrice = _getUnderlyingPrice(
			optionSeries.underlying,
			optionSeries.strikeAsset
		);
		quoteState.iv = getImpliedVolatility(
			optionSeries.isPut,
			quoteState.underlyingPrice,
			optionSeries.strike,
			optionSeries.expiration
		);
		(uint256 optionQuote, int256 deltaQuote) = OptionsCompute.quotePriceGreeks(
			optionSeries,
			toBuy,
			bidAskIVSpread,
			riskFreeRate,
			quoteState.iv,
			quoteState.underlyingPrice
		);
		// price of acquiring total amount of options (remains e18 due to PRBMath)
		quoteState.totalOptionPrice = optionQuote.mul(amount);
		quoteState.totalDelta = deltaQuote.mul(int256(amount));

		// will update quoteState.utilizationPrice
		addUtilizationPremium(quoteState, optionSeries, amount, toBuy);
<<<<<<< HEAD
		quote = applyDeltaSkew(quoteState, toBuy);
=======
		quote = applyDeltaPremium(quoteState, toBuy);

>>>>>>> 7da0019a
		quote = OptionsCompute.convertToCollateralDenominated(
			quote,
			quoteState.underlyingPrice,
			optionSeries
		);
		delta = quoteState.totalDelta;
		if (quote == 0 || delta == int256(0)) {
			revert CustomErrors.DeltaQuoteError(quote, delta);
		}
	}

	/**
	 *	@notice applies a utilization premium when the protocol is selling options.
	 *	Stores the utilization price in quoteState.utilizationPrice for use in quotePriceWithUtilizationGreeks
	 *	@param quoteState the struct created in quoteStateWithUtilizationGreeks to store memory variables
	 *	@param optionSeries the option type for which we are quoting a price
	 *	@param amount the amount of options. e18
	 *	@param toBuy whether we are buying an option. False if selling
	 */
	function addUtilizationPremium(
		UtilizationState memory quoteState,
		Types.OptionSeries memory optionSeries,
		uint256 amount,
		bool toBuy
	) internal view {
		if (!toBuy) {
			uint256 collateralAllocated_ = collateralAllocated;
			// if selling options, we want to add the utilization premium
			// Work out the utilization of the pool as a percentage
			quoteState.utilizationBefore = collateralAllocated_.div(
				collateralAllocated_ + ERC20(collateralAsset).balanceOf(address(this))
			);
			// assumes strike is e18
			// strike is not being used again so we dont care if format changes
			optionSeries.strike = optionSeries.strike / 1e10;
			// returns collateral decimals
			quoteState.collateralToAllocate = _getOptionRegistry().getCollateral(optionSeries, amount);

			quoteState.utilizationAfter = (quoteState.collateralToAllocate + collateralAllocated_).div(
				collateralAllocated_ + ERC20(collateralAsset).balanceOf(address(this))
			);
			// get the price of the option with the utilization premium added
			quoteState.utilizationPrice = OptionsCompute.getUtilizationPrice(
				quoteState.utilizationBefore,
				quoteState.utilizationAfter,
				quoteState.totalOptionPrice,
				utilizationFunctionThreshold,
				belowThresholdGradient,
				aboveThresholdGradient,
				aboveThresholdYIntercept
			);
		} else {
			// do not use utlilization premium for buybacks
			quoteState.utilizationPrice = quoteState.totalOptionPrice;
		}
	}

	/**
	 *	@notice Applies a discount or premium based on the liquidity pool's delta exposure
	 *	Gives discount if the transaction results in a lower delta exposure for the liquidity pool.
	 *	Prices option more richly if the transaction results in higher delta exposure for liquidity pool.
	 *	@param quoteState the struct created in quoteStateWithUtilizationGreeks to store memory variables
	 *	@param toBuy whether we are buying an option. False if selling
	 *	@return quote the quote for the option with the delta skew applied
	 */
	function applyDeltaPremium(UtilizationState memory quoteState, bool toBuy)
		internal
		view
		returns (uint256 quote)
	{
		// portfolio delta before writing option
		int256 portfolioDelta = getPortfolioDelta();
		// subtract totalDelta if buying as pool is taking on the negative of the option's delta
		int256 newDelta = toBuy
			? portfolioDelta + quoteState.totalDelta
			: portfolioDelta - quoteState.totalDelta;
		// Is delta moved closer to zero?
		quoteState.isDecreased = (PRBMathSD59x18.abs(newDelta) - PRBMathSD59x18.abs(portfolioDelta)) < 0;
		// delta exposure of the portolio per ETH equivalent value the portfolio holds.
		// This value is only used for tilting so we are only interested in its distance from 0 (its magnitude)
		uint256 normalizedDelta = uint256(PRBMathSD59x18.abs((portfolioDelta + newDelta).div(2e18))).div(
			_getNAV().div(quoteState.underlyingPrice)
		);
		// this is the percentage of the option price which is added to or subtracted from option price
		// according to whether portfolio delta is increased or decreased respectively
		quoteState.deltaTiltAmount = normalizedDelta > maxDiscount ? maxDiscount : normalizedDelta;

		if (quoteState.isDecreased) {
			quote = toBuy
				? quoteState.deltaTiltAmount.mul(quoteState.utilizationPrice) + quoteState.utilizationPrice
				: quoteState.utilizationPrice - quoteState.deltaTiltAmount.mul(quoteState.utilizationPrice);
		} else {
			// increase utilization by delta tilt factor for moving delta away from zero
			quote = toBuy
				? quoteState.utilizationPrice - quoteState.deltaTiltAmount.mul(quoteState.utilizationPrice)
				: quoteState.deltaTiltAmount.mul(quoteState.utilizationPrice) + quoteState.utilizationPrice;
		}
	}

	///////////////////////////
	/// non-complex getters ///
	///////////////////////////

	/**
	 * @notice get the current implied volatility from the feed
	 * @param isPut Is the option a call or put?
	 * @param underlyingPrice The underlying price - assumed in e18
	 * @param strikePrice The strike price of the option - assumed in e18
	 * @param expiration expiration timestamp of option as a PRBMath Float
	 * @return Implied volatility adjusted for volatility surface - assumed in e18
	 */
	function getImpliedVolatility(
		bool isPut,
		uint256 underlyingPrice,
		uint256 strikePrice,
		uint256 expiration
	) public view returns (uint256) {
		return _getVolatilityFeed().getImpliedVolatility(isPut, underlyingPrice, strikePrice, expiration);
	}

	function getAssets() external view returns (uint256) {
		return _getAssets();
	}

	function getNAV() external view returns (uint256) {
		return _getNAV();
	}

	//////////////////////////
	/// internal utilities ///
	//////////////////////////

	/**
	 * @notice function for queueing to add liquidity to the options liquidity pool and receiving storing interest
	 *         to receive shares when the next epoch is initiated.
	 * @param _amount    amount of the strike asset to deposit
	 * @dev    internal function for entry point to provide liquidity to dynamic hedging vault
	 */
	function _deposit(uint256 _amount) internal {
		uint256 currentEpoch = epoch;
		// check the total allowed collateral amount isnt surpassed by incrementing the total assets with the amount denominated in e18
		uint256 totalAmountWithDeposit = _getAssets() +
			OptionsCompute.convertFromDecimals(_amount, ERC20(collateralAsset).decimals());
		if (totalAmountWithDeposit > collateralCap) {
			revert CustomErrors.TotalSupplyReached();
		}
		emit Deposit(msg.sender, _amount, currentEpoch);
		DepositReceipt memory depositReceipt = depositReceipts[msg.sender];
		// check for any unredeemed shares
		uint256 unredeemedShares = uint256(depositReceipt.unredeemedShares);
		// if there is already a receipt from a previous round then acknowledge and record it
		if (depositReceipt.epoch != 0 && depositReceipt.epoch < currentEpoch) {
			unredeemedShares += _sharesForAmount(
				depositReceipt.amount,
				epochPricePerShare[depositReceipt.epoch]
			);
		}
		uint256 depositAmount = _amount;
		// if there is a second deposit in the same round then increment this amount
		if (currentEpoch == depositReceipt.epoch) {
			depositAmount += uint256(depositReceipt.amount);
		}
		require(depositAmount <= type(uint128).max, "overflow");
		// create the deposit receipt
		depositReceipts[msg.sender] = DepositReceipt({
			epoch: uint128(currentEpoch),
			amount: uint128(depositAmount),
			unredeemedShares: unredeemedShares
		});
		pendingDeposits += _amount;
	}

	/**
	 * @notice functionality for allowing a user to redeem their shares from a previous epoch
	 * @param _shares the number of shares to redeem
	 * @return toRedeem the number of shares actually returned
	 */
	function _redeem(uint256 _shares) internal returns (uint256 toRedeem) {
		DepositReceipt memory depositReceipt = depositReceipts[msg.sender];
		uint256 currentEpoch = epoch;
		// check for any unredeemed shares
		uint256 unredeemedShares = uint256(depositReceipt.unredeemedShares);
		// if there is already a receipt from a previous round then acknowledge and record it
		if (depositReceipt.epoch != 0 && depositReceipt.epoch < currentEpoch) {
			unredeemedShares += _sharesForAmount(
				depositReceipt.amount,
				epochPricePerShare[depositReceipt.epoch]
			);
		}
		// if the shares requested are greater than their unredeemedShares then floor to unredeemedShares, otherwise
		// use their requested share number
		toRedeem = _shares > unredeemedShares ? unredeemedShares : _shares;
		if (toRedeem == 0) {
			return 0;
		}
		// if the deposit receipt is on this epoch and there are unredeemed shares then we leave amount as is,
		// if the epoch has past then we set the amount to 0 and take from the unredeemedShares
		if (depositReceipt.epoch < currentEpoch) {
			depositReceipts[msg.sender].amount = 0;
		}
		depositReceipts[msg.sender].unredeemedShares = uint128(unredeemedShares - toRedeem);
		emit Redeem(msg.sender, toRedeem, depositReceipt.epoch);
		allowance[address(this)][msg.sender] = toRedeem;
		// transfer as the shares will have been minted in the epoch execution
		transferFrom(address(this), msg.sender, toRedeem);
	}

	/**
	 * @notice get the number of shares for a given amount
	 * @param _amount  the amount to convert to shares - assumed in collateral decimals
	 * @return shares the number of shares based on the amount - assumed in e18
	 */
	function _sharesForAmount(uint256 _amount, uint256 assetPerShare)
		internal
		view
		returns (uint256 shares)
	{
		uint256 convertedAmount = OptionsCompute.convertFromDecimals(
			_amount,
			ERC20(collateralAsset).decimals()
		);
		shares = (convertedAmount * PRBMath.SCALE) / assetPerShare;
	}

	/**
	 * @notice get the amount for a given number of shares
	 * @param _shares  the shares to convert to amount in e18
	 * @return amount the number of amount based on shares in collateral decimals
	 */
	function _amountForShares(uint256 _shares, uint256 _assetPerShare)
		internal
		view
		returns (uint256 amount)
	{
		amount = OptionsCompute.convertToDecimals(
			(_shares * _assetPerShare) / PRBMath.SCALE,
			ERC20(collateralAsset).decimals()
		);
	}

	/**
	 * @notice get the Net Asset Value
	 * @return Net Asset Value in e18 decimal format
	 */
	function _getNAV() internal view returns (uint256) {
		// cache
		address underlyingAsset_ = underlyingAsset;
		address strikeAsset_ = strikeAsset;
		// equities = assets - liabilities
		// assets: Any token such as eth usd, collateral sent to OptionRegistry, hedging reactor stuff in e18
		// liabilities: Options that we wrote in e18
		uint256 assets = _getAssets();
		Types.PortfolioValues memory portfolioValues = _getPortfolioValuesFeed().getPortfolioValues(
			underlyingAsset_,
			strikeAsset_
		);
		// check that the portfolio values are acceptable
		OptionsCompute.validatePortfolioValues(
			_getUnderlyingPrice(underlyingAsset_, strikeAsset_),
			portfolioValues,
			maxTimeDeviationThreshold,
			maxPriceDeviationThreshold
		);
		int256 ephemeralLiabilities_ = ephemeralLiabilities;
		// ephemeralLiabilities can be -ve but portfolioValues will not
		// when converting liabilities it should never be -ve, if it is then the NAV calc will fail
		uint256 liabilities = portfolioValues.callPutsValue +
			(ephemeralLiabilities_ > 0 ? uint256(ephemeralLiabilities_) : uint256(-ephemeralLiabilities_));
		return assets - liabilities;
	}

	/**
	 * @notice get the Asset Value
	 * @return assets Asset Value in e18 decimal format
	 */
	function _getAssets() internal view returns (uint256 assets) {
		address collateralAsset_ = collateralAsset;
		// assets: Any token such as eth usd, collateral sent to OptionRegistry, hedging reactor stuff in e18
		// liabilities: Options that we wrote in e18
		assets = OptionsCompute.convertFromDecimals(
			ERC20(collateralAsset_).balanceOf(address(this)),
			ERC20(collateralAsset_).decimals()
		) + OptionsCompute.convertFromDecimals(collateralAllocated, ERC20(collateralAsset_).decimals());
		address[] memory hedgingReactors_ = hedgingReactors;
		for (uint8 i = 0; i < hedgingReactors_.length; i++) {
			// should always return value in e18 decimals
			assets += IHedgingReactor(hedgingReactors_[i]).getPoolDenominatedValue();
		}
	}

	/**
	 * @notice calculates amount of liquidity that can be used before hitting buffer
	 * @return bufferRemaining the amount of liquidity available before reaching buffer in e18
	 */
	function _checkBuffer() internal view returns (int256 bufferRemaining) {
		// calculate max amount of liquidity pool funds that can be used before reaching max buffer allowance
		uint256 normalizedCollateralBalance = _getNormalizedBalance(collateralAsset);
		bufferRemaining = int256(
			normalizedCollateralBalance -
				(OptionsCompute.convertFromDecimals(collateralAllocated, ERC20(collateralAsset).decimals()) *
					bufferPercentage) /
				MAX_BPS
		);
		// revert CustomErrors.if buffer allowance already hit
		if (bufferRemaining <= 0) {
			revert CustomErrors.MaxLiquidityBufferReached();
		}
	}

	/**
	 * @notice create the option contract in the options registry
	 * @param  optionSeries option type to mint - option series strike in e18
	 * @param  optionRegistry interface for the options issuer
	 * @return series the address of the option series minted
	 */
	function _issue(Types.OptionSeries memory optionSeries, IOptionRegistry optionRegistry)
		internal
		returns (address series)
	{
		// make sure option is being issued with correct assets
		if (optionSeries.collateral != collateralAsset) {
			revert CustomErrors.CollateralAssetInvalid();
		}
		if (optionSeries.underlying != underlyingAsset) {
			revert CustomErrors.UnderlyingAssetInvalid();
		}
		if (optionSeries.strikeAsset != strikeAsset) {
			revert CustomErrors.StrikeAssetInvalid();
		}
		// cache
		Types.OptionParams memory optionParams_ = optionParams;
		// check the expiry is within the allowed bounds
		if (
			block.timestamp + optionParams_.minExpiry > optionSeries.expiration ||
			optionSeries.expiration > block.timestamp + optionParams_.maxExpiry
		) {
			revert CustomErrors.OptionExpiryInvalid();
		}
		// check that the option strike is within the range of the min and max acceptable strikes of calls and puts
		if (optionSeries.isPut) {
			if (
				optionParams_.minPutStrikePrice > optionSeries.strike ||
				optionSeries.strike > optionParams_.maxPutStrikePrice
			) {
				revert CustomErrors.OptionStrikeInvalid();
			}
		} else {
			if (
				optionParams_.minCallStrikePrice > optionSeries.strike ||
				optionSeries.strike > optionParams_.maxCallStrikePrice
			) {
				revert CustomErrors.OptionStrikeInvalid();
			}
		}
		// issue the option from the option registry (its characteristics will be stored in the optionsRegistry)
		series = optionRegistry.issue(optionSeries);
		if (series == address(0)) {
			revert CustomErrors.IssuanceFailed();
		}
	}

	/**
	 * @notice write a number of options for a given OptionSeries
	 * @param  optionSeries option type to mint - strike in e8
	 * @param  seriesAddress the address of the options series
	 * @param  amount the amount to be written - in e18
	 * @param  optionRegistry the option registry of the pool
	 * @param  premium the premium to charge the user - in collateral decimals
	 * @param  delta the delta of the option position - in e18
	 * @param  bufferRemaining the amount of buffer that can be used - in e18
	 * @return the amount that was written
	 */
	function _writeOption(
		Types.OptionSeries memory optionSeries,
		address seriesAddress,
		uint256 amount,
		IOptionRegistry optionRegistry,
		uint256 premium,
		int256 delta,
		int256 bufferRemaining,
		address recipient
	) internal returns (uint256) {
		// strike decimals come into this function as e8
		uint256 collateralAmount = optionRegistry.getCollateral(optionSeries, amount);
		if (
			uint256(bufferRemaining) <
			OptionsCompute.convertFromDecimals(collateralAmount, ERC20(collateralAsset).decimals())
		) {
			revert CustomErrors.MaxLiquidityBufferReached();
		}
		ERC20(collateralAsset).approve(address(optionRegistry), collateralAmount);
		(, collateralAmount) = optionRegistry.open(seriesAddress, amount, collateralAmount);
		emit WriteOption(seriesAddress, amount, premium, collateralAmount, recipient);
		// convert e8 strike to e18 strike
		optionSeries.strike = uint128(
			OptionsCompute.convertFromDecimals(optionSeries.strike, ERC20(seriesAddress).decimals())
		);
		_adjustVariables(collateralAmount, premium, delta, true);
		SafeTransferLib.safeTransfer(
			ERC20(seriesAddress),
			recipient,
			OptionsCompute.convertToDecimals(amount, ERC20(seriesAddress).decimals())
		);
		// returns in e18
		return amount;
	}

	/**
	 * @notice buys a number of options back and burns the tokens
	 * @param optionSeries the option token series to buyback - strike passed in as e8
	 * @param amount the number of options to buyback expressed in 1e18
	 * @param optionRegistry the registry
	 * @param seriesAddress the series being sold
	 * @param premium the premium to be sent back to the owner (in collat decimals)
	 * @param delta the delta of the option
	 * @param seller the address
	 * @return the number of options burned in e18
	 */
	function _buybackOption(
		Types.OptionSeries memory optionSeries,
		uint256 amount,
		IOptionRegistry optionRegistry,
		address seriesAddress,
		uint256 premium,
		int256 delta,
		address seller
	) internal returns (uint256) {
		SafeTransferLib.safeApprove(
			ERC20(seriesAddress),
			address(optionRegistry),
			OptionsCompute.convertToDecimals(amount, ERC20(seriesAddress).decimals())
		);
		(, uint256 collateralReturned) = optionRegistry.close(seriesAddress, amount);
		emit BuybackOption(seriesAddress, amount, premium, collateralReturned, seller);
		// convert e8 strike to e18 strike
		optionSeries.strike = uint128(
			OptionsCompute.convertFromDecimals(optionSeries.strike, ERC20(seriesAddress).decimals())
		);
		_adjustVariables(collateralReturned, premium, delta, false);
		SafeTransferLib.safeTransfer(ERC20(collateralAsset), seller, premium);
		return amount;
	}

	/**
	 * @notice adjust the variables of the pool
	 * @param  collateralAmount the amount of collateral transferred to change on collateral allocated in collateral decimals
	 * @param  optionsValue the value of the options in e18 decimals
	 * @param  delta the delta of the options in e18 decimals
	 * @param  isSale whether the action was an option sale or not
	 */
	function _adjustVariables(
		uint256 collateralAmount,
		uint256 optionsValue,
		int256 delta,
		bool isSale
	) internal {
		if (isSale) {
			collateralAllocated += collateralAmount;
			ephemeralLiabilities += int256(
				OptionsCompute.convertFromDecimals(optionsValue, ERC20(collateralAsset).decimals())
			);
			ephemeralDelta -= delta;
		} else {
			collateralAllocated -= collateralAmount;
			ephemeralLiabilities -= int256(
				OptionsCompute.convertFromDecimals(optionsValue, ERC20(collateralAsset).decimals())
			);
			ephemeralDelta += delta;
		}
	}

	/**
	 * @notice get the volatility feed used by the liquidity pool
	 * @return the volatility feed contract interface
	 */
	function _getVolatilityFeed() internal view returns (VolatilityFeed) {
		return VolatilityFeed(protocol.volatilityFeed());
	}

	/**
	 * @notice get the portfolio values feed used by the liquidity pool
	 * @return the portfolio values feed contract
	 */
	function _getPortfolioValuesFeed() internal view returns (IPortfolioValuesFeed) {
		return IPortfolioValuesFeed(protocol.portfolioValuesFeed());
	}

	/**
	 * @notice get the option registry used for storing and managing the options
	 * @return the option registry contract
	 */
	function _getOptionRegistry() internal view returns (IOptionRegistry) {
		return IOptionRegistry(protocol.optionRegistry());
	}

	/**
	 * @notice get the underlying price with just the underlying asset and strike asset
	 * @param underlying   the asset that is used as the reference asset
	 * @param _strikeAsset the asset that the underlying value is denominated in
	 * @return the underlying price
	 */
	function _getUnderlyingPrice(address underlying, address _strikeAsset)
		internal
		view
		returns (uint256)
	{
		return PriceFeed(protocol.priceFeed()).getNormalizedRate(underlying, _strikeAsset);
	}

	function _isTradingNotPaused() internal view {
		if (isTradingPaused) {
			revert CustomErrors.TradingPaused();
		}
	}

	function _isHandler() internal view {
		if (!handler[msg.sender]) {
			revert CustomErrors.NotHandler();
		}
	}

	/// @dev keepers, managers or governors can access
	function _isKeeper() internal view {
		if (
			!keeper[msg.sender] && msg.sender != authority.governor() && msg.sender != authority.manager()
		) {
			revert CustomErrors.NotKeeper();
		}
	}
}<|MERGE_RESOLUTION|>--- conflicted
+++ resolved
@@ -798,12 +798,8 @@
 
 		// will update quoteState.utilizationPrice
 		addUtilizationPremium(quoteState, optionSeries, amount, toBuy);
-<<<<<<< HEAD
-		quote = applyDeltaSkew(quoteState, toBuy);
-=======
 		quote = applyDeltaPremium(quoteState, toBuy);
 
->>>>>>> 7da0019a
 		quote = OptionsCompute.convertToCollateralDenominated(
 			quote,
 			quoteState.underlyingPrice,
