// SPDX-License-Identifier: MIT
pragma solidity >=0.8.0;

import "./Protocol.sol";
import "./tokens/ERC20.sol";
import "./utils/ReentrancyGuard.sol";
import "./libraries/CustomErrors.sol";
import "./libraries/AccessControl.sol";
import "./libraries/SafeTransferLib.sol";
import "./interfaces/ILiquidityPool.sol";
import "./interfaces/IOptionRegistry.sol";
import { Types } from "./libraries/Types.sol";
import "prb-math/contracts/PRBMathSD59x18.sol";
import "prb-math/contracts/PRBMathUD60x18.sol";
import "./interfaces/IPortfolioValuesFeed.sol";
import "@openzeppelin/contracts/security/Pausable.sol";
import { OptionsCompute } from "./libraries/OptionsCompute.sol";

<<<<<<< HEAD

=======
/**
 *  @title Contract used for all user facing options interactions
 */
>>>>>>> a8d1cd5b
contract OptionHandler is Pausable, AccessControl, ReentrancyGuard {
	using PRBMathSD59x18 for int256;
	using PRBMathUD60x18 for uint256;

	///////////////////////////
	/// immutable variables ///
	///////////////////////////

	// Protocol management contracts
	ILiquidityPool public immutable liquidityPool;
	Protocol public immutable protocol;
	// asset that denominates the strike price
	address public immutable strikeAsset;
	// asset that is used as the reference asset
	address public immutable underlyingAsset;
	// asset that is used for collateral asset
	address public immutable collateralAsset;

	/////////////////////////
	/// dynamic variables ///
	/////////////////////////

	// order id counter
	uint256 public orderIdCounter;
	// custom option orders
	mapping(uint256 => Types.Order) public orderStores;

	/////////////////////////////////////
	/// governance settable variables ///
	/////////////////////////////////////

	// settings for the limits of a custom order
	CustomOrderBounds public customOrderBounds = CustomOrderBounds(0, 25e16, -25e16, 0, 1000);
	// addresses that are whitelisted to sell options back to the protocol
	mapping(address => bool) public buybackWhitelist;

	//////////////////////////
	/// constant variables ///
	//////////////////////////

	// BIPS
	uint256 private constant MAX_BPS = 10_000;

	/////////////////////////
	/// structs && events ///
	/////////////////////////

	// delta and price boundaries for custom orders
	struct CustomOrderBounds {
		uint128 callMinDelta; // call delta will always be between 0 and 1 (e18)
		uint128 callMaxDelta; // call delta will always be between 0 and 1 (e18)
		int128 putMinDelta; // put delta will always be between 0 and -1 (e18)
		int128 putMaxDelta; // put delta will always be between 0 and -1 (e18)
		// maxPriceRange is the maximum percentage below the LP calculated price,
		// measured in BPS, that the order may be sold for. 10% would mean maxPriceRange = 1000
		uint32 maxPriceRange;
	}

	event OrderCreated(uint256 orderId);
	event OrderExecuted(uint256 orderId);

	constructor(
		address _authority,
		address _protocol,
		address _liquidityPool
	) AccessControl(IAuthority(_authority)) {
		protocol = Protocol(_protocol);
		liquidityPool = ILiquidityPool(_liquidityPool);
		collateralAsset = liquidityPool.collateralAsset();
		underlyingAsset = liquidityPool.underlyingAsset();
		strikeAsset = liquidityPool.strikeAsset();
	}

	///////////////
	/// setters ///
	///////////////

	/**
	 * @notice set new custom order parameters
	 * @param _callMinDelta the minimum delta value a sold custom call option can have (e18 format - for 0.05 enter 5e16). Must be positive or 0.
	 * @param _callMaxDelta the maximum delta value a sold custom call option can have. Must be positive and have greater magnitude than _callMinDelta.
	 * @param _putMinDelta the minimum delta value a sold custom put option can have. Must be negative and have greater magnitude than _putMaxDelta
	 * @param _putMaxDelta the maximum delta value a sold custom put option can have. Must be negative or 0.
	 * @param _maxPriceRange the max percentage below the LP calculated premium that the order may be sold for. Measured in BPS - for 10% enter 1000
	 */
	function setCustomOrderBounds(
		uint128 _callMinDelta,
		uint128 _callMaxDelta,
		int128 _putMinDelta,
		int128 _putMaxDelta,
		uint32 _maxPriceRange
	) external {
		_onlyGovernor();
		customOrderBounds.callMinDelta = _callMinDelta;
		customOrderBounds.callMaxDelta = _callMaxDelta;
		customOrderBounds.putMinDelta = _putMinDelta;
		customOrderBounds.putMaxDelta = _putMaxDelta;
		customOrderBounds.maxPriceRange = _maxPriceRange;
	}

	function pauseContract() external {
		_onlyGuardian();
		_pause();
	}

	function unpause() external {
		_onlyGuardian();
		_unpause();
	}
<<<<<<< HEAD

=======
	/**
	 * @notice add or remove addresses who have no restrictions on the options they can sell back to the pool
	 */
>>>>>>> a8d1cd5b
	function addOrRemoveBuybackAddress(address _addressToWhitelist, bool toAdd) external {
		_onlyGovernor();
		buybackWhitelist[_addressToWhitelist] = toAdd;
	}

	//////////////////////////////////////////////////////
	/// access-controlled state changing functionality ///
	//////////////////////////////////////////////////////

	/**
<<<<<<< HEAD
    @notice creates an order for a number of options from the pool to a specified user. The function
            is intended to be used to issue options to market makers/ OTC market participants
            in order to have flexibility and customisability on option issuance and market 
            participant UX.
    @param _optionSeries the option token series to issue - strike in e18
    @param _amount the number of options to issue - e18
    @param _price the price per unit to issue at - in e18
    @param _orderExpiry the expiry of the order (if past the order is redundant)
    @param _buyerAddress the agreed upon buyer address
    @return orderId the unique id of the order
  */
=======
     * @notice creates an order for a number of options from the pool to a specified user. The function
     *      is intended to be used to issue options to market makers/ OTC market participants
     *      in order to have flexibility and customisability on option issuance and market 
     *      participant UX.
     * @param _optionSeries the option token series to issue - strike in e18
     * @param _amount the number of options to issue - e18
     * @param _price the price per unit to issue at - in e18
     * @param _orderExpiry the expiry of the order (if past the order is redundant)
     * @param _buyerAddress the agreed upon buyer address
     * @return orderId the unique id of the order
     */
>>>>>>> a8d1cd5b
	function createOrder(
		Types.OptionSeries memory _optionSeries,
		uint256 _amount,
		uint256 _price,
		uint256 _orderExpiry,
		address _buyerAddress
	) public returns (uint256) {
		_onlyManager();
		if (_price == 0) {
			revert CustomErrors.InvalidPrice();
		}
		if (_orderExpiry > 1800) {
			revert CustomErrors.OrderExpiryTooLong();
		}
		IOptionRegistry optionRegistry = getOptionRegistry();
		// issue the option type, all checks of the option validity should happen in _issue
		address series = liquidityPool.handlerIssue(_optionSeries);
		// create the order struct, setting the series, amount, price, order expiry and buyer address
		Types.Order memory order = Types.Order(
			optionRegistry.getSeriesInfo(series), // strike in e8
			_amount, // amount in e18
			_price, // in e18
			block.timestamp + _orderExpiry,
			_buyerAddress,
			series
		);
		uint256 orderIdCounter__ = orderIdCounter + 1;
		// increment the orderId and store the order
		orderStores[orderIdCounter__] = order;
		emit OrderCreated(orderIdCounter__);
		orderIdCounter = orderIdCounter__;
		return orderIdCounter__;
	}

	/** 
<<<<<<< HEAD
    @notice creates a strangle order. One custom put and one custom call order to be executed simultaneously.
    @param _optionSeriesCall the option token series to issue for the call part of the strangle - strike in e18
    @param _optionSeriesPut the option token series to issue for the put part of the strangle - strike in e18
    @param _amountCall the number of call options to issue 
    @param _amountPut the number of put options to issue 
    @param _priceCall the price per unit to issue calls at
    @param _pricePut the price per unit to issue puts at
    @param _orderExpiry the expiry of the order (if past the order is redundant)
    @param _buyerAddress the agreed upon buyer address
    @return callOrderId the unique id of the call part of the strangle
    @return putOrderId the unique id of the put part of the strangle
  */
=======
     * @notice creates a strangle order. One custom put and one custom call order to be executed simultaneously.
     * @param _optionSeriesCall the option token series to issue for the call part of the strangle - strike in e18
     * @param _optionSeriesPut the option token series to issue for the put part of the strangle - strike in e18
     * @param _amountCall the number of call options to issue 
     * @param _amountPut the number of put options to issue 
     * @param _priceCall the price per unit to issue calls at
     * @param _pricePut the price per unit to issue puts at
     * @param _orderExpiry the expiry of the order (if past the order is redundant)
     * @param _buyerAddress the agreed upon buyer address
     * @return callOrderId the unique id of the call part of the strangle
     * @return putOrderId the unique id of the put part of the strangle
  	 */
>>>>>>> a8d1cd5b
	function createStrangle(
		Types.OptionSeries memory _optionSeriesCall,
		Types.OptionSeries memory _optionSeriesPut,
		uint256 _amountCall,
		uint256 _amountPut,
		uint256 _priceCall,
		uint256 _pricePut,
		uint256 _orderExpiry,
		address _buyerAddress
	) external returns (uint256, uint256) {
		_onlyManager();
		uint256 callOrderId = createOrder(
			_optionSeriesCall,
			_amountCall,
			_priceCall,
			_orderExpiry,
			_buyerAddress
		);
		uint256 putOrderId = createOrder(
			_optionSeriesPut,
			_amountPut,
			_pricePut,
			_orderExpiry,
			_buyerAddress
		);
		return (putOrderId, callOrderId);
	}

	/**
<<<<<<< HEAD
    @notice fulfills an order for a number of options from the pool to a specified user. The function
            is intended to be used to issue options to market makers/ OTC market participants
            in order to have flexibility and customisability on option issuance and market 
            participant UX.
    @param  _orderId the id of the order for options purchase
  */
=======
     * @notice fulfills an order for a number of options from the pool to a specified user. The function
     *      is intended to be used to issue options to market makers/ OTC market participants
     *      in order to have flexibility and customisability on option issuance and market 
     *      participant UX.
     * @param  _orderId the id of the order for options purchase
  	 */
>>>>>>> a8d1cd5b
	function executeOrder(uint256 _orderId) public nonReentrant {
		// get the order
		Types.Order memory order = orderStores[_orderId];
		// check that the sender is the authorised buyer of the order
		if (msg.sender != order.buyer) {
			revert CustomErrors.InvalidBuyer();
		}
		// check that the order is still valid
		if (block.timestamp > order.orderExpiry) {
			revert CustomErrors.OrderExpired();
		}
		(uint256 poolCalculatedPremium, int256 delta) = liquidityPool.quotePriceWithUtilizationGreeks(
			Types.OptionSeries({
				expiration: order.optionSeries.expiration,
				strike: uint128(
					OptionsCompute.convertFromDecimals(
						order.optionSeries.strike,
						ERC20(order.seriesAddress).decimals()
					)
				),
				isPut: order.optionSeries.isPut,
				underlying: order.optionSeries.underlying,
				strikeAsset: order.optionSeries.strikeAsset,
				collateral: order.optionSeries.collateral
			}),
			order.amount,
			false
		);
		// calculate the total premium
		uint256 premium = (order.amount * order.price) / 1e18;
		// check the agreed upon premium is within acceptable range of pool's own pricing model
		if (
			poolCalculatedPremium - ((poolCalculatedPremium * customOrderBounds.maxPriceRange) / MAX_BPS) >
			premium
		) {
			revert CustomErrors.CustomOrderInsufficientPrice();
		}
		// check that the delta values of the options are within acceptable ranges
		// if isPut, delta will always be between 0 and -1e18
		int256 unitDelta = delta.div(int256(order.amount));
		if (order.optionSeries.isPut) {
			if (customOrderBounds.putMinDelta > unitDelta || unitDelta > customOrderBounds.putMaxDelta) {
				revert CustomErrors.CustomOrderInvalidDeltaValue();
			}
		} else {
			if (
				customOrderBounds.callMinDelta > uint256(unitDelta) ||
				uint256(unitDelta) > customOrderBounds.callMaxDelta
			) {
				revert CustomErrors.CustomOrderInvalidDeltaValue();
			}
		}
<<<<<<< HEAD
		uint256 convertedPrem = OptionsCompute.convertToDecimals(
			premium,
			ERC20(collateralAsset).decimals()
		);
		// premium needs to adjusted for decimals of collateral asset
		SafeTransferLib.safeTransferFrom(
			collateralAsset,
=======
		address collateralAsset_ = collateralAsset;
		uint256 convertedPrem = OptionsCompute.convertToDecimals(
			premium,
			ERC20(collateralAsset_).decimals()
		);
		// premium needs to adjusted for decimals of collateral asset
		SafeTransferLib.safeTransferFrom(
			collateralAsset_,
>>>>>>> a8d1cd5b
			msg.sender,
			address(liquidityPool),
			convertedPrem
		);
		// write the option contract, includes sending the premium from the user to the pool, option series should be in e8
		liquidityPool.handlerWriteOption(
			order.optionSeries,
			order.seriesAddress,
			order.amount,
			getOptionRegistry(),
<<<<<<< HEAD
			convertedPrem,
=======
			OptionsCompute.convertToDecimals(poolCalculatedPremium, ERC20(collateralAsset_).decimals()),
>>>>>>> a8d1cd5b
			delta,
			msg.sender
		);
		emit OrderExecuted(_orderId);
		// invalidate the order
		delete orderStores[_orderId];
	}

	/**
<<<<<<< HEAD
    @notice fulfills a stored strangle order consisting of a stores call and a stored put.
    This is intended to be called by market makers/OTC market participants.
  */
=======
     * @notice fulfills a stored strangle order consisting of a stores call and a stored put.
     * This is intended to be called by market makers/OTC market participants.
	 */
>>>>>>> a8d1cd5b
	function executeStrangle(uint256 _orderId1, uint256 _orderId2) external {
		executeOrder(_orderId1);
		executeOrder(_orderId2);
	}

	/////////////////////////////////////////////
	/// external state changing functionality ///
	/////////////////////////////////////////////

	/**
	 * @notice write a number of options for a given series addres
	 * @param  optionSeries option type to mint - strike in e18
	 * @param  amount       the number of options to mint in e18
	 * @return optionAmount the number of options minted in 2
	 * @return series       the address of the option series minted
	 */
	function issueAndWriteOption(Types.OptionSeries memory optionSeries, uint256 amount)
		external
		whenNotPaused
		nonReentrant
		returns (uint256 optionAmount, address series)
	{
		// calculate premium
		(uint256 premium, int256 delta) = liquidityPool.quotePriceWithUtilizationGreeks(
			optionSeries,
			amount,
			false
		);
		// premium needs to adjusted for decimals of collateral asset
		uint256 convertedPrem = OptionsCompute.convertToDecimals(
			premium,
			ERC20(collateralAsset).decimals()
		);
		SafeTransferLib.safeTransferFrom(
			collateralAsset,
			msg.sender,
			address(liquidityPool),
			convertedPrem
		);
		// write the option, optionAmount in e18
		(optionAmount, series) = liquidityPool.handlerIssueAndWriteOption(
			optionSeries,
			amount,
			convertedPrem,
			delta,
			msg.sender
		);
		getPortfolioValuesFeed().requestPortfolioData(underlyingAsset, strikeAsset);
	}

	/**
	 * @notice issue a series
	 * @param  optionSeries option type to mint - strike in e18
	 * @return series       the address of the option series minted
	 */
	function issue(Types.OptionSeries memory optionSeries)
		external
		whenNotPaused
		nonReentrant
		returns (address series)
	{
		// issue the option
		series = liquidityPool.handlerIssue(optionSeries);
	}

	/**
	 * @notice write a number of options for a given series address
	 * @param  seriesAddress the option token series address
	 * @param  amount        the number of options to mint expressed as 1e18
	 * @return number of options minted
	 */
	function writeOption(address seriesAddress, uint256 amount)
		external
		whenNotPaused
		nonReentrant
		returns (uint256)
	{
		IOptionRegistry optionRegistry = getOptionRegistry();
		// get the option series from the pool
		Types.OptionSeries memory optionSeries = optionRegistry.getSeriesInfo(seriesAddress);
		if (optionSeries.expiration == 0) {
			revert CustomErrors.NonExistentOtoken();
		}
		// calculate premium, strike needs to be in e18
		(uint256 premium, int256 delta) = liquidityPool.quotePriceWithUtilizationGreeks(
			Types.OptionSeries({
				expiration: optionSeries.expiration,
				strike: uint128(
					OptionsCompute.convertFromDecimals(optionSeries.strike, ERC20(seriesAddress).decimals())
				),
				isPut: optionSeries.isPut,
				underlying: optionSeries.underlying,
				strikeAsset: optionSeries.strikeAsset,
				collateral: optionSeries.collateral
			}),
			amount,
			false
		);
		// premium needs to adjusted for decimals of collateral asset
		uint256 convertedPrem = OptionsCompute.convertToDecimals(
			premium,
			ERC20(collateralAsset).decimals()
		);
		SafeTransferLib.safeTransferFrom(
			collateralAsset,
			msg.sender,
			address(liquidityPool),
			convertedPrem
		);
		getPortfolioValuesFeed().requestPortfolioData(underlyingAsset, strikeAsset);
		return
			liquidityPool.handlerWriteOption(
				optionSeries,
				seriesAddress,
				amount,
				optionRegistry,
				convertedPrem,
				delta,
				msg.sender
			);
	}

	/**
<<<<<<< HEAD
    @notice buys a number of options back and burns the tokens
    @param seriesAddress the option token series address to buyback
    @param amount the number of options to buyback expressed in 1e18
    @return the number of options bought and burned
  */
=======
     * @notice buys a number of options back and burns the tokens
     * @param seriesAddress the option token series address to buyback
     * @param amount the number of options to buyback expressed in 1e18
     * @return the number of options bought and burned
  	 */
>>>>>>> a8d1cd5b
	function buybackOption(address seriesAddress, uint256 amount)
		external
		nonReentrant
		whenNotPaused
		returns (uint256)
	{
		IOptionRegistry optionRegistry = getOptionRegistry();
		// get the option series from the pool
		Types.OptionSeries memory optionSeries = optionRegistry.getSeriesInfo(seriesAddress);
		if (optionSeries.expiration == 0) {
			revert CustomErrors.NonExistentOtoken();
		}
		// revert if the expiry is in the past
		if (optionSeries.expiration <= block.timestamp) {
			revert CustomErrors.OptionExpiryInvalid();
		}
		uint128 strikeDecimalConverted = uint128(
			OptionsCompute.convertFromDecimals(optionSeries.strike, ERC20(seriesAddress).decimals())
		);
		// get Liquidity pool quote on the option to buy back, always return the total values
		(uint256 premium, int256 delta) = liquidityPool.quotePriceWithUtilizationGreeks(
			Types.OptionSeries(
				optionSeries.expiration,
				strikeDecimalConverted, // convert from 1e8 to 1e18 notation for quotePrice
				optionSeries.isPut,
				optionSeries.underlying,
				optionSeries.strikeAsset,
				collateralAsset
			),
			amount,
			true
		);
		// if option seller is not on our whitelist, run some extra checks
		if (!buybackWhitelist[msg.sender]) {
			int256 portfolioDelta = liquidityPool.getPortfolioDelta();
			// the delta is returned as the option delta so add the delta of the option
			int256 newDelta = PRBMathSD59x18.abs(portfolioDelta + delta);
			bool isDecreased = newDelta < PRBMathSD59x18.abs(portfolioDelta);
			if (!isDecreased) {
				revert CustomErrors.DeltaNotDecreased();
			}
		}
		// premium needs to adjusted for decimals of collateral asset
		uint256 convertedPrem = OptionsCompute.convertToDecimals(
			premium,
			ERC20(collateralAsset).decimals()
		);
		SafeTransferLib.safeTransferFrom(
			seriesAddress,
			msg.sender,
			address(liquidityPool),
			OptionsCompute.convertToDecimals(amount, ERC20(seriesAddress).decimals())
		);
		getPortfolioValuesFeed().requestPortfolioData(underlyingAsset, strikeAsset);
		return
			liquidityPool.handlerBuybackOption(
				optionSeries,
				amount,
				optionRegistry,
				seriesAddress,
				convertedPrem,
				delta,
				msg.sender
			);
	}

	///////////////////////////
	/// non-complex getters ///
	///////////////////////////

	/**
	 * @notice get the option registry used for storing and managing the options
	 * @return the option registry contract
	 */
	function getOptionRegistry() internal view returns (IOptionRegistry) {
		return IOptionRegistry(protocol.optionRegistry());
	}

	/**
	 * @notice get the portfolio values feed used by the liquidity pool
	 * @return the portfolio values feed contract
	 */
	function getPortfolioValuesFeed() internal view returns (IPortfolioValuesFeed) {
		return IPortfolioValuesFeed(protocol.portfolioValuesFeed());
	}
}<|MERGE_RESOLUTION|>--- conflicted
+++ resolved
@@ -16,13 +16,9 @@
 import "@openzeppelin/contracts/security/Pausable.sol";
 import { OptionsCompute } from "./libraries/OptionsCompute.sol";
 
-<<<<<<< HEAD
-
-=======
 /**
  *  @title Contract used for all user facing options interactions
  */
->>>>>>> a8d1cd5b
 contract OptionHandler is Pausable, AccessControl, ReentrancyGuard {
 	using PRBMathSD59x18 for int256;
 	using PRBMathUD60x18 for uint256;
@@ -132,13 +128,9 @@
 		_onlyGuardian();
 		_unpause();
 	}
-<<<<<<< HEAD
-
-=======
 	/**
 	 * @notice add or remove addresses who have no restrictions on the options they can sell back to the pool
 	 */
->>>>>>> a8d1cd5b
 	function addOrRemoveBuybackAddress(address _addressToWhitelist, bool toAdd) external {
 		_onlyGovernor();
 		buybackWhitelist[_addressToWhitelist] = toAdd;
@@ -149,19 +141,6 @@
 	//////////////////////////////////////////////////////
 
 	/**
-<<<<<<< HEAD
-    @notice creates an order for a number of options from the pool to a specified user. The function
-            is intended to be used to issue options to market makers/ OTC market participants
-            in order to have flexibility and customisability on option issuance and market 
-            participant UX.
-    @param _optionSeries the option token series to issue - strike in e18
-    @param _amount the number of options to issue - e18
-    @param _price the price per unit to issue at - in e18
-    @param _orderExpiry the expiry of the order (if past the order is redundant)
-    @param _buyerAddress the agreed upon buyer address
-    @return orderId the unique id of the order
-  */
-=======
      * @notice creates an order for a number of options from the pool to a specified user. The function
      *      is intended to be used to issue options to market makers/ OTC market participants
      *      in order to have flexibility and customisability on option issuance and market 
@@ -173,7 +152,6 @@
      * @param _buyerAddress the agreed upon buyer address
      * @return orderId the unique id of the order
      */
->>>>>>> a8d1cd5b
 	function createOrder(
 		Types.OptionSeries memory _optionSeries,
 		uint256 _amount,
@@ -209,20 +187,6 @@
 	}
 
 	/** 
-<<<<<<< HEAD
-    @notice creates a strangle order. One custom put and one custom call order to be executed simultaneously.
-    @param _optionSeriesCall the option token series to issue for the call part of the strangle - strike in e18
-    @param _optionSeriesPut the option token series to issue for the put part of the strangle - strike in e18
-    @param _amountCall the number of call options to issue 
-    @param _amountPut the number of put options to issue 
-    @param _priceCall the price per unit to issue calls at
-    @param _pricePut the price per unit to issue puts at
-    @param _orderExpiry the expiry of the order (if past the order is redundant)
-    @param _buyerAddress the agreed upon buyer address
-    @return callOrderId the unique id of the call part of the strangle
-    @return putOrderId the unique id of the put part of the strangle
-  */
-=======
      * @notice creates a strangle order. One custom put and one custom call order to be executed simultaneously.
      * @param _optionSeriesCall the option token series to issue for the call part of the strangle - strike in e18
      * @param _optionSeriesPut the option token series to issue for the put part of the strangle - strike in e18
@@ -235,7 +199,6 @@
      * @return callOrderId the unique id of the call part of the strangle
      * @return putOrderId the unique id of the put part of the strangle
   	 */
->>>>>>> a8d1cd5b
 	function createStrangle(
 		Types.OptionSeries memory _optionSeriesCall,
 		Types.OptionSeries memory _optionSeriesPut,
@@ -265,21 +228,12 @@
 	}
 
 	/**
-<<<<<<< HEAD
-    @notice fulfills an order for a number of options from the pool to a specified user. The function
-            is intended to be used to issue options to market makers/ OTC market participants
-            in order to have flexibility and customisability on option issuance and market 
-            participant UX.
-    @param  _orderId the id of the order for options purchase
-  */
-=======
      * @notice fulfills an order for a number of options from the pool to a specified user. The function
      *      is intended to be used to issue options to market makers/ OTC market participants
      *      in order to have flexibility and customisability on option issuance and market 
      *      participant UX.
      * @param  _orderId the id of the order for options purchase
   	 */
->>>>>>> a8d1cd5b
 	function executeOrder(uint256 _orderId) public nonReentrant {
 		// get the order
 		Types.Order memory order = orderStores[_orderId];
@@ -332,15 +286,6 @@
 				revert CustomErrors.CustomOrderInvalidDeltaValue();
 			}
 		}
-<<<<<<< HEAD
-		uint256 convertedPrem = OptionsCompute.convertToDecimals(
-			premium,
-			ERC20(collateralAsset).decimals()
-		);
-		// premium needs to adjusted for decimals of collateral asset
-		SafeTransferLib.safeTransferFrom(
-			collateralAsset,
-=======
 		address collateralAsset_ = collateralAsset;
 		uint256 convertedPrem = OptionsCompute.convertToDecimals(
 			premium,
@@ -349,7 +294,6 @@
 		// premium needs to adjusted for decimals of collateral asset
 		SafeTransferLib.safeTransferFrom(
 			collateralAsset_,
->>>>>>> a8d1cd5b
 			msg.sender,
 			address(liquidityPool),
 			convertedPrem
@@ -360,11 +304,7 @@
 			order.seriesAddress,
 			order.amount,
 			getOptionRegistry(),
-<<<<<<< HEAD
-			convertedPrem,
-=======
 			OptionsCompute.convertToDecimals(poolCalculatedPremium, ERC20(collateralAsset_).decimals()),
->>>>>>> a8d1cd5b
 			delta,
 			msg.sender
 		);
@@ -374,15 +314,9 @@
 	}
 
 	/**
-<<<<<<< HEAD
-    @notice fulfills a stored strangle order consisting of a stores call and a stored put.
-    This is intended to be called by market makers/OTC market participants.
-  */
-=======
      * @notice fulfills a stored strangle order consisting of a stores call and a stored put.
      * This is intended to be called by market makers/OTC market participants.
 	 */
->>>>>>> a8d1cd5b
 	function executeStrangle(uint256 _orderId1, uint256 _orderId2) external {
 		executeOrder(_orderId1);
 		executeOrder(_orderId2);
@@ -506,19 +440,11 @@
 	}
 
 	/**
-<<<<<<< HEAD
-    @notice buys a number of options back and burns the tokens
-    @param seriesAddress the option token series address to buyback
-    @param amount the number of options to buyback expressed in 1e18
-    @return the number of options bought and burned
-  */
-=======
      * @notice buys a number of options back and burns the tokens
      * @param seriesAddress the option token series address to buyback
      * @param amount the number of options to buyback expressed in 1e18
      * @return the number of options bought and burned
   	 */
->>>>>>> a8d1cd5b
 	function buybackOption(address seriesAddress, uint256 amount)
 		external
 		nonReentrant
