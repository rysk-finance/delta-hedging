--- conflicted
+++ resolved
@@ -12,539 +12,6 @@
 import { OptionsCompute } from "./libraries/OptionsCompute.sol";
 import { SafeTransferLib } from "./libraries/SafeTransferLib.sol";
 import { OpynInteractions } from "./libraries/OpynInteractions.sol";
-<<<<<<< HEAD
-import { IController, GammaTypes} from "./interfaces/GammaInterface.sol";
-import "hardhat/console.sol";
-
-
-contract OptionRegistry is AccessControl {
-
-    ///////////////////////////
-    /// immutable variables ///
-    ///////////////////////////
-
-    // address of the opyn oTokenFactory for oToken minting
-    address internal immutable oTokenFactory;
-    // address of the gammaController for oToken operations
-    address internal immutable gammaController;
-    // address of the collateralAsset
-    address public immutable collateralAsset;
-    // address of the opyn addressBook for accessing important opyn modules
-    AddressBookInterface internal immutable addressBook;
-    // address of the marginPool, contract for storing options collateral
-    address internal immutable marginPool;
-
-    /////////////////////////
-    /// dynamic variables ///
-    /////////////////////////
-
-    // information of a series
-    mapping(address => Types.OptionSeries) public seriesInfo;
-    // vaultId that is responsible for a specific series address
-    mapping(address => uint) public vaultIds;
-    // issuance hash mapped against the series address
-    mapping(bytes32 => address) seriesAddress;
-    // vault counter
-    uint64 public vaultCount;
-
-    /////////////////////////////////////
-    /// governance settable variables ///
-    /////////////////////////////////////
-
-    // address of the rysk liquidity pools
-    address internal liquidityPool;
-    // max health threshold for calls
-    uint64 public callUpperHealthFactor = 13_000;
-    // min health threshold for calls
-    uint64 public callLowerHealthFactor = 11_000;
-    // max health threshold for puts
-    uint64 public putUpperHealthFactor = 12_000;
-    // min health threshold for puts
-    uint64 public putLowerHealthFactor = 11_000;
-    // keeper addresses for this contract
-    mapping(address => bool) public keeper;
-
-    //////////////////////////
-    /// constant variables ///
-    //////////////////////////
-
-    // BIPS
-    uint256 private constant MAX_BPS = 10_000;
-    // used to convert e18 to e8
-    uint256 private constant SCALE_FROM = 10**10;
-    // oToken decimals
-    uint8 private constant OPYN_DECIMALS = 8;
-
-    /////////////////////////////////////
-    /// events && errors && modifiers ///
-    /////////////////////////////////////
-
-    event OptionTokenCreated(address token);
-    event SeriesRedeemed(address series, uint underlyingAmount, uint strikeAmount);
-    event OptionsContractOpened(address indexed series, uint256 vaultId, uint256 optionsAmount);
-    event OptionsContractClosed(address indexed series, uint256 vaultId, uint256 closedAmount);
-    event OptionsContractSettled(address indexed series, uint256 collateralReturned, uint256 collateralLost, uint256 amountLost);
-
-    error NoVault();
-    error NotKeeper();
-    error NotExpired();
-    error HealthyVault();
-    error AlreadyExpired();
-    error NotLiquidityPool();
-    error NonExistentSeries();
-    error InvalidCollateral();
-    error VaultNotLiquidated();
-    error InsufficientBalance();
-
-    constructor(
-      address _collateralAsset, 
-      address _oTokenFactory, 
-      address _gammaController, 
-      address _marginPool, 
-      address _liquidityPool, 
-      address _addressBook,
-      address _authority
-      ) AccessControl(IAuthority(_authority)) {
-      collateralAsset = _collateralAsset;
-      oTokenFactory = _oTokenFactory;
-      gammaController = _gammaController;
-      marginPool = _marginPool;
-      liquidityPool = _liquidityPool;
-      addressBook = AddressBookInterface(_addressBook);
-    }
-
-    ///////////////
-    /// setters ///
-    ///////////////
-
-    /**
-     * @notice Set the liquidity pool address
-     * @param  _newLiquidityPool set the liquidityPool address
-     */
-    function setLiquidityPool(address _newLiquidityPool) external {
-      _onlyGovernor();
-      liquidityPool = _newLiquidityPool;
-    }
-
-    /**
-     * @notice Set or revoke a keeper
-     * @param  _target address to become a keeper
-     * @param  _auth accept or revoke
-     */
-    function setKeeper(address _target, bool _auth) external {
-      _onlyGovernor();
-      keeper[_target] = _auth;
-    }
-
-    /**
-     * @notice Set the health thresholds of the pool
-     * @param  _putLower the lower health threshold for puts
-     * @param  _putUpper the upper health threshold for puts
-     * @param  _callLower the lower health threshold for calls
-     * @param  _callUpper the upper health threshold for calls
-     */
-    function setHealthThresholds(uint64 _putLower, uint64 _putUpper, uint64 _callLower, uint64 _callUpper) external {
-      _onlyGovernor();
-      putLowerHealthFactor = _putLower;
-      putUpperHealthFactor = _putUpper;
-      callLowerHealthFactor = _callLower;
-      callUpperHealthFactor = _callUpper;
-    }
-
-    //////////////////////////////////////////////////////
-    /// access-controlled state changing functionality ///
-    //////////////////////////////////////////////////////
-
-    /**
-     * @notice Either retrieves the option token if it already exists, or deploy it
-     * @param  optionSeries the series used for the mint - strike passed in as e18
-     * @return the address of the option
-     */
-    function issue(
-       Types.OptionSeries memory optionSeries
-       ) 
-       external 
-       returns (address) 
-       {
-        _isLiquidityPool();
-        // deploy an oToken contract address
-        if(optionSeries.expiration <= block.timestamp) {revert AlreadyExpired();}
-        // assumes strike is passed in e18, converts to e8
-        uint128 formattedStrike = uint128(formatStrikePrice(optionSeries.strike, optionSeries.collateral));
-        // create option storage hash
-        bytes32 issuanceHash = getIssuanceHash(optionSeries.underlying, optionSeries.strikeAsset, optionSeries.collateral, optionSeries.expiration, optionSeries.isPut, formattedStrike);
-        // check for an opyn oToken if it doesn't exist deploy it
-        address series = OpynInteractions.getOrDeployOtoken(oTokenFactory, optionSeries.collateral, optionSeries.underlying, optionSeries.strikeAsset, formattedStrike, optionSeries.expiration, optionSeries.isPut);
-        // store the option data as a hash
-        seriesInfo[series] = Types.OptionSeries(optionSeries.expiration, formattedStrike, optionSeries.isPut,  optionSeries.underlying, optionSeries.strikeAsset, optionSeries.collateral);
-        seriesAddress[issuanceHash] = series;
-        emit OptionTokenCreated(series);
-        return series;
-    }
-
-    /**
-     * @notice Open an options contract using collateral from the liquidity pool
-     * @param  _series the address of the option token to be created
-     * @param  amount the amount of options to deploy - assume in e18
-     * @param  collateralAmount the collateral required for the option - assumes in collateral decimals
-     * @dev only callable by the liquidityPool
-     * @return if the transaction succeeded
-     * @return the amount of collateral taken from the liquidityPool
-     */
-    function open(address _series, uint256 amount, uint256 collateralAmount) external returns (bool, uint256) {
-        _isLiquidityPool();
-        // make sure the options are ok to open
-        Types.OptionSeries memory series = seriesInfo[_series];
-        // assumes strike in e8
-        if(series.expiration <= block.timestamp) {revert AlreadyExpired();}
-        // transfer collateral to this contract, collateral will depend on the option type
-        SafeTransferLib.safeTransferFrom(series.collateral, msg.sender, address(this), collateralAmount);
-        // mint the option token following the opyn interface
-        IController controller = IController(gammaController);
-        // check if a vault for this option already exists
-        uint256 vaultId_ = vaultIds[_series];
-        if (vaultId_ == 0) {
-          vaultId_ = (controller.getAccountVaultCounter(address(this))) + 1;
-          vaultCount++;
-        } 
-        uint256 mintAmount = OpynInteractions.createShort(
-          gammaController, 
-          marginPool, 
-          _series, 
-          collateralAmount, 
-          vaultId_, 
-          amount,
-          1
-          );
-        emit OptionsContractOpened(_series, vaultId_, mintAmount);
-        // transfer the option to the liquidity pool
-        SafeTransferLib.safeTransfer(ERC20(_series), msg.sender, mintAmount);
-        vaultIds[_series] = vaultId_;
-        // returns in collateral decimals
-        return (true, collateralAmount);
-    }
-
-    /**
-     * @notice Close an options contract (oToken) before it has expired
-     * @param  _series the address of the option token to be burnt
-     * @param  amount the amount of options to burn - assumes in e18
-     * @dev only callable by the liquidityPool
-     * @return if the transaction succeeded
-     */
-    function close(address _series, uint amount) external returns (bool, uint256) {
-        _isLiquidityPool();
-        // withdraw and burn
-        Types.OptionSeries memory series = seriesInfo[_series];
-        // assumes strike in e8
-        // make sure the option hasnt expired yet
-        if(series.expiration == 0) { revert NonExistentSeries(); }
-        if(series.expiration <= block.timestamp) {revert AlreadyExpired();}
-        // get the vault id
-        uint256 vaultId = vaultIds[_series];
-        if (vaultId == 0) {revert NoVault();}
-        uint256 convertedAmount = OptionsCompute.convertToDecimals(amount, IERC20(_series).decimals());
-        // transfer the oToken back to this account
-        SafeTransferLib.safeTransferFrom(_series, msg.sender, address(this), convertedAmount);
-        // burn the oToken tracking the amount of collateral returned
-        uint256 collatReturned = OpynInteractions.burnShort(gammaController, _series, convertedAmount, vaultId);
-        SafeTransferLib.safeTransfer(ERC20(series.collateral), msg.sender, collatReturned);
-        emit OptionsContractClosed(_series, vaultId, convertedAmount);
-        // returns in collateral decimals
-        return (true, collatReturned);
-    }
-
-    /**
-     * @notice Settle an options vault
-     * @param  _series the address of the option token to be burnt
-     * @return  if the transaction succeeded
-     * @return  the amount of collateral returned from the vault
-     * @return  the amount of collateral used to pay ITM options on vault settle
-     * @return  number of oTokens that the vault was short
-     * @dev callable by the liquidityPool so that local variables can also be updated
-     */
-    function settle(address _series) external returns (bool, uint256, uint256, uint256) {
-        _isLiquidityPool();
-        Types.OptionSeries memory series = seriesInfo[_series];
-        // strike will be in e8
-        if (series.expiration == 0) {revert NonExistentSeries();}
-        // check that the option has expired
-        if (series.expiration >= block.timestamp) {revert NotExpired();}
-        // get the vault
-        uint256 vaultId = vaultIds[_series];
-        // settle the vault
-        (uint256 collatReturned, uint256 collatLost, uint amountShort) = OpynInteractions.settle(gammaController, vaultId);
-        // transfer the collateral back to the liquidity pool
-        SafeTransferLib.safeTransfer(ERC20(series.collateral), liquidityPool, collatReturned);
-        emit OptionsContractSettled(_series, collatReturned, collatLost, amountShort);
-        // assumes in collateral decimals, collateral decimals, e8 
-        return (true, collatReturned, collatLost, amountShort);
-    }
-    
-    /**
-     * @notice adjust the collateral held in a specific vault because of health
-     * @param  vaultId the id of the vault to check
-     */
-    function adjustCollateral(uint256 vaultId) external {
-      _onlyKeeper();
-      (bool isBelowMin, bool isAboveMax,,uint256 collateralAmount, address _collateralAsset) = checkVaultHealth(vaultId);
-      if (collateralAsset != _collateralAsset) {revert InvalidCollateral(); }
-      if (!isBelowMin && !isAboveMax) {revert HealthyVault();}
-      if (isBelowMin) {
-        LiquidityPool(liquidityPool).adjustCollateral(collateralAmount, false);
-        // transfer the needed collateral to this contract from the liquidityPool
-        SafeTransferLib.safeTransferFrom(_collateralAsset, liquidityPool, address(this), collateralAmount);
-        // increase the collateral in the vault (make sure balance change is recorded in the LiquidityPool)
-        OpynInteractions.depositCollat(gammaController, marginPool, _collateralAsset, collateralAmount, vaultId);
-      } else if (isAboveMax) {
-        LiquidityPool(liquidityPool).adjustCollateral(collateralAmount, true);
-        // decrease the collateral in the vault (make sure balance change is recorded in the LiquidityPool)
-        OpynInteractions.withdrawCollat(gammaController, _collateralAsset, collateralAmount, vaultId);
-        // transfer the excess collateral to the liquidityPool from this address
-        SafeTransferLib.safeTransfer(ERC20(_collateralAsset), liquidityPool, collateralAmount);
-      }
-    }
-
-    /**
-     * @notice adjust the collateral held in a specific vault because of health, using collateral from the caller. Only takes 
-     *         from msg.sender, doesnt give them if vault is above the max.
-     * @param  vaultId the id of the vault to check
-     * @dev    this is a safety function, if worst comes to worse any caller can collateralise a vault to save it.
-     */
-    function adjustCollateralCaller(uint256 vaultId) external {
-      _onlyKeeper();
-      (bool isBelowMin,,,uint256 collateralAmount, address _collateralAsset) = checkVaultHealth(vaultId);
-      if (collateralAsset != _collateralAsset) {revert InvalidCollateral(); }
-      if (!isBelowMin) {revert HealthyVault();}
-      // transfer the needed collateral to this contract from the msg.sender
-      SafeTransferLib.safeTransferFrom(_collateralAsset, msg.sender, address(this), collateralAmount);
-      // increase the collateral in the vault (make sure balance change is recorded in the LiquidityPool)
-      OpynInteractions.depositCollat(gammaController, marginPool, _collateralAsset, collateralAmount, vaultId);
-    }
-
-    /**
-     * @notice withdraw collateral from a fully liquidated vault
-     * @param  vaultId the id of the vault to check
-     * @dev    this is a safety function, if a vault is liquidated.
-     */
-    function wCollatLiquidatedVault(uint256 vaultId) external {
-      _onlyKeeper();
-      // get the vault details from the vaultId
-      GammaTypes.Vault memory vault = IController(gammaController).getVault(address(this), vaultId);
-      require(vault.shortAmounts[0] == 0, "Vault has short positions [amount]");
-      require(vault.shortOtokens[0] == address(0), "Vault has short positions [token]");
-      require(vault.collateralAmounts[0] > 0, "Vault has no collateral");
-      // decrease the collateral in the vault (make sure balance change is recorded in the LiquidityPool)
-      OpynInteractions.withdrawCollat(gammaController, vault.collateralAssets[0], vault.collateralAmounts[0], vaultId);
-      // adjust the collateral in the liquidityPool
-      LiquidityPool(liquidityPool).adjustCollateral(vault.collateralAmounts[0], true);
-      // transfer the excess collateral to the liquidityPool from this address
-      SafeTransferLib.safeTransfer(ERC20(vault.collateralAssets[0]), liquidityPool, vault.collateralAmounts[0]);
-    }
-
-    /**
-     * @notice register a liquidated vault so the collateral allocated is managed
-     * @param  vaultId the id of the vault to register liquidation for
-     * @dev    this is a safety function, if a vault is liquidated to update the collateral assets in the pool
-     */
-    function registerLiquidatedVault(uint256 vaultId) external {
-      _onlyKeeper();
-      // get the vault liquidation details from the vaultId
-      (address series,, uint256 collateralLiquidated) = IController(gammaController).getVaultLiquidationDetails(address(this), vaultId);
-      if( series == address(0)) {revert VaultNotLiquidated();}
-      // adjust the collateral in the liquidity pool to reflect the loss
-      LiquidityPool(liquidityPool).adjustCollateral(collateralLiquidated, true);
-      // clear the liquidation record from gamma controller so as not to double count the liquidation
-      IController(gammaController).clearVaultLiquidationDetails(vaultId);
-    }  
-
-    /////////////////////////////////////////////
-    /// external state changing functionality ///
-    /////////////////////////////////////////////
-
-    /**
-     * @notice Redeem oTokens for the locked collateral
-     * @param  _series the address of the option token to be burnt and redeemed
-     * @return amount returned
-     */
-    function redeem(address _series) external returns (uint256) {
-        Types.OptionSeries memory series = seriesInfo[_series];
-        // strike will be in e8
-        if (series.expiration == 0) {revert NonExistentSeries();}
-        // check that the option has expired
-        if (series.expiration >= block.timestamp) {revert NotExpired();}
-        if (IERC20(_series).balanceOf(msg.sender) == 0) {revert InsufficientBalance();}
-        uint256 seriesBalance = IERC20(_series).balanceOf(msg.sender);
-        // transfer the oToken back to this account
-        SafeTransferLib.safeTransferFrom(_series, msg.sender, address(this), IERC20(_series).balanceOf(msg.sender));
-        // redeem
-        uint256 collatReturned = OpynInteractions.redeem(gammaController, marginPool, _series, seriesBalance);
-        // assumes in collateral decimals
-        return collatReturned;
-    }
-
-    ///////////////////////
-    /// complex getters ///
-    ///////////////////////
-
-    /**
-     * @notice Send collateral funds for an option to be minted
-     * @dev series.strike should be scaled by 1e8.
-     * @param  series details of the option series
-     * @param  amount amount of options to mint always in e18
-     * @return amount transferred
-     */
-    function getCollateral(Types.OptionSeries memory series, uint256 amount) external view returns (uint256) {
-        IMarginCalculator marginCalc = IMarginCalculator(addressBook.getMarginCalculator());
-        uint256 collateralAmount = marginCalc.getNakedMarginRequired(
-          series.underlying,
-          series.strikeAsset,
-          series.collateral,
-          amount/ SCALE_FROM,         // assumes that amount is always in e18
-          series.strike,              // assumes in e8
-          IOracle(addressBook.getOracle()).getPrice(series.underlying),
-          series.expiration,
-          IERC20(series.collateral).decimals(),
-          series.isPut
-        );
-        // based on this collateral requirement and the health factor get the amount to deposit
-        uint256 upperHealthFactor = series.isPut ? putUpperHealthFactor : callUpperHealthFactor;
-        collateralAmount = ((collateralAmount * upperHealthFactor) / MAX_BPS);
-        // assumes in collateral decimals
-      return collateralAmount;
-    }
-
-    /**
-     * @notice Retrieves the option token if it exists
-     * @param  underlying is the address of the underlying asset of the option
-     * @param  strikeAsset is the address of the collateral asset of the option
-     * @param  expiration is the expiry timestamp of the option
-     * @param  isPut the type of option
-     * @param  strike is the strike price of the option - 1e18 format
-     * @param  collateral is the address of the asset to collateralize the option with
-     * @return the address of the option
-     */
-    function getOtoken(address underlying, address strikeAsset, uint expiration, bool isPut, uint strike, address collateral) external view returns (address) {
-        // check for an opyn oToken
-        address series = OpynInteractions.getOtoken(oTokenFactory, collateral, underlying, strikeAsset, formatStrikePrice(strike, collateral), expiration, isPut);
-        return series;
-    }
-
-    /**
-     * @notice check the health of a specific vault to see if it requires collateral
-     * @param  vaultId the id of the vault to check
-     * @return isBelowMin bool to determine whether the vault needs topping up
-     * @return isAboveMax bool to determine whether the vault is too overcollateralised
-     * @return healthFactor the health factor of the vault in MAX_BPS format
-     * @return collatRequired the amount of collateral required to return the vault back to normal
-     * @return collatAsset the address of the collateral asset
-     */
-    function checkVaultHealth(uint256 vaultId) public view returns (bool isBelowMin, bool isAboveMax, uint256 healthFactor, uint256 collatRequired, address collatAsset) {
-      // run checks on the vault health
-      // get the vault details from the vaultId
-      GammaTypes.Vault memory vault = IController(gammaController).getVault(address(this), vaultId);
-      // get the series
-      Types.OptionSeries memory series = seriesInfo[vault.shortOtokens[0]];
-      // get the MarginRequired
-      IMarginCalculator marginCalc = IMarginCalculator(addressBook.getMarginCalculator());
-    
-      uint256 marginReq = marginCalc.getNakedMarginRequired(
-          series.underlying,
-          series.strikeAsset,
-          series.collateral,
-          vault.shortAmounts[0],    // assumes in e8
-          series.strike,            // assumes in e8
-          IOracle(addressBook.getOracle()).getPrice(series.underlying),
-          series.expiration,
-          IERC20(series.collateral).decimals(),
-          series.isPut
-        );
-      // get the amount held in the vault
-      uint256 collatAmount = vault.collateralAmounts[0];
-      // divide the amount held in the vault by the margin requirements to get the health factor
-      healthFactor = (collatAmount * MAX_BPS) / marginReq;
-      // set the upper and lower health factor depending on if the series is a put or a call
-      uint256 upperHealthFactor = series.isPut ? putUpperHealthFactor : callUpperHealthFactor;
-      uint256 lowerHealthFactor = series.isPut ? putLowerHealthFactor : callLowerHealthFactor;
-      // if the vault health is above a certain threshold then the vault is above safe margins and collateral can be withdrawn
-      if (healthFactor > upperHealthFactor) {
-        isAboveMax = true;
-        // calculate the margin to remove from the vault
-        collatRequired = collatAmount - ((marginReq * upperHealthFactor) / MAX_BPS);
-      } else if (healthFactor < lowerHealthFactor) {
-        isBelowMin = true;
-        // calculate the margin to add to the vault
-        collatRequired = ((marginReq * upperHealthFactor) / MAX_BPS) - collatAmount;
-      }
-      collatAsset = series.collateral;
-    }
-    
-    ///////////////////////////
-    /// non-complex getters ///
-    ///////////////////////////
-
-   function getSeriesAddress(bytes32 issuanceHash) external view returns (address) {
-     return seriesAddress[issuanceHash];
-   }
-
-   function getSeries(Types.OptionSeries memory _series) external view returns (address) {
-     return seriesAddress[getIssuanceHash(_series.underlying, _series.strikeAsset, _series.collateral, _series.expiration, _series.isPut, _series.strike)];
-   }
-
-   function getSeriesInfo(address series)
-     external
-     view
-     returns (Types.OptionSeries memory) {
-     return seriesInfo[series];
-   }
-
-   function getIssuanceHash(Types.OptionSeries memory _series) public pure returns (bytes32) {
-     return getIssuanceHash(_series.underlying, _series.strikeAsset, _series.collateral, _series.expiration, _series.isPut, _series.strike);
-   }
-
-    /**
-     * Helper function for computing the hash of a given issuance.
-     */
-    function getIssuanceHash(address underlying, address strikeAsset, address collateral, uint expiration, bool isPut, uint strike)
-      internal
-      pure
-      returns(bytes32)
-    {
-      return keccak256(
-         abi.encodePacked(underlying, strikeAsset, collateral, expiration, isPut, strike)
-      );
-    }
-
-    //////////////////////////
-    /// internal utilities ///
-    //////////////////////////
-
-    /**
-     * @notice Converts strike price to 1e8 format and floors least significant digits if needed
-     * @param  strikePrice strikePrice in 1e18 format
-     * @param  collateral address of collateral asset
-     * @return if the transaction succeeded
-     */
-    function formatStrikePrice(
-        uint256 strikePrice,
-        address collateral
-    ) public view returns (uint) {
-        // convert strike to 1e8 format
-        uint price = strikePrice / (10**10);
-        uint collateralDecimals = IERC20(collateral).decimals();
-        if (collateralDecimals >= OPYN_DECIMALS) return price;
-        uint difference = OPYN_DECIMALS - collateralDecimals;
-        // round floor strike to prevent errors in Gamma protocol
-        return price / (10**difference) * (10**difference);
-    }
-
-    function _isLiquidityPool() internal view {
-      if (msg.sender != liquidityPool) {revert NotLiquidityPool();}
-	  }
-
-    function _onlyKeeper() internal view {
-      if (!keeper[msg.sender]) {revert NotKeeper();}
-	  }
-=======
 import { IController, GammaTypes } from "./interfaces/GammaInterface.sol";
 
 /**
@@ -1250,5 +717,4 @@
 			revert NotKeeper();
 		}
 	}
->>>>>>> a8d1cd5b
 }