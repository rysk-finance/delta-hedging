--- conflicted
+++ resolved
@@ -1,13 +1,6 @@
 // SPDX-License-Identifier: MIT
 pragma solidity ^0.8.9;
 
-<<<<<<< HEAD
-import "./libraries/AccessControl.sol";
-import "@chainlink/contracts/src/v0.8/ChainlinkClient.sol";
-import { OptionsCompute } from "./libraries/OptionsCompute.sol";
-import "./interfaces/ILiquidityPool.sol";
-=======
->>>>>>> a8d1cd5b
 import "./libraries/Types.sol";
 import "./libraries/AccessControl.sol";
 import "./interfaces/ILiquidityPool.sol";
@@ -18,7 +11,6 @@
  * @notice An external adapter Consumer contract that makes requests to obtain portfolio values for different pools
  */
 contract PortfolioValuesFeed is AccessControl, ChainlinkClient {
-<<<<<<< HEAD
   using Chainlink for Chainlink.Request;
 
   ///////////////////////////
@@ -187,180 +179,4 @@
     returns (Types.PortfolioValues memory) {
         return portfolioValues[underlying][strike];
     }
-=======
-	using Chainlink for Chainlink.Request;
-
-	///////////////////////////
-	/// immutable variables ///
-	///////////////////////////
-
-	address private immutable oracle;
-	bytes32 private immutable jobId;
-	uint256 private immutable fee;
-	address private immutable link;
-
-	/////////////////////////////////
-	/// oracle settable variables ///
-	/////////////////////////////////
-
-	mapping(address => mapping(address => Types.PortfolioValues)) private portfolioValues;
-
-	/////////////////////////////////
-	/// govern settable variables ///
-	/////////////////////////////////
-
-	ILiquidityPool public liquidityPool;
-	// mapping of addresses to their string versions
-	mapping(address => string) public stringedAddresses;
-
-	//////////////
-	/// events ///
-	//////////////
-
-	event DataFullfilled(
-		address indexed underlying,
-		address indexed strike,
-		int256 delta,
-		int256 gamma,
-		int256 vega,
-		int256 theta,
-		uint256 callPutsValue
-	);
-
-	/**
-	 * @notice Executes once when a contract is created to initialize state variables
-	 *
-	 * @param _oracle - address of the specific Chainlink node that a contract makes an API call from
-	 * @param _jobId - specific job for :_oracle: to run; each job is unique and returns different types of data
-	 * @param _fee - node operator price per API call / data request
-	 * @param _link - LINK token address on the corresponding network
-	 */
-	constructor(
-		address _oracle,
-		bytes32 _jobId,
-		uint256 _fee,
-		address _link,
-		address _authority
-	) AccessControl(IAuthority(_authority)) {
-		if (_link == address(0)) {
-			setPublicChainlinkToken();
-		} else {
-			setChainlinkToken(_link);
-		}
-		oracle = _oracle;
-		jobId = _jobId;
-		fee = _fee;
-		link = _link;
-	}
-
-	///////////////
-	/// setters ///
-	///////////////
-
-	function setLiquidityPool(address _liquidityPool) external {
-		_onlyGovernor;
-		liquidityPool = ILiquidityPool(_liquidityPool);
-	}
-
-	function setAddressStringMapping(address _asset, string memory _stringVersion) external {
-		_onlyGovernor();
-		stringedAddresses[_asset] = _stringVersion;
-	}
-
-	//////////////////////////////////////////////////////
-	/// access-controlled state changing functionality ///
-	//////////////////////////////////////////////////////
-
-	/**
-	 * @notice Receives the response
-	 *
-	 * @param _requestId - id of the request
-	 * @param _underlying - response; underlying address
-	 * @param _strike - response; strike address
-	 * @param _delta - response; portfolio delta
-	 * @param _gamma - response; portfolio gamma
-	 * @param _vega - response; portfolio vega
-	 * @param _theta - response; portfolio theta
-	 * @param _callPutsValue - response; combined value of calls and puts written
-	 * @param _spotPrice - response; spot price at the time of update
-	 */
-	function fulfill(
-		bytes32 _requestId,
-		address _underlying,
-		address _strike,
-		int256 _delta,
-		int256 _gamma,
-		int256 _vega,
-		int256 _theta,
-		uint256 _callPutsValue,
-		uint256 _spotPrice
-	) external recordChainlinkFulfillment(_requestId) {
-		Types.PortfolioValues memory portfolioValue = Types.PortfolioValues({
-			delta: _delta,
-			gamma: _gamma,
-			vega: _vega,
-			theta: _theta,
-			callPutsValue: _callPutsValue,
-			spotPrice: _spotPrice,
-			timestamp: block.timestamp
-		});
-		portfolioValues[_underlying][_strike] = portfolioValue;
-		liquidityPool.resetEphemeralValues();
-		emit DataFullfilled(_underlying, _strike, _delta, _gamma, _vega, _theta, _callPutsValue);
-	}
-
-	/**
-	 * @notice Witdraws LINK from the contract
-	 * @dev Implement a withdraw function to avoid locking your LINK in the contract
-	 */
-	function withdrawLink(uint256 _amount, address _target) external {
-		_onlyGovernor();
-		LinkTokenInterface(link).transfer(_target, _amount);
-	}
-
-	/////////////////////////////////////////////
-	/// external state changing functionality ///
-	/////////////////////////////////////////////
-
-	/**
-	 * @notice Creates a Chainlink request to update portfolio values
-	 * data, then multiply by 1000000000000000000 (to remove decimal places from data).
-	 *
-	 * @return requestId - id of the request
-	 */
-	function requestPortfolioData(address _underlying, address _strike)
-		external
-		returns (bytes32 requestId)
-	{
-		Chainlink.Request memory request = buildChainlinkRequest(
-			jobId,
-			address(this),
-			this.fulfill.selector
-		);
-		string memory underlyingString = stringedAddresses[_underlying];
-		string memory strikeString = stringedAddresses[_strike];
-		request.add("endpoint", "portfolio-values");
-		request.add("underlying", underlyingString);
-		request.add("strike", strikeString);
-
-		// Multiply the result by 1000000000000000000 to remove decimals
-		int256 timesAmount = 10**18;
-		request.addInt("times", timesAmount);
-
-		// Sends the request
-		return sendChainlinkRequestTo(oracle, request, fee);
-	}
-
-	///////////////////////////
-	/// non-complex getters ///
-	///////////////////////////
-
-	function getPortfolioValues(address underlying, address strike)
-		external
-		view
-		returns (Types.PortfolioValues memory)
-	{
-		return portfolioValues[underlying][strike];
-	}
->>>>>>> a8d1cd5b
 }