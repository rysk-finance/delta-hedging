// SPDX-License-Identifier: MIT
pragma solidity ^0.8.9;

import "@openzeppelin/contracts/access/Ownable.sol";
import "@chainlink/contracts/src/v0.8/ChainlinkClient.sol";
import "./interfaces/ILiquidityPool.sol";
import "./libraries/Types.sol";

/**
 * @title The PortfolioValuesFeed contract
 * @notice An external adapter Consumer contract that makes requests to obtain portfolio values for different pools
 */
contract PortfolioValuesFeed is Ownable, ChainlinkClient {
  using Chainlink for Chainlink.Request;

  ///////////////////////////
  /// immutable variables ///
  ///////////////////////////

  address private immutable oracle;
  bytes32 private immutable jobId;
  uint256 private immutable fee;
  address private immutable link;

  /////////////////////////////////
  /// oracle settable variables ///
  /////////////////////////////////

  mapping(address => mapping(address => Types.PortfolioValues)) private portfolioValues;

  /////////////////////////////////
  /// govern settable variables ///
  /////////////////////////////////

  ILiquidityPool public liquidityPool;

  //////////////
  /// events ///
  //////////////

  event DataFullfilled(address indexed underlying, address indexed strike, int256 delta, int256 gamma, int256 vega, int256 theta, uint256 callPutsValue);

  /**
   * @notice Executes once when a contract is created to initialize state variables
   *
   * @param _oracle - address of the specific Chainlink node that a contract makes an API call from
   * @param _jobId - specific job for :_oracle: to run; each job is unique and returns different types of data
   * @param _fee - node operator price per API call / data request
   * @param _link - LINK token address on the corresponding network
   */
  constructor(
    address _oracle,
    bytes32 _jobId,
    uint256 _fee,
    address _link
  ) {
    if (_link == address(0)) {
      setPublicChainlinkToken();
    } else {
      setChainlinkToken(_link);
    }
    oracle = _oracle;
    jobId = _jobId;
    fee = _fee;
    link = _link;
  }

  ///////////////
  /// setters ///
  ///////////////

  function setLiquidityPool(address _liquidityPool) external onlyOwner {
    liquidityPool = ILiquidityPool(_liquidityPool);
  }

  ///////////////
  /// setters ///
  ///////////////

  function setLiquidityPool(address _liquidityPool) external onlyOwner {
    liquidityPool = ILiquidityPool(_liquidityPool);
  }

  //////////////////////////////////////////////////////
  /// access-controlled state changing functionality ///
  //////////////////////////////////////////////////////
  
  /**
   * @notice Receives the response
   *
   * @param _requestId - id of the request
   * @param _underlying - response; underlying address
   * @param _strike - response; strike address
   * @param _delta - response; portfolio delta
   * @param _gamma - response; portfolio gamma
   * @param _vega - response; portfolio vega
   * @param _theta - response; portfolio theta
   * @param _callPutsValue - response; combined value of calls and puts written
   * @param _spotPrice - response; spot price at the time of update
   */
function fulfill(
    bytes32 _requestId,
    address _underlying,
    address _strike,
    int256 _delta,
    int256 _gamma,
    int256 _vega,
    int256 _theta,
    uint256 _callPutsValue,
    uint256 _spotPrice
)
    external
    recordChainlinkFulfillment(_requestId)
  {
    Types.PortfolioValues memory portfolioValue = Types.PortfolioValues({
        delta: _delta,
        gamma: _gamma,
        vega: _vega,
        theta: _theta,
        callPutsValue: _callPutsValue,
        spotPrice: _spotPrice,
        timestamp: block.timestamp
    });
    portfolioValues[_underlying][_strike] = portfolioValue;
<<<<<<< HEAD
    liquidityPool.resetTempValues();
=======
    liquidityPool.resetEphemeralValues();
>>>>>>> da44f3ff
    emit DataFullfilled(_underlying, _strike, _delta, _gamma, _vega, _theta, _callPutsValue);
  }

/**
 * @notice Witdraws LINK from the contract
 * @dev Implement a withdraw function to avoid locking your LINK in the contract
 */
function withdrawLink(uint256 _amount) external onlyOwner {
  LinkTokenInterface(link).transfer(msg.sender, _amount);
}

  /////////////////////////////////////////////
  /// external state changing functionality ///
  /////////////////////////////////////////////

  /**
   * @notice Creates a Chainlink request to update portfolio values
   * data, then multiply by 1000000000000000000 (to remove decimal places from data).
   *
   * @return requestId - id of the request
   */
  function requestPortfolioData(string memory _underlying, string memory _strike) external returns (bytes32 requestId) {
    Chainlink.Request memory request = buildChainlinkRequest(
      jobId,
      address(this),
      this.fulfill.selector
    );

    request.add("endpoint", "portfolio-values");
    request.add("underlying", _underlying);
    request.add("strike", _strike);

    // Multiply the result by 1000000000000000000 to remove decimals
    int256 timesAmount = 10**18;
    request.addInt("times", timesAmount);

    // Sends the request
    return sendChainlinkRequestTo(oracle, request, fee);
  }

  ///////////////////////////
  /// non-complex getters ///
  ///////////////////////////

  function getPortfolioValues(
    address underlying,
    address strike
  ) external 
    view
    returns (Types.PortfolioValues memory) {
        return portfolioValues[underlying][strike];
  }
}<|MERGE_RESOLUTION|>--- conflicted
+++ resolved
@@ -73,14 +73,6 @@
     liquidityPool = ILiquidityPool(_liquidityPool);
   }
 
-  ///////////////
-  /// setters ///
-  ///////////////
-
-  function setLiquidityPool(address _liquidityPool) external onlyOwner {
-    liquidityPool = ILiquidityPool(_liquidityPool);
-  }
-
   //////////////////////////////////////////////////////
   /// access-controlled state changing functionality ///
   //////////////////////////////////////////////////////
@@ -122,11 +114,7 @@
         timestamp: block.timestamp
     });
     portfolioValues[_underlying][_strike] = portfolioValue;
-<<<<<<< HEAD
-    liquidityPool.resetTempValues();
-=======
     liquidityPool.resetEphemeralValues();
->>>>>>> da44f3ff
     emit DataFullfilled(_underlying, _strike, _delta, _gamma, _vega, _theta, _callPutsValue);
   }
 
