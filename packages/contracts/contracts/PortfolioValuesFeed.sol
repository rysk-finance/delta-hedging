--- conflicted
+++ resolved
@@ -96,11 +96,7 @@
   }
 
 	function setLiquidityPool(address _liquidityPool) external {
-<<<<<<< HEAD
-    _onlyGovernor();
-=======
-		_onlyGovernor();
->>>>>>> e87f9df4
+		_onlyGovernor();
 		liquidityPool = ILiquidityPool(_liquidityPool);
     emit SetLiquidityPool(_liquidityPool);
 	}
