// SPDX-License-Identifier: MIT
pragma solidity ^0.8.9;

import "@openzeppelin/contracts/access/Ownable.sol";
import "@chainlink/contracts/src/v0.8/ChainlinkClient.sol";
import { OptionsCompute } from "./libraries/OptionsCompute.sol";
import "./interfaces/ILiquidityPool.sol";
import "./libraries/Types.sol";

/**
 * @title The PortfolioValuesFeed contract
 * @notice An external adapter Consumer contract that makes requests to obtain portfolio values for different pools
 */
contract PortfolioValuesFeed is Ownable, ChainlinkClient {
  using Chainlink for Chainlink.Request;

  ///////////////////////////
  /// immutable variables ///
  ///////////////////////////

  address private immutable oracle;
  bytes32 private immutable jobId;
  uint256 private immutable fee;
  address private immutable link;

  /////////////////////////////////
  /// oracle settable variables ///
  /////////////////////////////////

  mapping(address => mapping(address => Types.PortfolioValues)) private portfolioValues;

  /////////////////////////////////
  /// govern settable variables ///
  /////////////////////////////////

  ILiquidityPool public liquidityPool;
  // mapping of addresses to their string versions
  mapping(address => string) public stringedAddresses;
<<<<<<< HEAD
  // max time to allow between oracle updates for an underlying and strike
  mapping(address => mapping(address => uint256)) public maxTimeDeviationThreshold;
  // max price difference to allow between oracle updates for an underlying and strike
  mapping(address => mapping(address => uint256)) public maxPriceDeviationThreshold;
=======
>>>>>>> 63367b2c

  ////////////////////////
  /// events && errors ///
  ////////////////////////

  event DataFullfilled(address indexed underlying, address indexed strike, int256 delta, int256 gamma, int256 vega, int256 theta, uint256 callPutsValue);

  error TimeDeltaExceedsThreshold(uint256 timeDelta);
  error PriceDeltaExceedsThreshold(uint256 priceDelta);

  /**
   * @notice Executes once when a contract is created to initialize state variables
   *
   * @param _oracle - address of the specific Chainlink node that a contract makes an API call from
   * @param _jobId - specific job for :_oracle: to run; each job is unique and returns different types of data
   * @param _fee - node operator price per API call / data request
   * @param _link - LINK token address on the corresponding network
   */
  constructor(
    address _oracle,
    bytes32 _jobId,
    uint256 _fee,
    address _link
  ) {
    if (_link == address(0)) {
      setPublicChainlinkToken();
    } else {
      setChainlinkToken(_link);
    }
    oracle = _oracle;
    jobId = _jobId;
    fee = _fee;
    link = _link;
  }

  ///////////////
  /// setters ///
  ///////////////

  function setLiquidityPool(address _liquidityPool) external onlyOwner {
    liquidityPool = ILiquidityPool(_liquidityPool);
  }

  function setAddressStringMapping(address _asset, string memory _stringVersion) external onlyOwner {
    stringedAddresses[_asset] = _stringVersion;
  }

<<<<<<< HEAD
  function setMaxTimeDeviationThreshold(uint256 _maxTimeDeviationThreshold, address underlying, address strike) external onlyOwner {
    maxTimeDeviationThreshold[underlying][strike] = _maxTimeDeviationThreshold;
  }
  function setMaxPriceDeviationThreshold(uint256 _maxPriceDeviationThreshold, address underlying, address strike) external onlyOwner {
    maxPriceDeviationThreshold[underlying][strike] = _maxPriceDeviationThreshold;
  }
=======
>>>>>>> 63367b2c
  //////////////////////////////////////////////////////
  /// access-controlled state changing functionality ///
  //////////////////////////////////////////////////////
  
  /**
   * @notice Receives the response
   *
   * @param _requestId - id of the request
   * @param _underlying - response; underlying address
   * @param _strike - response; strike address
   * @param _delta - response; portfolio delta
   * @param _gamma - response; portfolio gamma
   * @param _vega - response; portfolio vega
   * @param _theta - response; portfolio theta
   * @param _callPutsValue - response; combined value of calls and puts written
   * @param _spotPrice - response; spot price at the time of update
   */
function fulfill(
    bytes32 _requestId,
    address _underlying,
    address _strike,
    int256 _delta,
    int256 _gamma,
    int256 _vega,
    int256 _theta,
    uint256 _callPutsValue,
    uint256 _spotPrice
)
    external
    recordChainlinkFulfillment(_requestId)
  {
    Types.PortfolioValues memory portfolioValue = Types.PortfolioValues({
        delta: _delta,
        gamma: _gamma,
        vega: _vega,
        theta: _theta,
        callPutsValue: _callPutsValue,
        spotPrice: _spotPrice,
        timestamp: block.timestamp
    });
    portfolioValues[_underlying][_strike] = portfolioValue;
    liquidityPool.resetEphemeralValues();
    emit DataFullfilled(_underlying, _strike, _delta, _gamma, _vega, _theta, _callPutsValue);
  }

/**
 * @notice Witdraws LINK from the contract
 * @dev Implement a withdraw function to avoid locking your LINK in the contract
 */
function withdrawLink(uint256 _amount) external onlyOwner {
  LinkTokenInterface(link).transfer(msg.sender, _amount);
}

  /////////////////////////////////////////////
  /// external state changing functionality ///
  /////////////////////////////////////////////

  /**
   * @notice Creates a Chainlink request to update portfolio values
   * data, then multiply by 1000000000000000000 (to remove decimal places from data).
   *
   * @return requestId - id of the request
   */
  function requestPortfolioData(address _underlying, address _strike) external returns (bytes32 requestId) {
    Chainlink.Request memory request = buildChainlinkRequest(
      jobId,
      address(this),
      this.fulfill.selector
    );
    string memory underlyingString = stringedAddresses[_underlying];
    string memory strikeString = stringedAddresses[_strike];
    request.add("endpoint", "portfolio-values");
    request.add("underlying", underlyingString);
    request.add("strike", strikeString);

    // Multiply the result by 1000000000000000000 to remove decimals
    int256 timesAmount = 10**18;
    request.addInt("times", timesAmount);

    // Sends the request
    return sendChainlinkRequestTo(oracle, request, fee);
  }

  ///////////////////////////
  /// non-complex getters ///
  ///////////////////////////

  function getPortfolioValues(
    address underlying,
    address strike
  ) external 
    view
    returns (Types.PortfolioValues memory) {
        return portfolioValues[underlying][strike];
    }
<<<<<<< HEAD

  /**
   * @notice get the latest oracle fed portfolio values and check when they were last updated and make sure this is within a reasonable window
   */
  function validatePortfolioValues(address underlying, address strike, uint256 spotPrice) external view {
      uint256 timeDelta = block.timestamp - portfolioValues[underlying][strike].timestamp;
      // If too much time has passed we want to prevent a possible oracle attack
      if (timeDelta > maxTimeDeviationThreshold[underlying][strike]) { revert TimeDeltaExceedsThreshold(timeDelta); }
      uint256 priceDelta = OptionsCompute.calculatePercentageDifference(spotPrice, portfolioValues[underlying][strike].spotPrice);
      // If price has deviated too much we want to prevent a possible oracle attack
      if (priceDelta > maxPriceDeviationThreshold[underlying][strike]) { revert PriceDeltaExceedsThreshold(priceDelta); }
  }
=======
>>>>>>> 63367b2c
}<|MERGE_RESOLUTION|>--- conflicted
+++ resolved
@@ -36,13 +36,6 @@
   ILiquidityPool public liquidityPool;
   // mapping of addresses to their string versions
   mapping(address => string) public stringedAddresses;
-<<<<<<< HEAD
-  // max time to allow between oracle updates for an underlying and strike
-  mapping(address => mapping(address => uint256)) public maxTimeDeviationThreshold;
-  // max price difference to allow between oracle updates for an underlying and strike
-  mapping(address => mapping(address => uint256)) public maxPriceDeviationThreshold;
-=======
->>>>>>> 63367b2c
 
   ////////////////////////
   /// events && errors ///
@@ -90,15 +83,6 @@
     stringedAddresses[_asset] = _stringVersion;
   }
 
-<<<<<<< HEAD
-  function setMaxTimeDeviationThreshold(uint256 _maxTimeDeviationThreshold, address underlying, address strike) external onlyOwner {
-    maxTimeDeviationThreshold[underlying][strike] = _maxTimeDeviationThreshold;
-  }
-  function setMaxPriceDeviationThreshold(uint256 _maxPriceDeviationThreshold, address underlying, address strike) external onlyOwner {
-    maxPriceDeviationThreshold[underlying][strike] = _maxPriceDeviationThreshold;
-  }
-=======
->>>>>>> 63367b2c
   //////////////////////////////////////////////////////
   /// access-controlled state changing functionality ///
   //////////////////////////////////////////////////////
@@ -194,19 +178,4 @@
     returns (Types.PortfolioValues memory) {
         return portfolioValues[underlying][strike];
     }
-<<<<<<< HEAD
-
-  /**
-   * @notice get the latest oracle fed portfolio values and check when they were last updated and make sure this is within a reasonable window
-   */
-  function validatePortfolioValues(address underlying, address strike, uint256 spotPrice) external view {
-      uint256 timeDelta = block.timestamp - portfolioValues[underlying][strike].timestamp;
-      // If too much time has passed we want to prevent a possible oracle attack
-      if (timeDelta > maxTimeDeviationThreshold[underlying][strike]) { revert TimeDeltaExceedsThreshold(timeDelta); }
-      uint256 priceDelta = OptionsCompute.calculatePercentageDifference(spotPrice, portfolioValues[underlying][strike].spotPrice);
-      // If price has deviated too much we want to prevent a possible oracle attack
-      if (priceDelta > maxPriceDeviationThreshold[underlying][strike]) { revert PriceDeltaExceedsThreshold(priceDelta); }
-  }
-=======
->>>>>>> 63367b2c
 }