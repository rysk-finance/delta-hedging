--- conflicted
+++ resolved
@@ -21,15 +21,8 @@
 	/// immutable variables ///
 	///////////////////////////
 
-<<<<<<< HEAD
 	bytes32 private immutable jobId;
 	uint256 private immutable fee;
-=======
-	address private oracle;
-	bytes32 private immutable jobId;
-	uint256 private immutable fee;
-	address private link;
->>>>>>> d2fdf695
 
 	/////////////////////////////////
 	/// oracle settable variables ///
@@ -99,28 +92,16 @@
 	/// setters ///
 	///////////////
 
-<<<<<<< HEAD
-  	function setOracle(address _oracle) external {
-    	_onlyGovernor();
-    	oracle = _oracle;
-    	emit SetOracle(_oracle);
-  	}
-=======
   function setOracle(address _oracle) external {
     _onlyGovernor();
     oracle = _oracle;
     emit SetOracle(_oracle);
   }
->>>>>>> d2fdf695
 
 	function setLiquidityPool(address _liquidityPool) external {
 		_onlyGovernor();
 		liquidityPool = ILiquidityPool(_liquidityPool);
-<<<<<<< HEAD
-    	emit SetLiquidityPool(_liquidityPool);
-=======
     emit SetLiquidityPool(_liquidityPool);
->>>>>>> d2fdf695
 	}
 
 	function setAddressStringMapping(address _asset, string memory _stringVersion) external {
