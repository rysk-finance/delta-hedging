// SPDX-License-Identifier: MIT
pragma solidity >=0.8.9;

import "./interfaces/IERC20.sol";
import "./libraries/AccessControl.sol";
import "prb-math/contracts/PRBMathSD59x18.sol";
import "prb-math/contracts/PRBMathUD60x18.sol";
import "./interfaces/AggregatorV3Interface.sol";

<<<<<<< HEAD
contract PriceFeed is AccessControl {
    using PRBMathUD60x18 for uint8;
    using PRBMathSD59x18 for int256;
    using PRBMathUD60x18 for uint256;
=======
/**
 *  @title Contract used for accessing exchange rates using chainlink price feeds
 */
contract PriceFeed is AccessControl {
	using PRBMathUD60x18 for uint8;
	using PRBMathSD59x18 for int256;
	using PRBMathUD60x18 for uint256;
>>>>>>> a8d1cd5b

	/////////////////////////////////////
	/// governance settable variables ///
	/////////////////////////////////////

	mapping(address => mapping(address => address)) public priceFeeds;

	//////////////////////////
	/// constant variables ///
	//////////////////////////

<<<<<<< HEAD
    constructor(address _authority) AccessControl(IAuthority(_authority)) {}
=======
	uint8 private constant SCALE_DECIMALS = 18;
>>>>>>> a8d1cd5b

	constructor(address _authority) AccessControl(IAuthority(_authority)) {}

<<<<<<< HEAD
    function addPriceFeed(
        address underlying,
        address strike,
        address feed
    ) public {
        _onlyGovernor();
        priceFeeds[underlying][strike] = feed;
    }
=======
	///////////////
	/// setters ///
	///////////////
>>>>>>> a8d1cd5b

	function addPriceFeed(
		address underlying,
		address strike,
		address feed
	) public {
		_onlyGovernor();
		priceFeeds[underlying][strike] = feed;
	}

	///////////////////////
	/// complex getters ///
	///////////////////////

	function getRate(address underlying, address strike) public view returns (uint256) {
		address feedAddress = priceFeeds[underlying][strike];
		require(feedAddress != address(0), "Price feed does not exist");
		AggregatorV3Interface feed = AggregatorV3Interface(feedAddress);
		(, int256 rate, , , ) = feed.latestRoundData();
		return uint256(rate);
	}

	/// @dev get the rate from chainlink and convert it to e18 decimals
	function getNormalizedRate(address underlying, address strike) external view returns (uint256) {
		address feedAddress = priceFeeds[underlying][strike];
		require(feedAddress != address(0), "Price feed does not exist");
		AggregatorV3Interface feed = AggregatorV3Interface(feedAddress);
		uint8 feedDecimals = feed.decimals();
		(, int256 rate, , , ) = feed.latestRoundData();
		uint8 difference;
		if (SCALE_DECIMALS > feedDecimals) {
			difference = SCALE_DECIMALS - feedDecimals;
			return uint256(rate) * (10**difference);
		}
		difference = feedDecimals - SCALE_DECIMALS;
		return uint256(rate) / (10**difference);
	}
}<|MERGE_RESOLUTION|>--- conflicted
+++ resolved
@@ -7,12 +7,6 @@
 import "prb-math/contracts/PRBMathUD60x18.sol";
 import "./interfaces/AggregatorV3Interface.sol";
 
-<<<<<<< HEAD
-contract PriceFeed is AccessControl {
-    using PRBMathUD60x18 for uint8;
-    using PRBMathSD59x18 for int256;
-    using PRBMathUD60x18 for uint256;
-=======
 /**
  *  @title Contract used for accessing exchange rates using chainlink price feeds
  */
@@ -20,7 +14,6 @@
 	using PRBMathUD60x18 for uint8;
 	using PRBMathSD59x18 for int256;
 	using PRBMathUD60x18 for uint256;
->>>>>>> a8d1cd5b
 
 	/////////////////////////////////////
 	/// governance settable variables ///
@@ -32,28 +25,13 @@
 	/// constant variables ///
 	//////////////////////////
 
-<<<<<<< HEAD
-    constructor(address _authority) AccessControl(IAuthority(_authority)) {}
-=======
 	uint8 private constant SCALE_DECIMALS = 18;
->>>>>>> a8d1cd5b
 
 	constructor(address _authority) AccessControl(IAuthority(_authority)) {}
 
-<<<<<<< HEAD
-    function addPriceFeed(
-        address underlying,
-        address strike,
-        address feed
-    ) public {
-        _onlyGovernor();
-        priceFeeds[underlying][strike] = feed;
-    }
-=======
 	///////////////
 	/// setters ///
 	///////////////
->>>>>>> a8d1cd5b
 
 	function addPriceFeed(
 		address underlying,
