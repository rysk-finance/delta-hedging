--- conflicted
+++ resolved
@@ -12,10 +12,6 @@
 	////////////////////////
 
 	address public immutable optionRegistry;
-<<<<<<< HEAD
-	address public immutable priceFeed;
-=======
->>>>>>> acd164bd
 
 	/////////////////////////////////////
 	/// governance settable variables ///
