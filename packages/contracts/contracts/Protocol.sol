--- conflicted
+++ resolved
@@ -19,11 +19,8 @@
 
 	address public volatilityFeed;
 	address public portfolioValuesFeed;
-<<<<<<< HEAD
 	address public dhvTokenCalculations;
-=======
 	address public priceFeed;
->>>>>>> e8df76ea
 
 	constructor(
 		address _optionRegistry,
@@ -52,14 +49,13 @@
 		portfolioValuesFeed = _portfolioValuesFeed;
 	}
 
-<<<<<<< HEAD
 	function changeDhvTokenCalculations(address _dhvTokenCalculations) external {
 		_onlyGovernor();
 		dhvTokenCalculations = _dhvTokenCalculations;
-=======
+	}
+	
 	function changePriceFeed(address _priceFeed) external {
 		_onlyGovernor();
 		priceFeed = _priceFeed;
->>>>>>> e8df76ea
 	}
 }