// SPDX-License-Identifier: MIT
pragma solidity >=0.8.0;

import "./libraries/AccessControl.sol";

/**
 *  @title Contract used for storage of important contracts for the liquidity pool
 */
contract Protocol is AccessControl {
	////////////////////////
	/// static variables ///
	////////////////////////

	address public immutable optionRegistry;
<<<<<<< HEAD
	address public immutable priceFeed;
=======
>>>>>>> e87f9df4

	/////////////////////////////////////
	/// governance settable variables ///
	/////////////////////////////////////

	address public volatilityFeed;
	address public portfolioValuesFeed;
	address public priceFeed;

	constructor(
		address _optionRegistry,
		address _priceFeed,
		address _volatilityFeed,
		address _portfolioValuesFeed,
		address _authority
	) AccessControl(IAuthority(_authority)) {
		optionRegistry = _optionRegistry;
		priceFeed = _priceFeed;
		volatilityFeed = _volatilityFeed;
		portfolioValuesFeed = _portfolioValuesFeed;
	}

	///////////////
	/// setters ///
	///////////////

	function changeVolatilityFeed(address _volFeed) external {
		_onlyGovernor();
		volatilityFeed = _volFeed;
	}

	function changePortfolioValuesFeed(address _portfolioValuesFeed) external {
		_onlyGovernor();
		portfolioValuesFeed = _portfolioValuesFeed;
	}

	function changePriceFeed(address _priceFeed) external {
		_onlyGovernor();
		priceFeed = _priceFeed;
	}
}<|MERGE_RESOLUTION|>--- conflicted
+++ resolved
@@ -12,10 +12,6 @@
 	////////////////////////
 
 	address public immutable optionRegistry;
-<<<<<<< HEAD
-	address public immutable priceFeed;
-=======
->>>>>>> e87f9df4
 
 	/////////////////////////////////////
 	/// governance settable variables ///
