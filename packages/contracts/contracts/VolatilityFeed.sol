// SPDX-License-Identifier: MIT
pragma solidity >=0.8.9;

import "./libraries/AccessControl.sol";
import "prb-math/contracts/PRBMathSD59x18.sol";
import "prb-math/contracts/PRBMathUD60x18.sol";
<<<<<<< HEAD
import { OptionsCompute } from "./libraries/OptionsCompute.sol";

contract VolatilityFeed is AccessControl {
    using PRBMathSD59x18 for int256;
    using PRBMathUD60x18 for uint256;

    /////////////////////////////////////
    /// governance settable variables ///
    /////////////////////////////////////

    // skew parameters for calls
    int[7] public callsVolatilitySkew;
    // skew parameters for puts
    int[7] public putsVolatilitySkew;

    //////////////////////////
    /// constant variables ///
    //////////////////////////
    
    // number of seconds in a year used for calculations
    uint256 private constant ONE_YEAR_SECONDS = 31557600;
    constructor(address _authority) AccessControl(IAuthority(_authority)) {}

   ///////////////
   /// setters ///
   ///////////////

  /**
   * @notice set the volatility skew of the pool
   * @param values the parameters of the skew
   * @param isPut the option type, put or call?
   * @dev   only governance can call this function
   */
  function setVolatilitySkew(int[7] calldata values, bool isPut)
      external
  {
      _onlyManager();
      if (!isPut) {
          callsVolatilitySkew = values;
      } else {
          putsVolatilitySkew = values;
      }
  }

    
  ///////////////////////
  /// complex getters ///
  ///////////////////////

  /**
   * @notice get the current implied volatility from the feed
   * @param isPut Is the option a call or put?
   * @param underlyingPrice The underlying price 
   * @param strikePrice The strike price of the option
   * @param expiration expiration timestamp of option as a PRBMath Float
   * @return Implied volatility adjusted for volatility surface
   */
  function getImpliedVolatility(
    bool isPut,
    uint underlyingPrice,
    uint strikePrice,
    uint expiration
  ) external view returns(uint) {
      uint256 time = (expiration - block.timestamp).div(ONE_YEAR_SECONDS);
      int underlying = int(underlyingPrice);
      int spot_distance = (int(strikePrice) - int(underlying)).div(underlying);
      int[2] memory points = [spot_distance, int(time)];
      int[7] memory coef = isPut ? putsVolatilitySkew : callsVolatilitySkew;
      return uint(computeIVFromSkew(coef, points));
    }
  /**
   * @notice get the volatility skew of the pool
   * @param isPut the option type, put or call?
   * @return the skew parameters
   */
  function getVolatilitySkew(bool isPut)
      external
      view
      returns (int[7] memory)
  {
      if (!isPut) {
          return callsVolatilitySkew;
      } else {
          return putsVolatilitySkew;
      }
  }

    //////////////////////////
    /// internal utilities ///
    //////////////////////////

    // @param points[0] spot distance
    // @param points[1] expiration time
    // @param coef degree-2 polynomial features are [intercept, 1, a, b, a^2, ab, b^2]
    // a == spot_distance, b == expiration time
    // spot_distance: (strike - spot_price) / spot_price
    // expiration: years to expiration
    function computeIVFromSkew(
       int[7] memory coef,
       int[2] memory points
    ) internal pure returns (int){
        int iPlusC1 = coef[0] + coef[1];
        int c2PlusC3 = coef[2].mul(points[0]) + (coef[3].mul(points[1]));
        int c4PlusC5 = coef[4].mul(points[0].mul(points[0])) + (coef[5].mul(points[0]).mul(points[1]));
        return iPlusC1 + c2PlusC3 + c4PlusC5 + (coef[6].mul(points[1].mul(points[1])));
    }
=======

/**
 *  @title Contract used as the Dynamic Hedging Vault for storing funds, issuing shares and processing options transactions
 */

contract VolatilityFeed is AccessControl {
	using PRBMathSD59x18 for int256;
	using PRBMathUD60x18 for uint256;

	/////////////////////////////////////
	/// governance settable variables ///
	/////////////////////////////////////

	// skew parameters for calls
	int256[7] public callsVolatilitySkew;
	// skew parameters for puts
	int256[7] public putsVolatilitySkew;
	// keeper mapping
	mapping(address => bool) public keeper;

	//////////////////////////
	/// constant variables ///
	//////////////////////////

	// number of seconds in a year used for calculations
	uint256 private constant ONE_YEAR_SECONDS = 31557600;

	constructor(address _authority) AccessControl(IAuthority(_authority)) {}

	///////////////
	/// setters ///
	///////////////

	/**
	 * @notice set the volatility skew of the pool
	 * @param values the parameters of the skew
	 * @param isPut the option type, put or call?
	 * @dev   only governance can call this function
	 */
	function setVolatilitySkew(int256[7] calldata values, bool isPut) external {
		_isKeeper();
		if (!isPut) {
			callsVolatilitySkew = values;
		} else {
			putsVolatilitySkew = values;
		}
	}

	/// @notice update the keepers
	function setKeeper(address _keeper, bool _auth) external {
		_onlyGovernor();
		keeper[_keeper] = _auth;
	}

	///////////////////////
	/// complex getters ///
	///////////////////////

	/**
	 * @notice get the current implied volatility from the feed
	 * @param isPut Is the option a call or put?
	 * @param underlyingPrice The underlying price
	 * @param strikePrice The strike price of the option
	 * @param expiration expiration timestamp of option as a PRBMath Float
	 * @return Implied volatility adjusted for volatility surface
	 */
	function getImpliedVolatility(
		bool isPut,
		uint256 underlyingPrice,
		uint256 strikePrice,
		uint256 expiration
	) external view returns (uint256) {
		uint256 time = (expiration - block.timestamp).div(ONE_YEAR_SECONDS);
		int256 underlying = int256(underlyingPrice);
		int256 spot_distance = (int256(strikePrice) - int256(underlying)).div(underlying);
		int256[2] memory points = [spot_distance, int256(time)];
		int256[7] memory coef = isPut ? putsVolatilitySkew : callsVolatilitySkew;
		return uint256(computeIVFromSkew(coef, points));
	}

	/**
	 * @notice get the volatility skew of the pool
	 * @param isPut the option type, put or call?
	 * @return the skew parameters
	 */
	function getVolatilitySkew(bool isPut) external view returns (int256[7] memory) {
		if (!isPut) {
			return callsVolatilitySkew;
		} else {
			return putsVolatilitySkew;
		}
	}

	//////////////////////////
	/// internal utilities ///
	//////////////////////////

	// @param points[0] spot distance
	// @param points[1] expiration time
	// @param coef degree-2 polynomial features are [intercept, 1, a, b, a^2, ab, b^2]
	// a == spot_distance, b == expiration time
	// spot_distance: (strike - spot_price) / spot_price
	// expiration: years to expiration
	function computeIVFromSkew(int256[7] memory coef, int256[2] memory points)
		internal
		pure
		returns (int256)
	{
		int256 iPlusC1 = coef[0] + coef[1];
		int256 c2PlusC3 = coef[2].mul(points[0]) + (coef[3].mul(points[1]));
		int256 c4PlusC5 = coef[4].mul(points[0].mul(points[0])) + (coef[5].mul(points[0]).mul(points[1]));
		return iPlusC1 + c2PlusC3 + c4PlusC5 + (coef[6].mul(points[1].mul(points[1])));
	}

	/// @dev keepers, managers or governors can access
	function _isKeeper() internal view {
		if (
			!keeper[msg.sender] && msg.sender != authority.governor() && msg.sender != authority.manager()
		) {
			revert();
		}
	}
>>>>>>> a8d1cd5b
}<|MERGE_RESOLUTION|>--- conflicted
+++ resolved
@@ -4,114 +4,6 @@
 import "./libraries/AccessControl.sol";
 import "prb-math/contracts/PRBMathSD59x18.sol";
 import "prb-math/contracts/PRBMathUD60x18.sol";
-<<<<<<< HEAD
-import { OptionsCompute } from "./libraries/OptionsCompute.sol";
-
-contract VolatilityFeed is AccessControl {
-    using PRBMathSD59x18 for int256;
-    using PRBMathUD60x18 for uint256;
-
-    /////////////////////////////////////
-    /// governance settable variables ///
-    /////////////////////////////////////
-
-    // skew parameters for calls
-    int[7] public callsVolatilitySkew;
-    // skew parameters for puts
-    int[7] public putsVolatilitySkew;
-
-    //////////////////////////
-    /// constant variables ///
-    //////////////////////////
-    
-    // number of seconds in a year used for calculations
-    uint256 private constant ONE_YEAR_SECONDS = 31557600;
-    constructor(address _authority) AccessControl(IAuthority(_authority)) {}
-
-   ///////////////
-   /// setters ///
-   ///////////////
-
-  /**
-   * @notice set the volatility skew of the pool
-   * @param values the parameters of the skew
-   * @param isPut the option type, put or call?
-   * @dev   only governance can call this function
-   */
-  function setVolatilitySkew(int[7] calldata values, bool isPut)
-      external
-  {
-      _onlyManager();
-      if (!isPut) {
-          callsVolatilitySkew = values;
-      } else {
-          putsVolatilitySkew = values;
-      }
-  }
-
-    
-  ///////////////////////
-  /// complex getters ///
-  ///////////////////////
-
-  /**
-   * @notice get the current implied volatility from the feed
-   * @param isPut Is the option a call or put?
-   * @param underlyingPrice The underlying price 
-   * @param strikePrice The strike price of the option
-   * @param expiration expiration timestamp of option as a PRBMath Float
-   * @return Implied volatility adjusted for volatility surface
-   */
-  function getImpliedVolatility(
-    bool isPut,
-    uint underlyingPrice,
-    uint strikePrice,
-    uint expiration
-  ) external view returns(uint) {
-      uint256 time = (expiration - block.timestamp).div(ONE_YEAR_SECONDS);
-      int underlying = int(underlyingPrice);
-      int spot_distance = (int(strikePrice) - int(underlying)).div(underlying);
-      int[2] memory points = [spot_distance, int(time)];
-      int[7] memory coef = isPut ? putsVolatilitySkew : callsVolatilitySkew;
-      return uint(computeIVFromSkew(coef, points));
-    }
-  /**
-   * @notice get the volatility skew of the pool
-   * @param isPut the option type, put or call?
-   * @return the skew parameters
-   */
-  function getVolatilitySkew(bool isPut)
-      external
-      view
-      returns (int[7] memory)
-  {
-      if (!isPut) {
-          return callsVolatilitySkew;
-      } else {
-          return putsVolatilitySkew;
-      }
-  }
-
-    //////////////////////////
-    /// internal utilities ///
-    //////////////////////////
-
-    // @param points[0] spot distance
-    // @param points[1] expiration time
-    // @param coef degree-2 polynomial features are [intercept, 1, a, b, a^2, ab, b^2]
-    // a == spot_distance, b == expiration time
-    // spot_distance: (strike - spot_price) / spot_price
-    // expiration: years to expiration
-    function computeIVFromSkew(
-       int[7] memory coef,
-       int[2] memory points
-    ) internal pure returns (int){
-        int iPlusC1 = coef[0] + coef[1];
-        int c2PlusC3 = coef[2].mul(points[0]) + (coef[3].mul(points[1]));
-        int c4PlusC5 = coef[4].mul(points[0].mul(points[0])) + (coef[5].mul(points[0]).mul(points[1]));
-        return iPlusC1 + c2PlusC3 + c4PlusC5 + (coef[6].mul(points[1].mul(points[1])));
-    }
-=======
 
 /**
  *  @title Contract used as the Dynamic Hedging Vault for storing funds, issuing shares and processing options transactions
@@ -234,5 +126,4 @@
 			revert();
 		}
 	}
->>>>>>> a8d1cd5b
 }