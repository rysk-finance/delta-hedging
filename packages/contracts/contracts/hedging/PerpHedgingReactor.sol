--- conflicted
+++ resolved
@@ -147,33 +147,6 @@
         // check the holdings if enough just lying around then transfer it
         // assume amount is passed in as collateral decimals
         uint256 balance = IERC20(_token).balanceOf(address(this));
-<<<<<<< HEAD
-        if (_amount <= balance) {
-            SafeTransferLib.safeTransfer(ERC20(_token), msg.sender, _amount);
-            // return in e18 format
-            return _amount;
-        }
-        // get the collatNeeded (this should not underflow as the 
-        // previous check will have eliminated these cases)
-        uint256 collatNeeded = _amount - balance;
-        // liquidate the collateral needed
-        (uint256 collatReturned, int256 deltaChange) = _liquidatePosition(collatNeeded);
-        // adjust the internal delta in accordance with the change that liquidatePosition made
-        internalDelta += deltaChange;
-        // get the actual returned value to send back to the user
-        if (collatReturned < collatNeeded) {
-            // transfer assets back to the liquidityPool 
-            // TODO: track this transfer either in LiquidityPool or here
-            SafeTransferLib.safeTransfer(ERC20(_token), parentLiquidityPool, collatReturned + balance);
-            // return in colalteral decimals format
-            return collatReturned + balance;
-        } else {
-            // transfer assets back to the liquidityPool 
-            // TODO: track this transfer either in LiquidityPool or here
-            SafeTransferLib.safeTransfer(ERC20(_token), parentLiquidityPool, _amount);
-            // return in collateral decimals format
-            return _amount;
-=======
         if (balance == 0) {return 0;}
         if (convertedAmount <= balance) {
             SafeTransferLib.safeTransfer(ERC20(_token) ,msg.sender, convertedAmount);
@@ -183,7 +156,6 @@
             SafeTransferLib.safeTransfer(ERC20(_token) ,msg.sender, balance);
             // return in e18 format
             return OptionsCompute.convertFromDecimals(balance, IERC20(_token).decimals());
->>>>>>> 62264de9
         }
     }
 
