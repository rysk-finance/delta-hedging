--- conflicted
+++ resolved
@@ -148,7 +148,6 @@
         // assume amount is passed in as collateral decimals
         uint256 balance = IERC20(_token).balanceOf(address(this));
         if (balance == 0) {return 0;}
-<<<<<<< HEAD
         if (_amount <= balance) {
             SafeTransferLib.safeTransfer(ERC20(_token) ,msg.sender, _amount);
             // return in collateral format
@@ -157,16 +156,6 @@
             SafeTransferLib.safeTransfer(ERC20(_token) ,msg.sender, balance);
             // return in collateral format
             return balance;
-=======
-        if (convertedAmount <= balance) {
-            SafeTransferLib.safeTransfer(ERC20(_token) ,msg.sender, convertedAmount);
-            // return in e18 format
-            return _amount;
-        } else {
-            SafeTransferLib.safeTransfer(ERC20(_token) ,msg.sender, balance);
-            // return in e18 format
-            return OptionsCompute.convertFromDecimals(balance, IERC20(_token).decimals());
->>>>>>> 63367b2c
         }
     }
 
@@ -214,25 +203,15 @@
         // if there is too much collateral then return some to the pool
         if (collatRequired > collat) {
             // transfer assets from the liquidityPool to here to collateralise the pool
-<<<<<<< HEAD
-            SafeTransferLib.safeTransferFrom(collateralAsset, parentLiquidityPool, address(this), collatRequired - collat);
-            // deposit the collateral into the margin account
-            clearingHouse.updateMargin(accountId, collateralId, int256(collatRequired - collat));
-=======
             SafeTransferLib.safeTransferFrom(collateralAsset_, parentLiquidityPool, address(this), collatRequired - collat);
             // deposit the collateral into the margin account
             clearingHouse_.updateMargin(accountId_, collateralId, int256(collatRequired - collat));
->>>>>>> 63367b2c
             return collatRequired - collat;
         } else if (collatRequired < collat) {
             // withdraw excess collateral from the margin account
             clearingHouse_.updateMargin(accountId_, collateralId, -int256(collat - collatRequired));
             // transfer assets back to the liquidityPool 
-<<<<<<< HEAD
-            SafeTransferLib.safeTransfer(ERC20(collateralAsset), parentLiquidityPool, collat - collatRequired);
-=======
             SafeTransferLib.safeTransfer(ERC20(collateralAsset_), parentLiquidityPool, collat - collatRequired);
->>>>>>> 63367b2c
             return collat - collatRequired;
         } else {
             return 0;
@@ -344,11 +323,7 @@
         // withdraw the excess margin
         if (collatToDeposit > 0) {
             // transfer assets from the liquidityPool to here to collateralise the pool
-<<<<<<< HEAD
-            SafeTransferLib.safeTransferFrom(collateralAsset, msg.sender, address(this), collatToDeposit);
-=======
             SafeTransferLib.safeTransferFrom(collateralAsset_, msg.sender, address(this), collatToDeposit);
->>>>>>> 63367b2c
             // deposit the collateral into the margin account
             clearingHouse_.updateMargin(accountId_, collateralId, int256(collatToDeposit));
             // make the swapParams
@@ -391,11 +366,7 @@
                 clearingHouse_.updateMargin(accountId_, collateralId, -int256(collatToWithdraw));
             }
             // transfer assets back to the liquidityPool 
-<<<<<<< HEAD
-            SafeTransferLib.safeTransfer(ERC20(collateralAsset), msg.sender, uint256(collatToWithdraw));
-=======
             SafeTransferLib.safeTransfer(ERC20(collateralAsset_), msg.sender, uint256(collatToWithdraw));
->>>>>>> 63367b2c
         }
         return _amount;
     }
