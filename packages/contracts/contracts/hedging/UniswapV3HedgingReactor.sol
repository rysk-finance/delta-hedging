// SPDX-License-Identifier: MIT
pragma solidity >=0.8.9;

import "../PriceFeed.sol";

import "../libraries/AccessControl.sol";
import "../libraries/OptionsCompute.sol";
import "../libraries/SafeTransferLib.sol";

import "../interfaces/IHedgingReactor.sol";

import "@uniswap/v3-periphery/contracts/interfaces/ISwapRouter.sol";

/**
 *   @title A hedging reactor that will manage delta by swapping between ETH and stablecoin spot assets on uniswap v3.
 *   @dev interacts with LiquidityPool via hedgeDelta, getDelta, getPoolDenominatedValue and withdraw,
 *        interacts with Uniswap V3 and chainlink via the swap functions
 */

contract UniswapV3HedgingReactor is IHedgingReactor, AccessControl {
	///////////////////////////
	/// immutable variables ///
	///////////////////////////

	/// @notice address of the parent liquidity pool contract
	address public immutable parentLiquidityPool;
	/// @notice address of the price feed used for getting asset prices
	address public immutable priceFeed;
	/// @notice generalised list of stablecoin addresses to trade against wETH
	address public immutable collateralAsset;
	/// @notice address of the wETH contract
	address public immutable wETH;
	/// @notice instance of the uniswap V3 router interface
	ISwapRouter public immutable swapRouter;

	/////////////////////////
	/// dynamic variables ///
	/////////////////////////

	/// @notice delta exposure of this reactor
	int256 public internalDelta;

	/////////////////////////////////////
	/// governance settable variables ///
	/////////////////////////////////////

	/// @notice limit to ensure we arent doing inefficient computation for dust amounts
	uint256 public minAmount = 1e16;
	/// @notice uniswap v3 pool fee expressed at 10e6
	uint24 public poolFee;
	/// @notice slippage for buys
	uint16 public buySlippage = 100;
	/// @notice slippage for sells
	uint16 public sellSlippage = 100;

	//////////////////////////
	/// constant variables ///
	//////////////////////////

	/// @notice used for unlimited token approval
	uint256 private constant MAX_UINT = 2**256 - 1;
	/// @notice max bips, representative of 100%
	uint256 private constant MAX_BPS = 10000;

	constructor(
		ISwapRouter _swapRouter,
		address _collateralAsset,
		address _wethAddress,
		address _parentLiquidityPool,
		uint24 _poolFee,
		address _priceFeed,
		address _authority
	) AccessControl(IAuthority(_authority)) {
		swapRouter = _swapRouter;
		collateralAsset = _collateralAsset;
		wETH = _wethAddress;
		parentLiquidityPool = _parentLiquidityPool;
		poolFee = _poolFee;
		priceFeed = _priceFeed;

		SafeTransferLib.safeApprove(ERC20(collateralAsset), address(swapRouter), MAX_UINT);
		SafeTransferLib.safeApprove(ERC20(_wethAddress), address(swapRouter), MAX_UINT);
	}

	///////////////
	/// setters ///
	///////////////

	/// @notice update the uniswap v3 pool fee
	function changePoolFee(uint24 _poolFee) external {
		_onlyGovernor();
		poolFee = _poolFee;
	}

	/// @notice update the minAmount parameter
	function setMinAmount(uint256 _minAmount) external {
		_onlyGovernor();
		minAmount = _minAmount;
	}

<<<<<<< HEAD
	/// @notice set slippage
	function setSlippage(uint16 _buySlippage, uint16 _sellSlippage) external {
		_onlyGovernor();
		require(_sellSlippage < 10000);
=======
	/// @notice set slippage used for swaps on uniswap, to make sure that the trades have a managed slippage for frontrunning resistance
	function setSlippage(uint16 _buySlippage, uint16 _sellSlippage) external {
		_onlyGovernor();
		require(_sellSlippage < MAX_BPS);
>>>>>>> acd164bd
		buySlippage = _buySlippage;
		sellSlippage = _sellSlippage;
	}

	//////////////////////////////////////////////////////
	/// access-controlled state changing functionality ///
	//////////////////////////////////////////////////////

	/// @inheritdoc IHedgingReactor
	function hedgeDelta(int256 _delta) external returns (int256) {
		address parentLiquidityPool_ = parentLiquidityPool;
		address wETH_ = wETH;
		require(msg.sender == parentLiquidityPool_, "!vault");
		// cache
		address collateralAsset_ = collateralAsset;
		int256 deltaChange;
		uint256 underlyingPrice = getUnderlyingPrice(wETH_, collateralAsset_);
		if (_delta < 0) {
			// buy wETH
			// get the current price convert it to collateral decimals multiply it by the amount, add 1% then make sure decimals are fine
			uint256 amountInMaximum = (OptionsCompute.convertToDecimals(
				underlyingPrice,
				ERC20(collateralAsset_).decimals()
			) *
				uint256(-_delta) *
<<<<<<< HEAD
				(10000 + buySlippage)) / 1e22;
=======
				(MAX_BPS + buySlippage)) / 1e22;
>>>>>>> acd164bd
			(deltaChange, ) = _swapExactOutputSingle(uint256(-_delta), amountInMaximum, collateralAsset_);
			internalDelta += deltaChange;
			SafeTransferLib.safeTransfer(
				ERC20(collateralAsset_),
				parentLiquidityPool_,
				ERC20(collateralAsset_).balanceOf(address(this))
			);
			return deltaChange;
		} else {
			// sell wETH
			uint256 ethBalance = ERC20(wETH_).balanceOf(address(this));
			if (ethBalance < minAmount) {
				return 0;
			}
			if (_delta > int256(ethBalance)) {
				// not enough ETH to sell to offset delta so sell all ETH available.
				// get the current price convert it to collateral decimals multiply it by the amount, take away 1% then make sure the decimals are fine
				uint256 amountOutMinimum = (OptionsCompute.convertToDecimals(
					underlyingPrice,
					ERC20(collateralAsset_).decimals()
<<<<<<< HEAD
				) * ethBalance * (10000 - sellSlippage)) / 1e22;
=======
				) * ethBalance * (MAX_BPS - sellSlippage)) / 1e22;
>>>>>>> acd164bd
				(deltaChange, ) = _swapExactInputSingle(ethBalance, amountOutMinimum, collateralAsset_);
				internalDelta += deltaChange;
			} else {
				// get the current price convert it to collateral decimals multiply it by the amount, take away 1% then make sure the decimals are fine
				uint256 amountOutMinimum = (OptionsCompute.convertToDecimals(
					underlyingPrice,
					ERC20(collateralAsset_).decimals()
<<<<<<< HEAD
				) * uint256(_delta) * (10000 - sellSlippage)) / 1e22;
=======
				) * uint256(_delta) * (MAX_BPS - sellSlippage)) / 1e22;
>>>>>>> acd164bd
				(deltaChange, ) = _swapExactInputSingle(uint256(_delta), amountOutMinimum, collateralAsset_);
				internalDelta += deltaChange;
			}
			SafeTransferLib.safeTransfer(
				ERC20(collateralAsset_),
				parentLiquidityPool_,
				ERC20(collateralAsset_).balanceOf(address(this))
			);
			return deltaChange;
		}
	}

	/// @inheritdoc IHedgingReactor
	function withdraw(uint256 _amount) external returns (uint256) {
		require(msg.sender == parentLiquidityPool, "!vault");
		address _token = collateralAsset;
		// check the holdings if enough just lying around then transfer it
		uint256 balance = ERC20(_token).balanceOf(address(this));
		if (balance == 0) {
			return 0;
		}
		if (_amount <= balance) {
			SafeTransferLib.safeTransfer(ERC20(_token), msg.sender, _amount);
			// return in collat decimals format
			return _amount;
		} else {
			SafeTransferLib.safeTransfer(ERC20(_token), msg.sender, balance);
			// return in collatDecimals format
			return balance;
		}
	}

	/////////////////////////////////////////////
	/// external state changing functionality ///
	/////////////////////////////////////////////

	/// @inheritdoc IHedgingReactor
	function update() external pure returns (uint256) {
		return 0;
	}

	///////////////////////
	/// complex getters ///
	///////////////////////

	/// @inheritdoc IHedgingReactor
	function getDelta() external view returns (int256 delta) {
		return internalDelta;
	}

	/// @inheritdoc IHedgingReactor
	function getPoolDenominatedValue() external view returns (uint256 value) {
		address collateralAsset_ = collateralAsset;
		address wETH_ = wETH;
		return
			OptionsCompute.convertFromDecimals(
				ERC20(collateralAsset_).balanceOf(address(this)),
				ERC20(collateralAsset_).decimals()
			) +
			(PriceFeed(priceFeed).getNormalizedRate(wETH_, collateralAsset_) *
				ERC20(wETH_).balanceOf(address(this))) /
			10**ERC20(wETH_).decimals();
	}

	//////////////////////////
	/// internal utilities ///
	//////////////////////////

	/** @notice function to sell stablecoins for exact amount of wETH to increase delta
	 *  @param _amountOut the exact amount of wETH to buy
	 *  @param _amountInMaximum the max amount of stablecoin willing to spend. Slippage limit.
	 *  @param _sellToken the stablecoin to sell
	 */
	function _swapExactOutputSingle(
		uint256 _amountOut,
		uint256 _amountInMaximum,
		address _sellToken
	) internal returns (int256, uint256) {
		SafeTransferLib.safeTransferFrom(_sellToken, msg.sender, address(this), _amountInMaximum);

		ISwapRouter.ExactOutputSingleParams memory params = ISwapRouter.ExactOutputSingleParams({
			tokenIn: _sellToken,
			tokenOut: wETH,
			fee: poolFee,
			recipient: address(this),
			deadline: block.timestamp,
			amountOut: _amountOut,
			amountInMaximum: _amountInMaximum,
			sqrtPriceLimitX96: 0
		});

		// Executes the swap returning the amountIn needed to spend to receive the desired amountOut.
		uint256 amountIn = swapRouter.exactOutputSingle(params);
		return (int256(_amountOut), amountIn);
	}

	/** @notice function to sell exact amount of wETH to decrease delta
	 *  @param _amountIn the exact amount of wETH to sell
	 *  @param _amountOutMinimum the min amount of stablecoin willing to receive. Slippage limit.
	 *  @param _buyToken the stablecoin to buy
	 *  @return deltaChange The resulting difference in delta exposure
	 */
	function _swapExactInputSingle(
		uint256 _amountIn,
		uint256 _amountOutMinimum,
		address _buyToken
	) internal returns (int256, uint256) {
		ISwapRouter.ExactInputSingleParams memory params = ISwapRouter.ExactInputSingleParams({
			tokenIn: wETH,
			tokenOut: _buyToken,
			fee: poolFee,
			recipient: address(this),
			deadline: block.timestamp,
			amountIn: _amountIn,
			amountOutMinimum: _amountOutMinimum,
			sqrtPriceLimitX96: 0
		});

		// The call to `exactInputSingle` executes the swap.
		uint256 amountOut = swapRouter.exactInputSingle(params);
		// return negative _amountIn because deltaChange is negative
		return (-int256(_amountIn), amountOut);
	}

	/**
	 * @notice get the underlying price with just the underlying asset and strike asset
	 * @param underlying   the asset that is used as the reference asset
	 * @param _strikeAsset the asset that the underlying value is denominated in
	 * @return the underlying price
	 */
	function getUnderlyingPrice(address underlying, address _strikeAsset)
		internal
		view
		returns (uint256)
	{
		return PriceFeed(priceFeed).getNormalizedRate(underlying, _strikeAsset);
	}
}<|MERGE_RESOLUTION|>--- conflicted
+++ resolved
@@ -98,17 +98,10 @@
 		minAmount = _minAmount;
 	}
 
-<<<<<<< HEAD
-	/// @notice set slippage
-	function setSlippage(uint16 _buySlippage, uint16 _sellSlippage) external {
-		_onlyGovernor();
-		require(_sellSlippage < 10000);
-=======
 	/// @notice set slippage used for swaps on uniswap, to make sure that the trades have a managed slippage for frontrunning resistance
 	function setSlippage(uint16 _buySlippage, uint16 _sellSlippage) external {
 		_onlyGovernor();
 		require(_sellSlippage < MAX_BPS);
->>>>>>> acd164bd
 		buySlippage = _buySlippage;
 		sellSlippage = _sellSlippage;
 	}
@@ -134,11 +127,7 @@
 				ERC20(collateralAsset_).decimals()
 			) *
 				uint256(-_delta) *
-<<<<<<< HEAD
-				(10000 + buySlippage)) / 1e22;
-=======
 				(MAX_BPS + buySlippage)) / 1e22;
->>>>>>> acd164bd
 			(deltaChange, ) = _swapExactOutputSingle(uint256(-_delta), amountInMaximum, collateralAsset_);
 			internalDelta += deltaChange;
 			SafeTransferLib.safeTransfer(
@@ -159,11 +148,7 @@
 				uint256 amountOutMinimum = (OptionsCompute.convertToDecimals(
 					underlyingPrice,
 					ERC20(collateralAsset_).decimals()
-<<<<<<< HEAD
-				) * ethBalance * (10000 - sellSlippage)) / 1e22;
-=======
 				) * ethBalance * (MAX_BPS - sellSlippage)) / 1e22;
->>>>>>> acd164bd
 				(deltaChange, ) = _swapExactInputSingle(ethBalance, amountOutMinimum, collateralAsset_);
 				internalDelta += deltaChange;
 			} else {
@@ -171,11 +156,7 @@
 				uint256 amountOutMinimum = (OptionsCompute.convertToDecimals(
 					underlyingPrice,
 					ERC20(collateralAsset_).decimals()
-<<<<<<< HEAD
-				) * uint256(_delta) * (10000 - sellSlippage)) / 1e22;
-=======
 				) * uint256(_delta) * (MAX_BPS - sellSlippage)) / 1e22;
->>>>>>> acd164bd
 				(deltaChange, ) = _swapExactInputSingle(uint256(_delta), amountOutMinimum, collateralAsset_);
 				internalDelta += deltaChange;
 			}
