--- conflicted
+++ resolved
@@ -121,30 +121,6 @@
     /// @inheritdoc IHedgingReactor
     function withdraw(uint256 _amount) external returns (uint256) {
         require(msg.sender == parentLiquidityPool, "!vault");
-<<<<<<< HEAD
-        uint256 balance = IERC20(_token).balanceOf(address(this));
-        if (_amount <= balance) {
-            SafeTransferLib.safeTransfer(ERC20(_token) ,msg.sender, _amount);
-            return _amount;
-        } else {
-            // not enough in balance. Liquidate ETH.
-            //TODO change amountInMaximum
-            uint256 ethBalance = IERC20(wETH).balanceOf(address(this));
-            if(ethBalance < minAmount) {
-                return 0;
-            }
-            _liquidateETH(_amount - balance, ethBalance, _token);         
-            balance = IERC20(_token).balanceOf(address(this));
-            if(balance < _amount){
-                SafeTransferLib.safeTransfer(ERC20(_token) ,msg.sender, balance);
-                internalDelta = int256(IERC20(wETH).balanceOf(address(this)));
-                return balance;
-            } else {
-                SafeTransferLib.safeTransfer(ERC20(_token) ,msg.sender, _amount);
-                internalDelta = int256(IERC20(wETH).balanceOf(address(this)));
-                return _amount;
-            }
-=======
         address _token = collateralAsset;
         // check the holdings if enough just lying around then transfer it
         // assume amount is passed in as e18
@@ -159,7 +135,6 @@
             SafeTransferLib.safeTransfer(ERC20(_token) ,msg.sender, balance);
             // return in e18 format
             return OptionsCompute.convertFromDecimals(balance, IERC20(_token).decimals());
->>>>>>> 62264de9
         }
     }
 
