// SPDX-License-Identifier: UNLICENSED

pragma solidity >=0.8.9;
import { Types } from "../libraries/Types.sol";
import "../interfaces/IOptionRegistry.sol";

interface ILiquidityPool {
<<<<<<< HEAD
	function deposit(uint256 _amount, address _recipient) external returns (uint256);

	function withdraw(uint256 _shares, address _recipient) external returns (uint256);

	function collateralAsset() external view returns (address);
=======
	function collateralAsset() external view returns (address);

	function underlyingAsset() external view returns (address);

	function strikeAsset() external view returns (address);
>>>>>>> 524f2411

	function handlerIssue(Types.OptionSeries memory optionSeries) external returns (address);

	function resetEphemeralValues() external;

	function handlerWriteOption(
		Types.OptionSeries memory optionSeries,
		address seriesAddress,
		uint256 amount,
		IOptionRegistry optionRegistry,
		uint256 premium,
		int256 delta,
		address recipient
	) external returns (uint256);

	function handlerBuybackOption(
		Types.OptionSeries memory optionSeries,
		uint256 amount,
		IOptionRegistry optionRegistry,
		address seriesAddress,
		uint256 premium,
		int256 delta,
		address seller
	) external returns (uint256);

	function handlerIssueAndWriteOption(
		Types.OptionSeries memory optionSeries,
		uint256 amount,
		uint256 premium,
		int256 delta,
		address recipient
	) external returns (uint256, address);

	function getPortfolioDelta() external view returns (int256);
<<<<<<< HEAD

	function quotePriceWithUtilizationGreeks(Types.OptionSeries memory optionSeries, uint256 amount)
		external
		view
		returns (uint256 quote, int256 delta);

	function quotePriceBuying(Types.OptionSeries memory optionSeries, uint256 amount)
		external
		view
		returns (uint256, int256);
=======

	function quotePriceWithUtilizationGreeks(
		Types.OptionSeries memory optionSeries,
		uint256 amount,
		bool toBuy
	) external view returns (uint256 quote, int256 delta);
>>>>>>> 524f2411
}<|MERGE_RESOLUTION|>--- conflicted
+++ resolved
@@ -5,19 +5,11 @@
 import "../interfaces/IOptionRegistry.sol";
 
 interface ILiquidityPool {
-<<<<<<< HEAD
-	function deposit(uint256 _amount, address _recipient) external returns (uint256);
-
-	function withdraw(uint256 _shares, address _recipient) external returns (uint256);
-
-	function collateralAsset() external view returns (address);
-=======
 	function collateralAsset() external view returns (address);
 
 	function underlyingAsset() external view returns (address);
 
 	function strikeAsset() external view returns (address);
->>>>>>> 524f2411
 
 	function handlerIssue(Types.OptionSeries memory optionSeries) external returns (address);
 
@@ -52,23 +44,10 @@
 	) external returns (uint256, address);
 
 	function getPortfolioDelta() external view returns (int256);
-<<<<<<< HEAD
-
-	function quotePriceWithUtilizationGreeks(Types.OptionSeries memory optionSeries, uint256 amount)
-		external
-		view
-		returns (uint256 quote, int256 delta);
-
-	function quotePriceBuying(Types.OptionSeries memory optionSeries, uint256 amount)
-		external
-		view
-		returns (uint256, int256);
-=======
 
 	function quotePriceWithUtilizationGreeks(
 		Types.OptionSeries memory optionSeries,
 		uint256 amount,
 		bool toBuy
 	) external view returns (uint256 quote, int256 delta);
->>>>>>> 524f2411
 }