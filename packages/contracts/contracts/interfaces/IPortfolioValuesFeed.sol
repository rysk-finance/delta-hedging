// SPDX-License-Identifier: UNLICENSED
pragma solidity 0.8.9;

import "../libraries/Types.sol";

interface IPortfolioValuesFeed {
	/////////////////////////////////////////////
	/// external state changing functionality ///
	/////////////////////////////////////////////

	/**
	 * @notice Creates a Chainlink request to update portfolio values
	 * data, then multiply by 1000000000000000000 (to remove decimal places from data).
	 *
	 * @return requestId - id of the request
	 */
	function requestPortfolioData(address _underlying, address _strike)
		external
		returns (bytes32 requestId);

	///////////////////////////
	/// non-complex getters ///
	///////////////////////////

<<<<<<< HEAD
  function getPortfolioValues(
    address underlying,
    address strike
  ) external 
    view
    returns (Types.PortfolioValues memory);

  function completedRequests(bytes32) external returns (bool);
=======
	function getPortfolioValues(address underlying, address strike)
		external
		view
		returns (Types.PortfolioValues memory);
>>>>>>> a8d1cd5b
}<|MERGE_RESOLUTION|>--- conflicted
+++ resolved
@@ -22,19 +22,8 @@
 	/// non-complex getters ///
 	///////////////////////////
 
-<<<<<<< HEAD
-  function getPortfolioValues(
-    address underlying,
-    address strike
-  ) external 
-    view
-    returns (Types.PortfolioValues memory);
-
-  function completedRequests(bytes32) external returns (bool);
-=======
 	function getPortfolioValues(address underlying, address strike)
 		external
 		view
 		returns (Types.PortfolioValues memory);
->>>>>>> a8d1cd5b
 }