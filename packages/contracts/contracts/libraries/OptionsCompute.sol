--- conflicted
+++ resolved
@@ -1,20 +1,11 @@
 // SPDX-License-Identifier: MIT
 pragma solidity >=0.8.0;
 
-<<<<<<< HEAD
-import "./BlackScholes.sol";
-import "prb-math/contracts/PRBMathUD60x18.sol";
-import "prb-math/contracts/PRBMathSD59x18.sol";
-import "./Types.sol";
-import "./CustomErrors.sol";
-import "hardhat/console.sol";
-=======
 import "./Types.sol";
 import "./CustomErrors.sol";
 import "./BlackScholes.sol";
 import "prb-math/contracts/PRBMathUD60x18.sol";
 import "prb-math/contracts/PRBMathSD59x18.sol";
->>>>>>> a8d1cd5b
 
 /**
  *  @title Library used for various helper functionality for the Liquidity Pool
@@ -22,131 +13,6 @@
 library OptionsCompute {
 	using PRBMathUD60x18 for uint256;
 	using PRBMathSD59x18 for int256;
-<<<<<<< HEAD
-
-	uint8 private constant SCALE_DECIMALS = 18;
-
-	/// @dev assumes decimals are coming in as e18
-	function convertToDecimals(uint256 value, uint256 decimals) internal pure returns (uint256) {
-		if (decimals > SCALE_DECIMALS) {
-			revert();
-		}
-		uint256 difference = SCALE_DECIMALS - decimals;
-		return value / (10**difference);
-	}
-
-	function convertFromDecimals(uint256 value, uint256 decimals) internal pure returns (uint256) {
-		if (decimals > SCALE_DECIMALS) {
-			revert();
-		}
-		uint256 difference = SCALE_DECIMALS - decimals;
-		return value * (10**difference);
-	}
-
-	// doesnt allow for interest bearing collateral
-	function convertToCollateralDenominated(
-		uint256 quote,
-		uint256 underlyingPrice,
-		Types.OptionSeries memory optionSeries
-	) internal pure returns (uint256 convertedQuote) {
-		if (optionSeries.strikeAsset != optionSeries.collateral) {
-			// convert value from strike asset to collateral asset
-			return (quote * 1e18) / underlyingPrice;
-		} else {
-			return quote;
-		}
-	}
-
-	/** 
-     @dev computes the percentage difference between two integers
-     @param a the smaller integer
-     @param b the larger integer
-     @return uint256 the percentage differnce
-    */
-	function calculatePercentageDifference(uint256 a, uint256 b) internal pure returns (uint256) {
-		if (a > b) {
-			return b.div(a);
-		}
-		return a.div(b);
-	}
-
-	/**
-	 * @notice get the latest oracle fed portfolio values and check when they were last updated and make sure this is within a reasonable window
-	 */
-	function validatePortfolioValues(
-		uint256 spotPrice,
-		Types.PortfolioValues memory portfolioValues,
-		uint256 maxTimeDeviationThreshold,
-		uint256 maxPriceDeviationThreshold
-	) public view {
-		uint256 timeDelta = block.timestamp - portfolioValues.timestamp;
-		// If too much time has passed we want to prevent a possible oracle attack
-		if (timeDelta > maxTimeDeviationThreshold) {
-			revert CustomErrors.TimeDeltaExceedsThreshold(timeDelta);
-		}
-		uint256 priceDelta = calculatePercentageDifference(spotPrice, portfolioValues.spotPrice);
-		// If price has deviated too much we want to prevent a possible oracle attack
-		if (priceDelta > maxPriceDeviationThreshold) {
-			revert CustomErrors.PriceDeltaExceedsThreshold(priceDelta);
-		}
-	}
-
-	function getUtilizationPrice(
-		uint256 _utilizationBefore,
-		uint256 _utilizationAfter,
-		uint256 _totalOptionPrice,
-		uint256 _utilizationFunctionThreshold,
-		uint256 _belowThresholdGradient,
-		uint256 _aboveThresholdGradient,
-		uint256 _aboveThresholdYIntercept
-	) internal pure returns (uint256 utilizationPrice) {
-		if (
-			_utilizationBefore <= _utilizationFunctionThreshold &&
-			_utilizationAfter <= _utilizationFunctionThreshold
-		) {
-			// linear function up to threshold utilization
-			// take average of before and after utilization and multiply the average by belowThresholdGradient
-
-			uint256 multiplicationFactor = (_utilizationBefore + _utilizationAfter)
-				.mul(_belowThresholdGradient)
-				.div(2e18);
-			return _totalOptionPrice + _totalOptionPrice.mul(multiplicationFactor);
-		} else if (
-			_utilizationBefore >= _utilizationFunctionThreshold &&
-			_utilizationAfter >= _utilizationFunctionThreshold
-		) {
-			// over threshold utilization the skew factor will follow a steeper line
-
-			uint256 multiplicationFactor = _aboveThresholdGradient
-				.mul(_utilizationBefore + _utilizationAfter)
-				.div(2e18) - _aboveThresholdYIntercept;
-
-			return _totalOptionPrice + _totalOptionPrice.mul(multiplicationFactor);
-		} else {
-			// in this case the utilization after is above the threshold and
-			// utilization before is below it.
-			// _utilizationAfter will always be greater than _utilizationBefore
-			// finds the ratio of the distance below the threshold to the distance above the threshold
-			uint256 weightingRatio = (_utilizationFunctionThreshold - _utilizationBefore).div(
-				_utilizationAfter - _utilizationFunctionThreshold
-			);
-			// finds the average y value on the part of the function below threshold
-			uint256 averageFactorBelow = (_utilizationFunctionThreshold + _utilizationBefore).div(2e18).mul(
-				_belowThresholdGradient
-			);
-			// finds average y value on part of the function above threshold
-			uint256 averageFactorAbove = (_utilizationAfter + _utilizationFunctionThreshold).div(2e18).mul(
-				_aboveThresholdGradient
-			) - _aboveThresholdYIntercept;
-			// finds the weighted average of the two above averaged to find the average utilization skew over the range of utilization
-			uint256 multiplicationFactor = (weightingRatio.mul(averageFactorBelow) + averageFactorAbove).div(
-				1e18 + weightingRatio
-			);
-			return _totalOptionPrice + _totalOptionPrice.mul(multiplicationFactor);
-		}
-	}
-
-=======
 
 	uint8 private constant SCALE_DECIMALS = 18;
 
@@ -275,7 +141,6 @@
 		}
 	}
 
->>>>>>> a8d1cd5b
 	/**
 	 * @notice get the greeks of a quotePrice for a given optionSeries
 	 * @param  optionSeries Types.OptionSeries struct for describing the option to price greeks - strike in e18
