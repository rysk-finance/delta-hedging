// SPDX-License-Identifier: MIT
pragma solidity ^0.8.9;

import "@openzeppelin/contracts/access/Ownable.sol";
import "@chainlink/contracts/src/v0.8/ChainlinkClient.sol";
import { OptionsCompute } from "../libraries/OptionsCompute.sol";
import "../interfaces/ILiquidityPool.sol";
import "../libraries/Types.sol";

/**
 * @title The Mock PortfolioValuesFeed contract - NEVER USE THIS IN PRODUCTION! FOR TESTING ONLY!
 * @notice An external adapter Consumer contract that makes requests to obtain portfolio values for different pools
 */
contract MockPortfolioValuesFeed is Ownable, ChainlinkClient {
  using Chainlink for Chainlink.Request;

  ///////////////////////////
  /// immutable variables ///
  ///////////////////////////

  address private immutable oracle;
  bytes32 private immutable jobId;
  uint256 private immutable fee;
  address private immutable link;

  /////////////////////////////////
  /// oracle settable variables ///
  /////////////////////////////////

  mapping(address => mapping(address => Types.PortfolioValues)) private portfolioValues;

  /////////////////////////////////
  /// govern settable variables ///
  /////////////////////////////////

  ILiquidityPool public liquidityPool;
  // mapping of addresses to their string versions
  mapping(address => string) public stringedAddresses;
<<<<<<< HEAD
  // max time to allow between oracle updates for an underlying and strike
  mapping(address => mapping(address => uint256)) public maxTimeDeviationThreshold;
  // max price difference to allow between oracle updates for an underlying and strike
  mapping(address => mapping(address => uint256)) public maxPriceDeviationThreshold;
=======
>>>>>>> 63367b2c

  ////////////////////////
  /// events && errors ///
  ////////////////////////
<<<<<<< HEAD

  event DataFullfilled(address indexed underlying, address indexed strike, int256 delta, int256 gamma, int256 vega, int256 theta, uint256 callPutsValue);

  error TimeDeltaExceedsThreshold(uint256 timeDelta);
  error PriceDeltaExceedsThreshold(uint256 priceDelta);

=======

  event DataFullfilled(address indexed underlying, address indexed strike, int256 delta, int256 gamma, int256 vega, int256 theta, uint256 callPutsValue);
>>>>>>> 63367b2c
  /**
   * @notice Executes once when a contract is created to initialize state variables
   *
   * @param _oracle - address of the specific Chainlink node that a contract makes an API call from
   * @param _jobId - specific job for :_oracle: to run; each job is unique and returns different types of data
   * @param _fee - node operator price per API call / data request
   * @param _link - LINK token address on the corresponding network
   */
  constructor(
    address _oracle,
    bytes32 _jobId,
    uint256 _fee,
    address _link
  ) {
    if (_link == address(0)) {
      setPublicChainlinkToken();
    } else {
      setChainlinkToken(_link);
    }
    oracle = _oracle;
    jobId = _jobId;
    fee = _fee;
    link = _link;
  }

  ///////////////
  /// setters ///
  ///////////////

  function setLiquidityPool(address _liquidityPool) external onlyOwner {
    liquidityPool = ILiquidityPool(_liquidityPool);
  }

  function setAddressStringMapping(address _asset, string memory _stringVersion) external onlyOwner {
    stringedAddresses[_asset] = _stringVersion;
  }

<<<<<<< HEAD
  function setMaxTimeDeviationThreshold(uint256 _maxTimeDeviationThreshold, address underlying, address strike) external onlyOwner {
    maxTimeDeviationThreshold[underlying][strike] = _maxTimeDeviationThreshold;
  }
  function setMaxPriceDeviationThreshold(uint256 _maxPriceDeviationThreshold, address underlying, address strike) external onlyOwner {
    maxPriceDeviationThreshold[underlying][strike] = _maxPriceDeviationThreshold;
  }
=======
>>>>>>> 63367b2c
  //////////////////////////////////////////////////////
  /// access-controlled state changing functionality ///
  //////////////////////////////////////////////////////
  
  /**
   * @notice Receives the response
   *
   * @param _requestId - id of the request
   * @param _underlying - response; underlying address
   * @param _strike - response; strike address
   * @param _delta - response; portfolio delta
   * @param _gamma - response; portfolio gamma
   * @param _vega - response; portfolio vega
   * @param _theta - response; portfolio theta
   * @param _callPutsValue - response; combined value of calls and puts written
   * @param _spotPrice - response; spot price at the time of update
   */
function fulfill(
    bytes32 _requestId,
    address _underlying,
    address _strike,
    int256 _delta,
    int256 _gamma,
    int256 _vega,
    int256 _theta,
    uint256 _callPutsValue,
    uint256 _spotPrice
)
    external
  {
    Types.PortfolioValues memory portfolioValue = Types.PortfolioValues({
        delta: _delta,
        gamma: _gamma,
        vega: _vega,
        theta: _theta,
        callPutsValue: _callPutsValue,
        spotPrice: _spotPrice,
        timestamp: block.timestamp
    });
    portfolioValues[_underlying][_strike] = portfolioValue;
    liquidityPool.resetEphemeralValues();
    emit DataFullfilled(_underlying, _strike, _delta, _gamma, _vega, _theta, _callPutsValue);
  }

/**
 * @notice Witdraws LINK from the contract
 * @dev Implement a withdraw function to avoid locking your LINK in the contract
 */
function withdrawLink(uint256 _amount) external onlyOwner {
  LinkTokenInterface(link).transfer(msg.sender, _amount);
}

  /////////////////////////////////////////////
  /// external state changing functionality ///
  /////////////////////////////////////////////

<<<<<<< HEAD
  /**
   * @notice Creates a Chainlink request to update portfolio values
   * data, then multiply by 1000000000000000000 (to remove decimal places from data).
   *
   * @return requestId - id of the request
   */
  function requestPortfolioData(address _underlying, address _strike) external returns (bytes32 requestId) {
    return 0;
    // Chainlink.Request memory request = buildChainlinkRequest(
    //   jobId,
    //   address(this),
    //   this.fulfill.selector
    // );
    // string memory underlyingString = stringedAddresses[_underlying];
    // string memory strikeString = stringedAddresses[_strike];
    // request.add("endpoint", "portfolio-values");
    // request.add("underlying", underlyingString);
    // request.add("strike", strikeString);

    // // Multiply the result by 1000000000000000000 to remove decimals
    // int256 timesAmount = 10**18;
    // request.addInt("times", timesAmount);

    // // Sends the request
    // return sendChainlinkRequestTo(oracle, request, fee);
  }

  ///////////////////////////
  /// non-complex getters ///
  ///////////////////////////

  function getPortfolioValues(
    address underlying,
    address strike
  ) external 
    view
    returns (Types.PortfolioValues memory) {
        return portfolioValues[underlying][strike];
    }

  /**
   * @notice get the latest oracle fed portfolio values and check when they were last updated and make sure this is within a reasonable window
   */
  function validatePortfolioValues(address underlying, address strike, uint256 spotPrice) external view {
      uint256 timeDelta = block.timestamp - portfolioValues[underlying][strike].timestamp;
      // If too much time has passed we want to prevent a possible oracle attack
      if (timeDelta > maxTimeDeviationThreshold[underlying][strike]) { revert TimeDeltaExceedsThreshold(timeDelta); }
      uint256 priceDelta = OptionsCompute.calculatePercentageDifference(spotPrice, portfolioValues[underlying][strike].spotPrice);
      // If price has deviated too much we want to prevent a possible oracle attack
      if (priceDelta > maxPriceDeviationThreshold[underlying][strike]) { revert PriceDeltaExceedsThreshold(priceDelta); }
  }
=======
  /**
   * @notice Creates a Chainlink request to update portfolio values
   * data, then multiply by 1000000000000000000 (to remove decimal places from data).
   *
   * @return requestId - id of the request
   */
  function requestPortfolioData(address _underlying, address _strike) external returns (bytes32 requestId) {
    return 0;
    // Chainlink.Request memory request = buildChainlinkRequest(
    //   jobId,
    //   address(this),
    //   this.fulfill.selector
    // );
    // string memory underlyingString = stringedAddresses[_underlying];
    // string memory strikeString = stringedAddresses[_strike];
    // request.add("endpoint", "portfolio-values");
    // request.add("underlying", underlyingString);
    // request.add("strike", strikeString);

    // // Multiply the result by 1000000000000000000 to remove decimals
    // int256 timesAmount = 10**18;
    // request.addInt("times", timesAmount);

    // // Sends the request
    // return sendChainlinkRequestTo(oracle, request, fee);
  }

  ///////////////////////////
  /// non-complex getters ///
  ///////////////////////////

  function getPortfolioValues(
    address underlying,
    address strike
  ) external 
    view
    returns (Types.PortfolioValues memory) {
        return portfolioValues[underlying][strike];
    }

>>>>>>> 63367b2c
}<|MERGE_RESOLUTION|>--- conflicted
+++ resolved
@@ -36,28 +36,12 @@
   ILiquidityPool public liquidityPool;
   // mapping of addresses to their string versions
   mapping(address => string) public stringedAddresses;
-<<<<<<< HEAD
-  // max time to allow between oracle updates for an underlying and strike
-  mapping(address => mapping(address => uint256)) public maxTimeDeviationThreshold;
-  // max price difference to allow between oracle updates for an underlying and strike
-  mapping(address => mapping(address => uint256)) public maxPriceDeviationThreshold;
-=======
->>>>>>> 63367b2c
 
   ////////////////////////
   /// events && errors ///
   ////////////////////////
-<<<<<<< HEAD
 
   event DataFullfilled(address indexed underlying, address indexed strike, int256 delta, int256 gamma, int256 vega, int256 theta, uint256 callPutsValue);
-
-  error TimeDeltaExceedsThreshold(uint256 timeDelta);
-  error PriceDeltaExceedsThreshold(uint256 priceDelta);
-
-=======
-
-  event DataFullfilled(address indexed underlying, address indexed strike, int256 delta, int256 gamma, int256 vega, int256 theta, uint256 callPutsValue);
->>>>>>> 63367b2c
   /**
    * @notice Executes once when a contract is created to initialize state variables
    *
@@ -95,15 +79,6 @@
     stringedAddresses[_asset] = _stringVersion;
   }
 
-<<<<<<< HEAD
-  function setMaxTimeDeviationThreshold(uint256 _maxTimeDeviationThreshold, address underlying, address strike) external onlyOwner {
-    maxTimeDeviationThreshold[underlying][strike] = _maxTimeDeviationThreshold;
-  }
-  function setMaxPriceDeviationThreshold(uint256 _maxPriceDeviationThreshold, address underlying, address strike) external onlyOwner {
-    maxPriceDeviationThreshold[underlying][strike] = _maxPriceDeviationThreshold;
-  }
-=======
->>>>>>> 63367b2c
   //////////////////////////////////////////////////////
   /// access-controlled state changing functionality ///
   //////////////////////////////////////////////////////
@@ -160,7 +135,6 @@
   /// external state changing functionality ///
   /////////////////////////////////////////////
 
-<<<<<<< HEAD
   /**
    * @notice Creates a Chainlink request to update portfolio values
    * data, then multiply by 1000000000000000000 (to remove decimal places from data).
@@ -201,57 +175,4 @@
         return portfolioValues[underlying][strike];
     }
 
-  /**
-   * @notice get the latest oracle fed portfolio values and check when they were last updated and make sure this is within a reasonable window
-   */
-  function validatePortfolioValues(address underlying, address strike, uint256 spotPrice) external view {
-      uint256 timeDelta = block.timestamp - portfolioValues[underlying][strike].timestamp;
-      // If too much time has passed we want to prevent a possible oracle attack
-      if (timeDelta > maxTimeDeviationThreshold[underlying][strike]) { revert TimeDeltaExceedsThreshold(timeDelta); }
-      uint256 priceDelta = OptionsCompute.calculatePercentageDifference(spotPrice, portfolioValues[underlying][strike].spotPrice);
-      // If price has deviated too much we want to prevent a possible oracle attack
-      if (priceDelta > maxPriceDeviationThreshold[underlying][strike]) { revert PriceDeltaExceedsThreshold(priceDelta); }
-  }
-=======
-  /**
-   * @notice Creates a Chainlink request to update portfolio values
-   * data, then multiply by 1000000000000000000 (to remove decimal places from data).
-   *
-   * @return requestId - id of the request
-   */
-  function requestPortfolioData(address _underlying, address _strike) external returns (bytes32 requestId) {
-    return 0;
-    // Chainlink.Request memory request = buildChainlinkRequest(
-    //   jobId,
-    //   address(this),
-    //   this.fulfill.selector
-    // );
-    // string memory underlyingString = stringedAddresses[_underlying];
-    // string memory strikeString = stringedAddresses[_strike];
-    // request.add("endpoint", "portfolio-values");
-    // request.add("underlying", underlyingString);
-    // request.add("strike", strikeString);
-
-    // // Multiply the result by 1000000000000000000 to remove decimals
-    // int256 timesAmount = 10**18;
-    // request.addInt("times", timesAmount);
-
-    // // Sends the request
-    // return sendChainlinkRequestTo(oracle, request, fee);
-  }
-
-  ///////////////////////////
-  /// non-complex getters ///
-  ///////////////////////////
-
-  function getPortfolioValues(
-    address underlying,
-    address strike
-  ) external 
-    view
-    returns (Types.PortfolioValues memory) {
-        return portfolioValues[underlying][strike];
-    }
-
->>>>>>> 63367b2c
 }