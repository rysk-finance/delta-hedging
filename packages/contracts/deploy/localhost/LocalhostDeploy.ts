--- conflicted
+++ resolved
@@ -4,35 +4,8 @@
 import { DeployFunction } from "hardhat-deploy/types"
 import { HardhatRuntimeEnvironment } from "hardhat/types"
 import path from "path"
-<<<<<<< HEAD
-import {
-	ADDRESS_BOOK,
-	CHAINLINK_WETH_PRICER,
-	GAMMA_CONTROLLER,
-	MARGIN_POOL,
-	OTOKEN_FACTORY
-} from "../../test/constants"
-import { toWei, scaleNum } from "../../utils/conversion-helper"
-import LiquidityPoolSol from "../../artifacts/contracts/LiquidityPool.sol/LiquidityPool.json"
-import OptionHandlerSol from "../../artifacts/contracts/OptionHandler.sol/OptionHandler.json"
-import { deployLiquidityPool, deploySystem } from "../../utils/generic-system-deployer"
-
-import { USDC_ADDRESS, WETH_ADDRESS, CONTROLLER_OWNER } from "../../test/constants"
-import { deployOpyn } from "../../utils/opyn-deployer"
-import { OptionRegistry } from "../../types/OptionRegistry"
-import { PriceFeed } from "../../types/PriceFeed"
-import { Protocol } from "../../types/Protocol"
-import { Volatility } from "../../types/Volatility"
-import { MintableERC20 } from "../../types/MintableERC20"
-import { WETH } from "../../types/WETH"
-import { LiquidityPool } from "../../types/LiquidityPool"
-import { OptionHandler } from "../../types/OptionHandler"
-import { VolatilityFeed } from "../../types/VolatilityFeed"
-import { MockPortfolioValuesFeed } from "../../types/MockPortfolioValuesFeed"
-=======
 import { CHAINLINK_WETH_PRICER } from "../../test/constants"
 import { setupTestOracle } from "../../test/helpers"
->>>>>>> da44f3ff
 import { MockChainlinkAggregator } from "../../types/MockChainlinkAggregator"
 import { Oracle } from "../../types/Oracle"
 import { scaleNum } from "../../utils/conversion-helper"
@@ -65,13 +38,6 @@
 
 	let signers: Signer[] = await ethers.getSigners()
 	const [sender] = signers
-<<<<<<< HEAD
-	const signer = await ethers.getSigner(CONTROLLER_OWNER[chainId])
-	const senderAddress = await signers[0].getAddress()
-
-	const ZERO_ADDRESS = "0x0000000000000000000000000000000000000000"
-=======
->>>>>>> da44f3ff
 
 	// Set params for Opyn Contracts
 	const productSpotShockValue = scaleNum("0.6", 27)
@@ -93,13 +59,6 @@
 	const opynOracle = opynParams.oracle
 	const opynNewCalculator = opynParams.newCalculator
 
-<<<<<<< HEAD
-	// deploy libraries
-	const constantsFactory = await hre.ethers.getContractFactory("Constants")
-	const constants = await constantsFactory.deploy()
-
-=======
->>>>>>> da44f3ff
 	// deploy oracle
 	const res = await setupTestOracle(await sender.getAddress())
 	const oracle = res[0] as Oracle
@@ -107,10 +66,6 @@
 
 	// deploy system
 	let deployParams = await deploySystem(signers, oracle, opynAggregator)
-<<<<<<< HEAD
-	const weth = deployParams.weth
-=======
->>>>>>> da44f3ff
 	const wethERC20 = deployParams.wethERC20
 	const usd = deployParams.usd
 	const optionRegistry = deployParams.optionRegistry
@@ -144,16 +99,9 @@
 		optionRegistry,
 		portfolioValuesFeed
 	)
-<<<<<<< HEAD
-	const volatility = lpParams.volatility
-	const liquidityPool = lpParams.liquidityPool
-	const handler = lpParams.handler
-	const receiverAddress = await signers[1].getAddress()
-=======
 	const liquidityPool = lpParams.liquidityPool
 
 	liquidityPool.setMaxTimeDeviationThreshold(1000000000000000)
->>>>>>> da44f3ff
 
 	let contractAddresses
 
