--- conflicted
+++ resolved
@@ -156,11 +156,7 @@
 			gas: 500000000
 		},
 		arbitrumGoerli: {
-<<<<<<< HEAD
 			url: `https://arb-goerli.g.alchemy.com/v2/${process.env.ALCHEMY_GOERLI}}`,
-=======
-			url: `https://arbitrum-goerli.infura.io/v3/${process.env.INFURA}`,
->>>>>>> 33d8eaad
 			chainId: 421613,
 			saveDeployments: true,
 			accounts: process.env.DEPLOYER_PRIVATE_KEY ? [process.env.DEPLOYER_PRIVATE_KEY] : accounts,
