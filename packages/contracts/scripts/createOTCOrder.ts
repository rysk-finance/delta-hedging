import "@nomiclabs/hardhat-ethers"
import { BigNumber } from "ethers"
import hre from "hardhat"
import { arbitrumRinkeby } from "../contracts.json"
import { toWei } from "../utils/conversion-helper"
import { abi as optionHandlerABI } from "../artifacts/contracts/AlphaOptionHandler.sol/AlphaOptionHandler.json"
import { abi as optionRegistryABI } from "../artifacts/contracts/OptionRegistry.sol/OptionRegistry.json"
import { delay } from "./utils"

const RYSK_DECIMAL = BigNumber.from("1000000000000000000")
const RYSK_EXP = 1e18

async function main() {
	try {
		if (!process.env.DEPLOYER_PRIVATE_KEY) {
			console.log("can't find private key")
			process.exit()
		}
		// Not using this method to instance contract because seems to
		// generated an outdated inferface.
		// const alphaOptionHandler = await hre.ethers.getContractAt(
		// 	"OptionHandler",
		// 	arbitrumRinkeby.optionHandler
		// )
		const signers = await hre.ethers.getSigners()
		const alphaOptionHandler = new hre.ethers.Contract(
			arbitrumRinkeby.optionHandler,
			optionHandlerABI,
			signers[0]
		)

<<<<<<< HEAD
		const EXPIRY = new Date("2022-10-28T08:00:00Z")
=======
		const EXPIRY = new Date("2022-09-28T08:00:00Z")
>>>>>>> 915e5724

		const option = {
			expiration: EXPIRY.getTime() / 1000,
			// Need to update to give a value in the orderBounds defined on optionHandler.
<<<<<<< HEAD
			strike: BigNumber.from("1600").mul(RYSK_DECIMAL),
=======
			strike: BigNumber.from("1800").mul(RYSK_DECIMAL),
>>>>>>> 915e5724
			isPut: false,
			underlying: arbitrumRinkeby.WETH,
			strikeAsset: arbitrumRinkeby.USDC,
			collateral: arbitrumRinkeby.USDC
		}

		const orderAmount = 10
		const pricePerOptionInUsdc = 42

		alphaOptionHandler.on("OrderCreated", orderId => {
			console.log(`Created order ID: ${orderId}`)
			process.exit()
		})

		const orderTransaction = await alphaOptionHandler.createOrder(
			{ ...option, strike: option.strike }, // series
			BigNumber.from((orderAmount * RYSK_EXP).toString()), // amount
			BigNumber.from((pricePerOptionInUsdc * RYSK_EXP).toString()), // price
			BigNumber.from(1800), // expiry
<<<<<<< HEAD
			"0xAD5B468F6Fb897461E388396877fD5E3c5114539",
=======
			"0xF8F8E45A1f470E92D2B714EBf58b266AabBeD45D",
>>>>>>> 915e5724
			false, // is_buyback
			[toWei("100"), toWei("100")]
		)

		await delay(() => {
			console.log(orderTransaction)
			console.log("Could not get orderID. Cheeck the transaction above for more details.")
			process.exit()
		}, 30000)
	} catch (err) {
		console.log(err)
	}
}

main()
	.then(() => process.exit())
	.catch(error => {
		console.error(error)
		process.exit(1)
	})<|MERGE_RESOLUTION|>--- conflicted
+++ resolved
@@ -29,20 +29,12 @@
 			signers[0]
 		)
 
-<<<<<<< HEAD
 		const EXPIRY = new Date("2022-10-28T08:00:00Z")
-=======
-		const EXPIRY = new Date("2022-09-28T08:00:00Z")
->>>>>>> 915e5724
 
 		const option = {
 			expiration: EXPIRY.getTime() / 1000,
 			// Need to update to give a value in the orderBounds defined on optionHandler.
-<<<<<<< HEAD
 			strike: BigNumber.from("1600").mul(RYSK_DECIMAL),
-=======
-			strike: BigNumber.from("1800").mul(RYSK_DECIMAL),
->>>>>>> 915e5724
 			isPut: false,
 			underlying: arbitrumRinkeby.WETH,
 			strikeAsset: arbitrumRinkeby.USDC,
@@ -62,11 +54,7 @@
 			BigNumber.from((orderAmount * RYSK_EXP).toString()), // amount
 			BigNumber.from((pricePerOptionInUsdc * RYSK_EXP).toString()), // price
 			BigNumber.from(1800), // expiry
-<<<<<<< HEAD
-			"0xAD5B468F6Fb897461E388396877fD5E3c5114539",
-=======
-			"0xF8F8E45A1f470E92D2B714EBf58b266AabBeD45D",
->>>>>>> 915e5724
+			"", // add address here
 			false, // is_buyback
 			[toWei("100"), toWei("100")]
 		)
