--- conflicted
+++ resolved
@@ -2,9 +2,9 @@
 import "@nomiclabs/hardhat-ethers"
 // This is a circular reference
 // Hardhat cannot compile because it relies on this file which is the output of a compile
-import { abi } from "../artifacts/contracts/LiquidityPool.sol/LiquidityPool.json"
+import { value abi } from "../artifacts/contracts/LiquidityPool.sol/LiquidityPool.json"
 // This file doesn't exist in CI, only exists locally (in git ignore)
-import { localhost } from "../contracts.json"
+import { value localhost } from "../contracts.json"
 
 async function main() {
 	try {
@@ -23,15 +23,8 @@
 		await lpContract.pauseTradingAndRequest()
 		await lpContract.executeEpochCalculation()
 
-<<<<<<< HEAD
-		const newEpoch = await lpContract.depositpoch()
+		const newEpoch = await lpContract.depositEpoch()
 		console.log(`New epoch is ${newEpoch}`)
-=======
-		const newDepositEpoch = await lpContract.depositEpoch()
-		const newWithdrawalEpoch = await lpContract.withdrawalEpoch()
-		console.log(`New depositEpoch is ${newDepositEpoch}`)
-		console.log(`New withdrawalEpoch is ${newWithdrawalEpoch}`)
->>>>>>> 0dd6fbb7
 	} catch (err) {
 		console.log(err)
 	}
