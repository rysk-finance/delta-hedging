# Liquidity Pool

## General Overview

The Liquidity Pool holds most core functionality for the Rysk Dynamic Hedging Vault, it is responsible for managing all funds. It uses several libraries and contracts which have been explained in other docs.

Throughout the contract there are conversions between decimals, there are three decimals to be aware of e6 (USDC decimals) or collateral decimals, e8 otoken decimals and e18 share value, eth, and options calculation decimals. Where each decimal type is used is commented in each function.
## Oracle use

**Chainlink oracle not used in Rysk Alpha**

The contract uses Chainlink Price feed oracles. The contract also makes use of the Portfolio values feed request response oracle and may in the future make use of a volatility feed oracle. These are documented in the oracle documentation.

## Descriptions

Most variables and functions if not mentioned here can be fully explained by their natspec in the contracts so have been left out

### hedgingReactors

This variable is an array that stores hedging reactor addresses. Each hedging reactor can be referenced by its index in ```rebalancePortfolioDelta``` or each hedging reactor is referenced by iterating over the array, for example in ```completeWithdraw() or getPortfolioDelta()```. When a hedging reactor is added it is added to the last place of the array, when removed the array should be shifted so as not to leave any array elements as zero addresses.

### pauses

There is pause and unpause functionality which pauses all state changing functionality. There is also pause and unpause trading which pauses any options buying or selling activity from the pool. This pause functionality can be executed by Guardians or above.

### optionParams

This is a struct that contains variables that pertain to the min and max call strike which are the minimum and maximum strikes that can be written for calls by the pool and the min and max put strikes. The min and max expiry are also stored which are the minimum and maximum length options that the pool can write. These variables can be updated by management or above and helps with managing pool exposure depending on the market outlook.

### max price and time deviation thresholds

These values are used to set the time and price thresholds for when an oracle update becomes stale. For example, if an oracle update was done at 600 and the threshold is 10 if the time is now 611 the oracle update is stale and the pool will not do anything until the oracle is updated again. This is to deal with the value of the pool changing due to price and time movement and thus the liability value and delta value being off.

### handler

These are contracts that have the authority to issue, write, and buyback options from the liquidityPool. They must be authorised. This architecture allows for multiple handlers and upgradeability on the handlers.

<<<<<<< HEAD
### Options pricing (quotePriceWithUtilizationGreeks, applyUtilizationPremium, applyDeltaPremium, getImpliedVolatility, OptionsCompute, utilisationSkewParams)
=======
### Options pricing (quotePriceWithUtilizationGreeks, applyUtilizationPremium, applyDeltaPremium, getImpliedVolatility, OptionsCompute, utilisationSkewParams) 

**Not used in Rysk Alpha**
>>>>>>> 9f3f3921

An explainer of the option pricing methodology and processes can be seen here: https://bejewled-egret-22c.notion.site/QuotePriceWithUtilizationGreeks-e7fdfdc890cc4b55852a5901c099ef9a 

### Mutual fund system (deposit(), redeem(), initiateWithdraw(), completeWithdraw(), pauseTradingAndRequest(), executeEpochCalculations(), getNAV(), sharesForAmount(), amountForShares())

An explainer of the mutual fund system or how deposits/withdraws/redeems/pauseTradingAndRequest and executeEpochCalculation work can be seen here: https://bejewled-egret-22c.notion.site/Mutual-Fund-Explainer-768912673cf946f4a99c3b833d830389 

Accounting.sol descriptor: https://bejewled-egret-22c.notion.site/Accounting-sol-58deffac2d1a45e1986fd29d1aa752fb

### Issuing and Buying options back (handlerIssue, handlerWriteOption, handlerIssueAndWriteOption, handlerBuyBackOption, _issue, _writeOption, _buybackOption)

**Only custom orders used in Rysk Alpha**

An explainer of the options interaction experience from the liquidity pool and user side can be seen here: https://bejewled-egret-22c.notion.site/Liquidity-Pool-Options-Interactions-9558238986234e01bbeb066a1031eb6f 


### rebalancePortfolioDelta()

This function uses hedging reactors to hedge off a specified delta. The manager (or above) will specify the delta to hedge and the index of the reactor in the hedgingReactors array. The hedging reactor can be anything that implements the IHedgingReactor interface, it is used for accessing alternate derivatives that can be used for delta hedging. Currently only spot and perps are implemented but any derivative or asset can be implemented in the future.

### adjustCollateral()

This function is used by the option registry to update the collateralAllocated in the LiquidityPool when funds are moved around. If the option registry is moving funds back into the LiquidityPool then it will decrease collateralAllocated. If the option registry is moving funds from the LiquidityPool then it will get a safe approval and will increase the collateralAllocated. Collateral allocated should never drop below negative because the balance of option registry should not go up beyond what it is allocated (because it generates no profits from providing collateral)(it can only go down, say if an option gets exercised).

### settleVault()

This function is used to settle a vault and move collateral between the registry and the vault when an option expires.

### getPortfolioDelta()

This function is used to get the portfolio delta. This first retrieves the delta from the portfolio value feed oracle (making sure it isnt stale), it then gets the delta from all hedging reactors finally it gets the ephemeralDelta that has been recorded between a request and response.

### Normal Distribution approximation library

Reference for implementation:

https://www.johndcook.com/blog/2021/11/05/normal-tail-estimate/

https://www.johndcook.com/blog/2009/01/19/stand-alone-error-function-erf/ 

### Black scholes library

Reference for implementation: 

http://www.quantacademy.com/2014/09/options-greeks-calculation-with-python/ <|MERGE_RESOLUTION|>--- conflicted
+++ resolved
@@ -35,13 +35,9 @@
 
 These are contracts that have the authority to issue, write, and buyback options from the liquidityPool. They must be authorised. This architecture allows for multiple handlers and upgradeability on the handlers.
 
-<<<<<<< HEAD
-### Options pricing (quotePriceWithUtilizationGreeks, applyUtilizationPremium, applyDeltaPremium, getImpliedVolatility, OptionsCompute, utilisationSkewParams)
-=======
 ### Options pricing (quotePriceWithUtilizationGreeks, applyUtilizationPremium, applyDeltaPremium, getImpliedVolatility, OptionsCompute, utilisationSkewParams) 
 
 **Not used in Rysk Alpha**
->>>>>>> 9f3f3921
 
 An explainer of the option pricing methodology and processes can be seen here: https://bejewled-egret-22c.notion.site/QuotePriceWithUtilizationGreeks-e7fdfdc890cc4b55852a5901c099ef9a 
 
