--- conflicted
+++ resolved
@@ -15,11 +15,8 @@
 
 ## Portfolio Values Feed
 
-<<<<<<< HEAD
-=======
 **Not used in Rysk Alpha, for PvFeed of rysk alpha refer to the alpha docs**
 
->>>>>>> 9f3f3921
 This feed is responsible for passing in the pool's greek exposure (most importantly delta) and the portfolio's liabilities (or value of options contracts held) to the liquidity pool. It does this through an offchain request-response based chainlink oracle. The oracle currently gets the pool's options exposure via event emissions for writes, buybacks, settles and liquidations. The feed has a request function that can be called by anyone, including the liquidity pool, this will tell the oracle to update the pool's positions, it is assumed that the request will track events from the block of the request or earlier. The response or fulfill is also in this contract, this is called by the chainlink system and updates the pools ```portfolioValues```. To retrieve these values you can just call ```getPortfolioValues(underlying, strike)``` which returns a PortfolioValues struct. In addition to setting the portfolio values a fulfill also resets the ephemeralValues in the liquidity pool to 0. This is because the pool's positions should now be up to date at that point and the ephemeral values dont need to be counted at that point.
 
 ## Portfolio values oracle - request response chainlink external adaptor
