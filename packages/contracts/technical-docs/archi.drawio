<mxfile host="65bd71144e">
    <diagram id="YQu_0aeRExn7r-92uJhK" name="Page-1">
<<<<<<< HEAD
        <mxGraphModel dx="1459" dy="775" grid="1" gridSize="10" guides="1" tooltips="1" connect="1" arrows="1" fold="1" page="1" pageScale="1" pageWidth="850" pageHeight="1100" math="0" shadow="0">
=======
        <mxGraphModel dx="1570" dy="620" grid="0" gridSize="10" guides="0" tooltips="1" connect="1" arrows="1" fold="1" page="0" pageScale="1" pageWidth="850" pageHeight="1100" math="0" shadow="0">
>>>>>>> ba9a2a1e
            <root>
                <mxCell id="0"/>
                <mxCell id="1" parent="0"/>
                <mxCell id="1642eGbjVczJc0algu5P-20" value="getUnderlyingPrice" style="edgeStyle=orthogonalEdgeStyle;rounded=0;orthogonalLoop=1;jettySize=auto;html=1;exitX=1;exitY=0.5;exitDx=0;exitDy=0;entryX=0;entryY=0.5;entryDx=0;entryDy=0;" parent="1" source="1642eGbjVczJc0algu5P-4" target="1642eGbjVczJc0algu5P-7" edge="1">
                    <mxGeometry relative="1" as="geometry"/>
                </mxCell>
                <mxCell id="1642eGbjVczJc0algu5P-25" value="issue&lt;br&gt;open&lt;br&gt;close&lt;br&gt;settle&lt;br&gt;redeem" style="edgeStyle=orthogonalEdgeStyle;rounded=0;orthogonalLoop=1;jettySize=auto;html=1;exitX=0.5;exitY=1;exitDx=0;exitDy=0;entryX=0.5;entryY=0;entryDx=0;entryDy=0;" parent="1" source="1642eGbjVczJc0algu5P-4" target="1642eGbjVczJc0algu5P-24" edge="1">
                    <mxGeometry x="0.0256" relative="1" as="geometry">
                        <Array as="points">
                            <mxPoint x="265" y="420"/>
                        </Array>
                        <mxPoint as="offset"/>
                    </mxGeometry>
                </mxCell>
                <mxCell id="47OiKXawKAYpL66iiN4a-5" style="edgeStyle=orthogonalEdgeStyle;rounded=0;orthogonalLoop=1;jettySize=auto;html=1;entryX=0.5;entryY=0;entryDx=0;entryDy=0;" parent="1" target="47OiKXawKAYpL66iiN4a-4" edge="1">
                    <mxGeometry relative="1" as="geometry">
                        <Array as="points">
                            <mxPoint x="420" y="420"/>
                            <mxPoint x="420" y="440"/>
                            <mxPoint x="575" y="440"/>
                        </Array>
                        <mxPoint x="420" y="420" as="sourcePoint"/>
                    </mxGeometry>
                </mxCell>
                <mxCell id="8LTQt0oXINz2_zXnDLhr-24" style="edgeStyle=orthogonalEdgeStyle;rounded=0;orthogonalLoop=1;jettySize=auto;html=1;exitX=0.5;exitY=1;exitDx=0;exitDy=0;entryX=0.5;entryY=0;entryDx=0;entryDy=0;" parent="1" source="1642eGbjVczJc0algu5P-4" target="jicTCFTSVg2uyOjH9K08-4" edge="1">
                    <mxGeometry relative="1" as="geometry">
                        <Array as="points">
                            <mxPoint x="420" y="440"/>
                            <mxPoint x="725" y="440"/>
                        </Array>
                    </mxGeometry>
                </mxCell>
                <mxCell id="x4TnTmUyTVXbQRC7-qxB-1" style="edgeStyle=orthogonalEdgeStyle;rounded=0;orthogonalLoop=1;jettySize=auto;html=1;exitX=0;exitY=0.5;exitDx=0;exitDy=0;" parent="1" source="1642eGbjVczJc0algu5P-4" edge="1">
                    <mxGeometry relative="1" as="geometry">
                        <mxPoint x="160" y="390" as="targetPoint"/>
                    </mxGeometry>
                </mxCell>
                <mxCell id="x4TnTmUyTVXbQRC7-qxB-3" value="request()&lt;br&gt;getPortfolioValues()&lt;br&gt;delta, NAV" style="edgeLabel;html=1;align=center;verticalAlign=middle;resizable=0;points=[];" parent="x4TnTmUyTVXbQRC7-qxB-1" connectable="0" vertex="1">
                    <mxGeometry x="0.13" y="1" relative="1" as="geometry">
                        <mxPoint as="offset"/>
                    </mxGeometry>
                </mxCell>
                <mxCell id="1642eGbjVczJc0algu5P-4" value="Dynamic Hedging Vault (Liquidity Pool)" style="rounded=1;whiteSpace=wrap;html=1;" parent="1" vertex="1">
                    <mxGeometry x="360" y="360" width="120" height="60" as="geometry"/>
                </mxCell>
                <mxCell id="1642eGbjVczJc0algu5P-5" value="Options Engine&lt;br&gt;OptionRegistry&lt;br&gt;(options writer)&lt;br&gt;(collateral held in MarginPool via GammaController)" style="rounded=1;whiteSpace=wrap;html=1;" parent="1" vertex="1">
                    <mxGeometry x="200" y="510" width="130" height="90" as="geometry"/>
                </mxCell>
                <mxCell id="1642eGbjVczJc0algu5P-7" value="Price Feed" style="rounded=1;whiteSpace=wrap;html=1;" parent="1" vertex="1">
                    <mxGeometry x="610" y="360" width="120" height="60" as="geometry"/>
                </mxCell>
                <mxCell id="1642eGbjVczJc0algu5P-16" value="deposit&lt;br&gt;withdraw" style="edgeStyle=orthogonalEdgeStyle;rounded=0;orthogonalLoop=1;jettySize=auto;html=1;" parent="1" target="1642eGbjVczJc0algu5P-4" edge="1">
                    <mxGeometry relative="1" as="geometry">
                        <mxPoint x="420" y="250" as="sourcePoint"/>
                    </mxGeometry>
                </mxCell>
                <mxCell id="1642eGbjVczJc0algu5P-17" value="Liquidity Provider" style="ellipse;whiteSpace=wrap;html=1;aspect=fixed;" parent="1" vertex="1">
                    <mxGeometry x="380" y="170" width="80" height="80" as="geometry"/>
                </mxCell>
                <mxCell id="1642eGbjVczJc0algu5P-19" value="issueAndWriteOption&lt;br&gt;buyBackOption&lt;br&gt;quotePrice" style="edgeStyle=orthogonalEdgeStyle;rounded=0;orthogonalLoop=1;jettySize=auto;html=1;entryX=0.5;entryY=0;entryDx=0;entryDy=0;" parent="1" source="1642eGbjVczJc0algu5P-18" target="hZv7sSVvZLK3GC8TUpPU-1" edge="1">
                    <mxGeometry relative="1" as="geometry">
                        <Array as="points">
                            <mxPoint x="540" y="135"/>
                        </Array>
                        <mxPoint x="540" y="330" as="targetPoint"/>
                    </mxGeometry>
                </mxCell>
                <mxCell id="1642eGbjVczJc0algu5P-18" value="Options buyer / structured product / market maker" style="ellipse;whiteSpace=wrap;html=1;aspect=fixed;" parent="1" vertex="1">
                    <mxGeometry x="690" y="80" width="110" height="110" as="geometry"/>
                </mxCell>
                <mxCell id="1642eGbjVczJc0algu5P-23" value="getVolatilitySkew" style="edgeStyle=orthogonalEdgeStyle;rounded=0;orthogonalLoop=1;jettySize=auto;html=1;entryX=0.25;entryY=0;entryDx=0;entryDy=0;" parent="1" target="1642eGbjVczJc0algu5P-4" edge="1">
                    <mxGeometry x="-0.4171" relative="1" as="geometry">
                        <Array as="points">
                            <mxPoint x="260" y="260"/>
                            <mxPoint x="390" y="260"/>
                        </Array>
                        <mxPoint as="offset"/>
                        <mxPoint x="260" y="250" as="sourcePoint"/>
                    </mxGeometry>
                </mxCell>
                <mxCell id="1642eGbjVczJc0algu5P-24" value="GammaController" style="rounded=1;whiteSpace=wrap;html=1;" parent="1" vertex="1">
                    <mxGeometry x="205" y="640" width="120" height="60" as="geometry"/>
                </mxCell>
                <mxCell id="1642eGbjVczJc0algu5P-27" style="edgeStyle=orthogonalEdgeStyle;rounded=0;orthogonalLoop=1;jettySize=auto;html=1;entryX=0;entryY=0;entryDx=0;entryDy=0;" parent="1" source="1642eGbjVczJc0algu5P-26" target="1642eGbjVczJc0algu5P-4" edge="1">
                    <mxGeometry relative="1" as="geometry"/>
                </mxCell>
                <mxCell id="1642eGbjVczJc0algu5P-28" value="settle&lt;br&gt;rebalancePortfolioDelta&lt;br&gt;pause/unpause" style="edgeLabel;html=1;align=center;verticalAlign=middle;resizable=0;points=[];" parent="1642eGbjVczJc0algu5P-27" vertex="1" connectable="0">
                    <mxGeometry x="-0.1799" y="2" relative="1" as="geometry">
                        <mxPoint as="offset"/>
                    </mxGeometry>
                </mxCell>
                <mxCell id="1642eGbjVczJc0algu5P-26" value="Manager" style="ellipse;whiteSpace=wrap;html=1;aspect=fixed;" parent="1" vertex="1">
                    <mxGeometry x="115" y="270" width="80" height="80" as="geometry"/>
                </mxCell>
                <mxCell id="47OiKXawKAYpL66iiN4a-8" value="" style="edgeStyle=orthogonalEdgeStyle;rounded=0;orthogonalLoop=1;jettySize=auto;html=1;" parent="1" source="47OiKXawKAYpL66iiN4a-1" target="1642eGbjVczJc0algu5P-4" edge="1">
                    <mxGeometry relative="1" as="geometry"/>
                </mxCell>
                <mxCell id="47OiKXawKAYpL66iiN4a-1" value="Hedging Reactor 1&lt;br&gt;Refer to Diagram B&amp;nbsp;&lt;br&gt;e.g. Squeeth" style="rounded=1;whiteSpace=wrap;html=1;fillColor=#f5f5f5;strokeColor=#666666;fontColor=#666666;" parent="1" vertex="1">
                    <mxGeometry x="355" y="490" width="130" height="90" as="geometry"/>
                </mxCell>
                <mxCell id="47OiKXawKAYpL66iiN4a-2" value="" style="endArrow=classic;html=1;rounded=0;exitX=0.5;exitY=1;exitDx=0;exitDy=0;entryX=0.5;entryY=0;entryDx=0;entryDy=0;" parent="1" source="1642eGbjVczJc0algu5P-4" target="47OiKXawKAYpL66iiN4a-1" edge="1">
                    <mxGeometry width="50" height="50" relative="1" as="geometry">
                        <mxPoint x="360" y="430" as="sourcePoint"/>
                        <mxPoint x="410" y="380" as="targetPoint"/>
                    </mxGeometry>
                </mxCell>
                <mxCell id="47OiKXawKAYpL66iiN4a-4" value="Hedging Reactor 2&lt;br&gt;Refer to Diagram C&lt;br&gt;e.g. Perp futures" style="rounded=1;whiteSpace=wrap;html=1;" parent="1" vertex="1">
                    <mxGeometry x="510" y="490" width="130" height="90" as="geometry"/>
                </mxCell>
                <mxCell id="jicTCFTSVg2uyOjH9K08-4" value="Hedging Reactor 3&lt;br&gt;Refer to Diagram D&lt;br&gt;e.g. Money market shorts" style="rounded=1;whiteSpace=wrap;html=1;fillColor=#f5f5f5;strokeColor=#666666;fontColor=#666666;" parent="1" vertex="1">
                    <mxGeometry x="660" y="490" width="130" height="90" as="geometry"/>
                </mxCell>
                <mxCell id="jicTCFTSVg2uyOjH9K08-5" value="&lt;b&gt;&lt;font style=&quot;font-size: 21px&quot;&gt;Diagram A&lt;/font&gt;&lt;/b&gt;" style="text;html=1;align=center;verticalAlign=middle;resizable=0;points=[];autosize=1;strokeColor=none;fillColor=none;strokeWidth=2;" parent="1" vertex="1">
                    <mxGeometry x="-134" y="44" width="120" height="20" as="geometry"/>
                </mxCell>
                <mxCell id="jicTCFTSVg2uyOjH9K08-6" value="&lt;b&gt;&lt;font style=&quot;font-size: 21px&quot;&gt;Diagram D&lt;/font&gt;&lt;/b&gt;" style="text;html=1;align=center;verticalAlign=middle;resizable=0;points=[];autosize=1;strokeColor=none;fillColor=none;strokeWidth=2;" parent="1" vertex="1">
                    <mxGeometry x="75" y="1280" width="120" height="20" as="geometry"/>
                </mxCell>
                <mxCell id="8LTQt0oXINz2_zXnDLhr-8" value="Deposit Stables into money market then borrow underlying&lt;br&gt;and sell for stables" style="edgeStyle=orthogonalEdgeStyle;rounded=0;orthogonalLoop=1;jettySize=auto;html=1;exitX=0.5;exitY=1;exitDx=0;exitDy=0;entryX=0.5;entryY=0;entryDx=0;entryDy=0;" parent="1" source="8LTQt0oXINz2_zXnDLhr-1" target="8LTQt0oXINz2_zXnDLhr-9" edge="1">
                    <mxGeometry relative="1" as="geometry">
                        <mxPoint x="70" y="1580" as="targetPoint"/>
                    </mxGeometry>
                </mxCell>
                <mxCell id="8LTQt0oXINz2_zXnDLhr-1" value="Hedging Reactor 3 - Money market shorts" style="rounded=1;whiteSpace=wrap;html=1;" parent="1" vertex="1">
                    <mxGeometry x="5" y="1480" width="260" height="60" as="geometry"/>
                </mxCell>
                <mxCell id="8LTQt0oXINz2_zXnDLhr-3" value="hedge(delta)" style="edgeStyle=orthogonalEdgeStyle;rounded=0;orthogonalLoop=1;jettySize=auto;html=1;exitX=0.25;exitY=1;exitDx=0;exitDy=0;" parent="1" source="8LTQt0oXINz2_zXnDLhr-2" edge="1">
                    <mxGeometry relative="1" as="geometry">
                        <mxPoint x="5" y="1480" as="targetPoint"/>
                        <Array as="points">
                            <mxPoint x="-5" y="1400"/>
                            <mxPoint x="-5" y="1480"/>
                        </Array>
                    </mxGeometry>
                </mxCell>
                <mxCell id="8LTQt0oXINz2_zXnDLhr-2" value="Dynamic Hedging Vault (Liquidity Pool)" style="rounded=1;whiteSpace=wrap;html=1;" parent="1" vertex="1">
                    <mxGeometry x="75" y="1340" width="120" height="60" as="geometry"/>
                </mxCell>
                <mxCell id="8LTQt0oXINz2_zXnDLhr-4" value="withdraw(amount)" style="edgeStyle=orthogonalEdgeStyle;rounded=0;orthogonalLoop=1;jettySize=auto;html=1;exitX=0.25;exitY=1;exitDx=0;exitDy=0;entryX=1;entryY=0;entryDx=0;entryDy=0;" parent="1" target="8LTQt0oXINz2_zXnDLhr-1" edge="1">
                    <mxGeometry relative="1" as="geometry">
                        <mxPoint x="174.5" y="1400" as="sourcePoint"/>
                        <mxPoint x="174.5" y="1480" as="targetPoint"/>
                        <Array as="points">
                            <mxPoint x="275" y="1400"/>
                            <mxPoint x="275" y="1480"/>
                        </Array>
                    </mxGeometry>
                </mxCell>
                <mxCell id="8LTQt0oXINz2_zXnDLhr-6" value="update()&lt;br&gt;updates the vault with the &lt;br&gt;hedging reactor's holdings and delta&amp;nbsp;&lt;br&gt;this can also act as a request for collateral &lt;br&gt;from the hedging reactor to the vault" style="endArrow=classic;startArrow=classic;html=1;rounded=0;entryX=0.5;entryY=1;entryDx=0;entryDy=0;exitX=0.5;exitY=0;exitDx=0;exitDy=0;" parent="1" source="8LTQt0oXINz2_zXnDLhr-1" target="8LTQt0oXINz2_zXnDLhr-2" edge="1">
                    <mxGeometry y="10" width="50" height="50" relative="1" as="geometry">
                        <mxPoint x="35" y="1350" as="sourcePoint"/>
                        <mxPoint x="85" y="1300" as="targetPoint"/>
                        <mxPoint as="offset"/>
                    </mxGeometry>
                </mxCell>
                <mxCell id="8LTQt0oXINz2_zXnDLhr-9" value="Money Market (e.g. Euler, Compound, Aave)" style="rounded=1;whiteSpace=wrap;html=1;" parent="1" vertex="1">
                    <mxGeometry x="5" y="1600" width="260" height="60" as="geometry"/>
                </mxCell>
                <mxCell id="8LTQt0oXINz2_zXnDLhr-11" value="Variables to manage here include the LTV of the borrow (if underlying goes down then its ok &lt;br&gt;but if underlying goes up then more collateral is required this can be handled during the update function where funds can be transferred&lt;br&gt;between the vault and reactor (like a request for collateral)" style="text;html=1;align=center;verticalAlign=middle;resizable=0;points=[];autosize=1;strokeColor=none;fillColor=none;" parent="1" vertex="1">
                    <mxGeometry x="-230" y="1660" width="730" height="50" as="geometry"/>
                </mxCell>
                <mxCell id="8LTQt0oXINz2_zXnDLhr-12" value="hedge is called by the vault and tells&lt;br&gt;how much to hedge, the engine will then&lt;br&gt;take some collateral to do the hedge.&lt;br&gt;The dynamic hedging vault is tracking&lt;br&gt;reactorDebt and reactorDelta of the reactor" style="text;html=1;align=center;verticalAlign=middle;resizable=0;points=[];autosize=1;strokeColor=none;fillColor=none;" parent="1" vertex="1">
                    <mxGeometry x="-255" y="1350" width="240" height="80" as="geometry"/>
                </mxCell>
                <mxCell id="8LTQt0oXINz2_zXnDLhr-14" value="&lt;b&gt;&lt;font style=&quot;font-size: 21px&quot;&gt;Diagram B&lt;/font&gt;&lt;/b&gt;" style="text;html=1;align=center;verticalAlign=middle;resizable=0;points=[];autosize=1;strokeColor=none;fillColor=none;strokeWidth=2;" parent="1" vertex="1">
                    <mxGeometry x="85" y="750" width="120" height="20" as="geometry"/>
                </mxCell>
                <mxCell id="8LTQt0oXINz2_zXnDLhr-16" value="Hedging Reactor 1 - Squeeth" style="rounded=1;whiteSpace=wrap;html=1;" parent="1" vertex="1">
                    <mxGeometry x="15" y="950" width="260" height="60" as="geometry"/>
                </mxCell>
                <mxCell id="8LTQt0oXINz2_zXnDLhr-17" value="hedge(delta)" style="edgeStyle=orthogonalEdgeStyle;rounded=0;orthogonalLoop=1;jettySize=auto;html=1;exitX=0.25;exitY=1;exitDx=0;exitDy=0;" parent="1" source="8LTQt0oXINz2_zXnDLhr-18" edge="1">
                    <mxGeometry relative="1" as="geometry">
                        <mxPoint x="15" y="950" as="targetPoint"/>
                        <Array as="points">
                            <mxPoint x="5" y="870"/>
                            <mxPoint x="5" y="950"/>
                        </Array>
                    </mxGeometry>
                </mxCell>
                <mxCell id="8LTQt0oXINz2_zXnDLhr-18" value="Dynamic Hedging Vault (Liquidity Pool)" style="rounded=1;whiteSpace=wrap;html=1;" parent="1" vertex="1">
                    <mxGeometry x="85" y="810" width="120" height="60" as="geometry"/>
                </mxCell>
                <mxCell id="8LTQt0oXINz2_zXnDLhr-19" value="withdraw(amount)" style="edgeStyle=orthogonalEdgeStyle;rounded=0;orthogonalLoop=1;jettySize=auto;html=1;exitX=0.25;exitY=1;exitDx=0;exitDy=0;entryX=1;entryY=0;entryDx=0;entryDy=0;" parent="1" target="8LTQt0oXINz2_zXnDLhr-16" edge="1">
                    <mxGeometry relative="1" as="geometry">
                        <mxPoint x="184.5" y="870" as="sourcePoint"/>
                        <mxPoint x="184.5" y="950" as="targetPoint"/>
                        <Array as="points">
                            <mxPoint x="285" y="870"/>
                            <mxPoint x="285" y="950"/>
                        </Array>
                    </mxGeometry>
                </mxCell>
                <mxCell id="8LTQt0oXINz2_zXnDLhr-20" value="update()&lt;br&gt;updates the vault with the &lt;br&gt;hedging reactor's holdings and delta&amp;nbsp;&lt;br&gt;this can also act as a request for collateral &lt;br&gt;from the hedging reactor to the vault" style="endArrow=classic;startArrow=classic;html=1;rounded=0;entryX=0.5;entryY=1;entryDx=0;entryDy=0;exitX=0.5;exitY=0;exitDx=0;exitDy=0;" parent="1" source="8LTQt0oXINz2_zXnDLhr-16" target="8LTQt0oXINz2_zXnDLhr-18" edge="1">
                    <mxGeometry width="50" height="50" relative="1" as="geometry">
                        <mxPoint x="45" y="820" as="sourcePoint"/>
                        <mxPoint x="95" y="770" as="targetPoint"/>
                        <mxPoint as="offset"/>
                    </mxGeometry>
                </mxCell>
                <mxCell id="8LTQt0oXINz2_zXnDLhr-21" value="Squeeth" style="rounded=1;whiteSpace=wrap;html=1;" parent="1" vertex="1">
                    <mxGeometry x="15" y="1070" width="260" height="60" as="geometry"/>
                </mxCell>
                <mxCell id="8LTQt0oXINz2_zXnDLhr-22" value="Variables to manage here include the delta, the amount of SQTH held as this can change as a result of funding.&lt;br&gt;When shorting, the health factor needs to also be tracked to make sure that the vault is safe from liquidation." style="text;html=1;align=center;verticalAlign=middle;resizable=0;points=[];autosize=1;strokeColor=none;fillColor=none;" parent="1" vertex="1">
                    <mxGeometry x="-160" y="1140" width="610" height="30" as="geometry"/>
                </mxCell>
                <mxCell id="8LTQt0oXINz2_zXnDLhr-23" value="hedge is called by the vault and tells&lt;br&gt;how much to hedge, the engine will then&lt;br&gt;take some collateral to do the hedge.&lt;br&gt;The dynamic hedging vault is tracking&lt;br&gt;reactorDebt and reactorDelta of the reactor" style="text;html=1;align=center;verticalAlign=middle;resizable=0;points=[];autosize=1;strokeColor=none;fillColor=none;" parent="1" vertex="1">
                    <mxGeometry x="-245" y="820" width="240" height="80" as="geometry"/>
                </mxCell>
                <mxCell id="8LTQt0oXINz2_zXnDLhr-25" value="Hedging Reactor 4&lt;br&gt;Refer to Diagram E&lt;br&gt;e.g. Options purchase" style="rounded=1;whiteSpace=wrap;html=1;fillColor=#f5f5f5;strokeColor=#666666;fontColor=#666666;" parent="1" vertex="1">
                    <mxGeometry x="810" y="490" width="130" height="90" as="geometry"/>
                </mxCell>
                <mxCell id="8LTQt0oXINz2_zXnDLhr-26" style="edgeStyle=orthogonalEdgeStyle;rounded=0;orthogonalLoop=1;jettySize=auto;html=1;exitX=0.5;exitY=1;exitDx=0;exitDy=0;entryX=0.5;entryY=0;entryDx=0;entryDy=0;" parent="1" target="8LTQt0oXINz2_zXnDLhr-25" edge="1">
                    <mxGeometry relative="1" as="geometry">
                        <mxPoint x="420" y="420" as="sourcePoint"/>
                        <mxPoint x="725" y="490" as="targetPoint"/>
                        <Array as="points">
                            <mxPoint x="420" y="440"/>
                            <mxPoint x="875" y="440"/>
                        </Array>
                    </mxGeometry>
                </mxCell>
                <mxCell id="8LTQt0oXINz2_zXnDLhr-27" value="&lt;b&gt;&lt;font style=&quot;font-size: 21px&quot;&gt;Diagram C&lt;/font&gt;&lt;/b&gt;" style="text;html=1;align=center;verticalAlign=middle;resizable=0;points=[];autosize=1;strokeColor=none;fillColor=none;strokeWidth=2;" parent="1" vertex="1">
                    <mxGeometry x="835" y="750" width="120" height="20" as="geometry"/>
                </mxCell>
                <mxCell id="8LTQt0oXINz2_zXnDLhr-28" value="If going long&lt;br&gt;purchase long ETH perp" style="edgeStyle=orthogonalEdgeStyle;rounded=0;orthogonalLoop=1;jettySize=auto;html=1;exitX=0.25;exitY=1;exitDx=0;exitDy=0;entryX=0.25;entryY=0;entryDx=0;entryDy=0;" parent="1" source="8LTQt0oXINz2_zXnDLhr-29" target="8LTQt0oXINz2_zXnDLhr-34" edge="1">
                    <mxGeometry relative="1" as="geometry">
                        <mxPoint x="830" y="1050" as="targetPoint"/>
                        <Array as="points">
                            <mxPoint x="830" y="1040"/>
                            <mxPoint x="830" y="1040"/>
                        </Array>
                    </mxGeometry>
                </mxCell>
                <mxCell id="8LTQt0oXINz2_zXnDLhr-29" value="Hedging Reactor 2 - Perp futures" style="rounded=1;whiteSpace=wrap;html=1;" parent="1" vertex="1">
                    <mxGeometry x="765" y="950" width="260" height="60" as="geometry"/>
                </mxCell>
                <mxCell id="8LTQt0oXINz2_zXnDLhr-30" value="hedge(delta)" style="edgeStyle=orthogonalEdgeStyle;rounded=0;orthogonalLoop=1;jettySize=auto;html=1;exitX=0.25;exitY=1;exitDx=0;exitDy=0;" parent="1" source="8LTQt0oXINz2_zXnDLhr-31" edge="1">
                    <mxGeometry relative="1" as="geometry">
                        <mxPoint x="765" y="950" as="targetPoint"/>
                        <Array as="points">
                            <mxPoint x="755" y="870"/>
                            <mxPoint x="755" y="950"/>
                        </Array>
                    </mxGeometry>
                </mxCell>
                <mxCell id="8LTQt0oXINz2_zXnDLhr-31" value="Dynamic Hedging Vault (Liquidity Pool)" style="rounded=1;whiteSpace=wrap;html=1;" parent="1" vertex="1">
                    <mxGeometry x="835" y="810" width="120" height="60" as="geometry"/>
                </mxCell>
                <mxCell id="8LTQt0oXINz2_zXnDLhr-32" value="withdraw(amount)" style="edgeStyle=orthogonalEdgeStyle;rounded=0;orthogonalLoop=1;jettySize=auto;html=1;exitX=0.25;exitY=1;exitDx=0;exitDy=0;entryX=1;entryY=0;entryDx=0;entryDy=0;" parent="1" target="8LTQt0oXINz2_zXnDLhr-29" edge="1">
                    <mxGeometry relative="1" as="geometry">
                        <mxPoint x="934.5" y="870" as="sourcePoint"/>
                        <mxPoint x="934.5" y="950" as="targetPoint"/>
                        <Array as="points">
                            <mxPoint x="1035" y="870"/>
                            <mxPoint x="1035" y="950"/>
                        </Array>
                    </mxGeometry>
                </mxCell>
                <mxCell id="8LTQt0oXINz2_zXnDLhr-33" value="update()&lt;br&gt;updates the vault with the &lt;br&gt;hedging reactor's holdings and delta&amp;nbsp;&lt;br&gt;this can also act as a request for collateral &lt;br&gt;from the hedging reactor to the vault" style="endArrow=classic;startArrow=classic;html=1;rounded=0;entryX=0.5;entryY=1;entryDx=0;entryDy=0;exitX=0.5;exitY=0;exitDx=0;exitDy=0;" parent="1" source="8LTQt0oXINz2_zXnDLhr-29" target="8LTQt0oXINz2_zXnDLhr-31" edge="1">
                    <mxGeometry width="50" height="50" relative="1" as="geometry">
                        <mxPoint x="795" y="820" as="sourcePoint"/>
                        <mxPoint x="845" y="770" as="targetPoint"/>
                        <mxPoint as="offset"/>
                    </mxGeometry>
                </mxCell>
                <mxCell id="8LTQt0oXINz2_zXnDLhr-34" value="Perp futures (e.g. GMX, MCDEX, PERP, Hubble, RAGE)" style="rounded=1;whiteSpace=wrap;html=1;" parent="1" vertex="1">
                    <mxGeometry x="765" y="1070" width="260" height="60" as="geometry"/>
                </mxCell>
                <mxCell id="8LTQt0oXINz2_zXnDLhr-35" value="Variables to manage include position size, the health factor of the perp&amp;nbsp;&lt;br&gt;(assume 1x leverage)&amp;nbsp;" style="text;html=1;align=center;verticalAlign=middle;resizable=0;points=[];autosize=1;strokeColor=none;fillColor=none;" parent="1" vertex="1">
                    <mxGeometry x="700" y="1140" width="390" height="30" as="geometry"/>
                </mxCell>
                <mxCell id="8LTQt0oXINz2_zXnDLhr-36" value="hedge is called by the vault and tells&lt;br&gt;how much to hedge, the engine will then&lt;br&gt;take some collateral to do the hedge.&lt;br&gt;The dynamic hedging vault is tracking&lt;br&gt;reactorDebt and reactorDelta of the reactor" style="text;html=1;align=center;verticalAlign=middle;resizable=0;points=[];autosize=1;strokeColor=none;fillColor=none;" parent="1" vertex="1">
                    <mxGeometry x="505" y="820" width="240" height="80" as="geometry"/>
                </mxCell>
                <mxCell id="hTP4HF4vQB6CU6d6XZyB-1" value="If going short&lt;br&gt;Use the opyn short helper&lt;br&gt;and open a short" style="edgeStyle=orthogonalEdgeStyle;rounded=0;orthogonalLoop=1;jettySize=auto;html=1;exitX=0.75;exitY=1;exitDx=0;exitDy=0;entryX=0.75;entryY=0;entryDx=0;entryDy=0;" parent="1" source="8LTQt0oXINz2_zXnDLhr-16" target="8LTQt0oXINz2_zXnDLhr-21" edge="1">
                    <mxGeometry relative="1" as="geometry">
                        <mxPoint x="980" y="1070" as="targetPoint"/>
                        <mxPoint x="980" y="1010" as="sourcePoint"/>
                        <Array as="points">
                            <mxPoint x="210" y="1020"/>
                            <mxPoint x="210" y="1020"/>
                        </Array>
                        <mxPoint as="offset"/>
                    </mxGeometry>
                </mxCell>
                <mxCell id="hTP4HF4vQB6CU6d6XZyB-2" value="If going long&lt;br&gt;Swap ETH for SQUEETH on&lt;br&gt;uni v3" style="edgeStyle=orthogonalEdgeStyle;rounded=0;orthogonalLoop=1;jettySize=auto;html=1;exitX=0.169;exitY=1.033;exitDx=0;exitDy=0;entryX=0.158;entryY=0;entryDx=0;entryDy=0;exitPerimeter=0;entryPerimeter=0;" parent="1" source="8LTQt0oXINz2_zXnDLhr-16" target="8LTQt0oXINz2_zXnDLhr-21" edge="1">
                    <mxGeometry x="0.0138" relative="1" as="geometry">
                        <mxPoint x="840" y="1080" as="targetPoint"/>
                        <mxPoint x="840" y="1020" as="sourcePoint"/>
                        <Array as="points">
                            <mxPoint x="56" y="1012"/>
                        </Array>
                        <mxPoint as="offset"/>
                    </mxGeometry>
                </mxCell>
                <mxCell id="hTP4HF4vQB6CU6d6XZyB-4" value="If going short&lt;br&gt;purchase short ETH perp" style="edgeStyle=orthogonalEdgeStyle;rounded=0;orthogonalLoop=1;jettySize=auto;html=1;exitX=0.75;exitY=1;exitDx=0;exitDy=0;entryX=0.75;entryY=0;entryDx=0;entryDy=0;" parent="1" source="8LTQt0oXINz2_zXnDLhr-29" target="8LTQt0oXINz2_zXnDLhr-34" edge="1">
                    <mxGeometry relative="1" as="geometry">
                        <mxPoint x="840" y="1080" as="targetPoint"/>
                        <mxPoint x="840" y="1020" as="sourcePoint"/>
                        <Array as="points">
                            <mxPoint x="960" y="1030"/>
                            <mxPoint x="960" y="1030"/>
                        </Array>
                        <mxPoint as="offset"/>
                    </mxGeometry>
                </mxCell>
                <mxCell id="hTP4HF4vQB6CU6d6XZyB-5" value="&lt;b&gt;&lt;font style=&quot;font-size: 21px&quot;&gt;Diagram E&lt;/font&gt;&lt;/b&gt;" style="text;html=1;align=center;verticalAlign=middle;resizable=0;points=[];autosize=1;strokeColor=none;fillColor=none;strokeWidth=2;" parent="1" vertex="1">
                    <mxGeometry x="835" y="1280" width="120" height="20" as="geometry"/>
                </mxCell>
                <mxCell id="hTP4HF4vQB6CU6d6XZyB-6" value="if going short &lt;br&gt;purchase put or&lt;br&gt;sell already purchased call" style="edgeStyle=orthogonalEdgeStyle;rounded=0;orthogonalLoop=1;jettySize=auto;html=1;exitX=0.75;exitY=1;exitDx=0;exitDy=0;entryX=0.75;entryY=0;entryDx=0;entryDy=0;" parent="1" source="hTP4HF4vQB6CU6d6XZyB-7" target="hTP4HF4vQB6CU6d6XZyB-12" edge="1">
                    <mxGeometry relative="1" as="geometry">
                        <mxPoint x="830" y="1580" as="targetPoint"/>
                    </mxGeometry>
                </mxCell>
                <mxCell id="hTP4HF4vQB6CU6d6XZyB-15" value="if going long,&lt;br&gt;purchase call or&amp;nbsp;&lt;br&gt;sell already purchased put&amp;nbsp;" style="edgeStyle=orthogonalEdgeStyle;rounded=0;orthogonalLoop=1;jettySize=auto;html=1;exitX=0.25;exitY=1;exitDx=0;exitDy=0;entryX=0.25;entryY=0;entryDx=0;entryDy=0;" parent="1" source="hTP4HF4vQB6CU6d6XZyB-7" target="hTP4HF4vQB6CU6d6XZyB-12" edge="1">
                    <mxGeometry relative="1" as="geometry"/>
                </mxCell>
                <mxCell id="hTP4HF4vQB6CU6d6XZyB-7" value="Hedging Reactor 3 - Options purchasing" style="rounded=1;whiteSpace=wrap;html=1;" parent="1" vertex="1">
                    <mxGeometry x="765" y="1480" width="260" height="60" as="geometry"/>
                </mxCell>
                <mxCell id="hTP4HF4vQB6CU6d6XZyB-8" value="hedge(delta)" style="edgeStyle=orthogonalEdgeStyle;rounded=0;orthogonalLoop=1;jettySize=auto;html=1;exitX=0.25;exitY=1;exitDx=0;exitDy=0;" parent="1" source="hTP4HF4vQB6CU6d6XZyB-9" edge="1">
                    <mxGeometry relative="1" as="geometry">
                        <mxPoint x="765" y="1480" as="targetPoint"/>
                        <Array as="points">
                            <mxPoint x="755" y="1400"/>
                            <mxPoint x="755" y="1480"/>
                        </Array>
                    </mxGeometry>
                </mxCell>
                <mxCell id="hTP4HF4vQB6CU6d6XZyB-9" value="Dynamic Hedging Vault (Liquidity Pool)" style="rounded=1;whiteSpace=wrap;html=1;" parent="1" vertex="1">
                    <mxGeometry x="835" y="1340" width="120" height="60" as="geometry"/>
                </mxCell>
                <mxCell id="hTP4HF4vQB6CU6d6XZyB-10" value="withdraw(amount)" style="edgeStyle=orthogonalEdgeStyle;rounded=0;orthogonalLoop=1;jettySize=auto;html=1;exitX=0.25;exitY=1;exitDx=0;exitDy=0;entryX=1;entryY=0;entryDx=0;entryDy=0;" parent="1" target="hTP4HF4vQB6CU6d6XZyB-7" edge="1">
                    <mxGeometry relative="1" as="geometry">
                        <mxPoint x="934.5" y="1400" as="sourcePoint"/>
                        <mxPoint x="934.5" y="1480" as="targetPoint"/>
                        <Array as="points">
                            <mxPoint x="1035" y="1400"/>
                            <mxPoint x="1035" y="1480"/>
                        </Array>
                    </mxGeometry>
                </mxCell>
                <mxCell id="hTP4HF4vQB6CU6d6XZyB-11" value="update()&lt;br&gt;updates the vault with the &lt;br&gt;hedging reactor's holdings and delta&amp;nbsp;&lt;br&gt;this can also act as a request for collateral &lt;br&gt;from the hedging reactor to the vault" style="endArrow=classic;startArrow=classic;html=1;rounded=0;entryX=0.5;entryY=1;entryDx=0;entryDy=0;exitX=0.5;exitY=0;exitDx=0;exitDy=0;" parent="1" source="hTP4HF4vQB6CU6d6XZyB-7" target="hTP4HF4vQB6CU6d6XZyB-9" edge="1">
                    <mxGeometry y="10" width="50" height="50" relative="1" as="geometry">
                        <mxPoint x="795" y="1350" as="sourcePoint"/>
                        <mxPoint x="845" y="1300" as="targetPoint"/>
                        <mxPoint as="offset"/>
                    </mxGeometry>
                </mxCell>
                <mxCell id="hTP4HF4vQB6CU6d6XZyB-12" value="Options Protocol (e.g. DPX, Premia, Hegic)" style="rounded=1;whiteSpace=wrap;html=1;" parent="1" vertex="1">
                    <mxGeometry x="765" y="1600" width="260" height="60" as="geometry"/>
                </mxCell>
                <mxCell id="hTP4HF4vQB6CU6d6XZyB-14" value="hedge is called by the vault and tells&lt;br&gt;how much to hedge, the engine will then&lt;br&gt;take some collateral to do the hedge.&lt;br&gt;The dynamic hedging vault is tracking&lt;br&gt;reactorDebt and reactorDelta of the reactor" style="text;html=1;align=center;verticalAlign=middle;resizable=0;points=[];autosize=1;strokeColor=none;fillColor=none;" parent="1" vertex="1">
                    <mxGeometry x="505" y="1350" width="240" height="80" as="geometry"/>
                </mxCell>
                <mxCell id="hTP4HF4vQB6CU6d6XZyB-16" value="Variables to manage here include delta, the options held by the pool, the amount required to purchase new options,&lt;br&gt;there may need to be multiple versions, one that prices options and one that takes in the price of the option from the other options protocol&lt;br&gt;(This strategy may need to be strategist managed)" style="text;html=1;align=center;verticalAlign=middle;resizable=0;points=[];autosize=1;strokeColor=none;fillColor=none;" parent="1" vertex="1">
                    <mxGeometry x="520" y="1660" width="750" height="50" as="geometry"/>
                </mxCell>
                <mxCell id="GXLuNJUXHDOTcXBmYJmw-13" value="&lt;b&gt;&lt;font style=&quot;font-size: 21px&quot;&gt;Diagram F&lt;/font&gt;&lt;/b&gt;" style="text;html=1;align=center;verticalAlign=middle;resizable=0;points=[];autosize=1;strokeColor=none;fillColor=none;strokeWidth=2;" parent="1" vertex="1">
                    <mxGeometry x="1520" y="750" width="120" height="20" as="geometry"/>
                </mxCell>
                <mxCell id="GXLuNJUXHDOTcXBmYJmw-14" value="Hedging Reactor 4 - ETH swap" style="rounded=1;whiteSpace=wrap;html=1;" parent="1" vertex="1">
                    <mxGeometry x="1450" y="950" width="260" height="60" as="geometry"/>
                </mxCell>
                <mxCell id="GXLuNJUXHDOTcXBmYJmw-15" value="hedge(delta)" style="edgeStyle=orthogonalEdgeStyle;rounded=0;orthogonalLoop=1;jettySize=auto;html=1;exitX=0.25;exitY=1;exitDx=0;exitDy=0;" parent="1" source="GXLuNJUXHDOTcXBmYJmw-16" edge="1">
                    <mxGeometry relative="1" as="geometry">
                        <mxPoint x="1450" y="950" as="targetPoint"/>
                        <Array as="points">
                            <mxPoint x="1440" y="870"/>
                            <mxPoint x="1440" y="950"/>
                        </Array>
                    </mxGeometry>
                </mxCell>
                <mxCell id="GXLuNJUXHDOTcXBmYJmw-16" value="Dynamic Hedging Vault (Liquidity Pool)" style="rounded=1;whiteSpace=wrap;html=1;" parent="1" vertex="1">
                    <mxGeometry x="1520" y="810" width="120" height="60" as="geometry"/>
                </mxCell>
                <mxCell id="GXLuNJUXHDOTcXBmYJmw-17" value="withdraw(amount)" style="edgeStyle=orthogonalEdgeStyle;rounded=0;orthogonalLoop=1;jettySize=auto;html=1;exitX=0.25;exitY=1;exitDx=0;exitDy=0;entryX=1;entryY=0;entryDx=0;entryDy=0;" parent="1" target="GXLuNJUXHDOTcXBmYJmw-14" edge="1">
                    <mxGeometry relative="1" as="geometry">
                        <mxPoint x="1619.5" y="870" as="sourcePoint"/>
                        <mxPoint x="1619.5" y="950" as="targetPoint"/>
                        <Array as="points">
                            <mxPoint x="1720" y="870"/>
                            <mxPoint x="1720" y="950"/>
                        </Array>
                    </mxGeometry>
                </mxCell>
                <mxCell id="GXLuNJUXHDOTcXBmYJmw-18" value="update()&lt;br&gt;updates the vault with the &lt;br&gt;hedging reactor's holdings and delta&amp;nbsp;&lt;br&gt;this can also act as a request for collateral &lt;br&gt;from the hedging reactor to the vault" style="endArrow=classic;startArrow=classic;html=1;rounded=0;entryX=0.5;entryY=1;entryDx=0;entryDy=0;exitX=0.5;exitY=0;exitDx=0;exitDy=0;" parent="1" source="GXLuNJUXHDOTcXBmYJmw-14" target="GXLuNJUXHDOTcXBmYJmw-16" edge="1">
                    <mxGeometry width="50" height="50" relative="1" as="geometry">
                        <mxPoint x="1480" y="820" as="sourcePoint"/>
                        <mxPoint x="1530" y="770" as="targetPoint"/>
                        <mxPoint as="offset"/>
                    </mxGeometry>
                </mxCell>
                <mxCell id="GXLuNJUXHDOTcXBmYJmw-19" value="Uniswap v3 ETH-USD" style="rounded=1;whiteSpace=wrap;html=1;" parent="1" vertex="1">
                    <mxGeometry x="1450" y="1070" width="260" height="60" as="geometry"/>
                </mxCell>
                <mxCell id="GXLuNJUXHDOTcXBmYJmw-20" value="Swapping usd to eth&amp;nbsp;" style="text;html=1;align=center;verticalAlign=middle;resizable=0;points=[];autosize=1;strokeColor=none;fillColor=none;" parent="1" vertex="1">
                    <mxGeometry x="1515" y="1145" width="130" height="20" as="geometry"/>
                </mxCell>
                <mxCell id="GXLuNJUXHDOTcXBmYJmw-21" value="hedge is called by the vault and tells&lt;br&gt;how much to hedge, the engine will then&lt;br&gt;take some collateral to do the hedge.&lt;br&gt;The dynamic hedging vault is tracking&lt;br&gt;reactorDebt and reactorDelta of the reactor" style="text;html=1;align=center;verticalAlign=middle;resizable=0;points=[];autosize=1;strokeColor=none;fillColor=none;" parent="1" vertex="1">
                    <mxGeometry x="1190" y="820" width="240" height="80" as="geometry"/>
                </mxCell>
                <mxCell id="GXLuNJUXHDOTcXBmYJmw-22" value="If going short&lt;br&gt;Swap ETH to USDC" style="edgeStyle=orthogonalEdgeStyle;rounded=0;orthogonalLoop=1;jettySize=auto;html=1;exitX=0.75;exitY=1;exitDx=0;exitDy=0;entryX=0.75;entryY=0;entryDx=0;entryDy=0;" parent="1" source="GXLuNJUXHDOTcXBmYJmw-14" target="GXLuNJUXHDOTcXBmYJmw-19" edge="1">
                    <mxGeometry relative="1" as="geometry">
                        <mxPoint x="2415" y="1070" as="targetPoint"/>
                        <mxPoint x="2415" y="1010" as="sourcePoint"/>
                        <Array as="points">
                            <mxPoint x="1645" y="1020"/>
                            <mxPoint x="1645" y="1020"/>
                        </Array>
                        <mxPoint as="offset"/>
                    </mxGeometry>
                </mxCell>
                <mxCell id="GXLuNJUXHDOTcXBmYJmw-23" value="If going long&lt;br&gt;Swap USDC to ETH" style="edgeStyle=orthogonalEdgeStyle;rounded=0;orthogonalLoop=1;jettySize=auto;html=1;exitX=0.169;exitY=1.033;exitDx=0;exitDy=0;entryX=0.158;entryY=0;entryDx=0;entryDy=0;exitPerimeter=0;entryPerimeter=0;" parent="1" source="GXLuNJUXHDOTcXBmYJmw-14" target="GXLuNJUXHDOTcXBmYJmw-19" edge="1">
                    <mxGeometry x="0.0138" relative="1" as="geometry">
                        <mxPoint x="2275" y="1080" as="targetPoint"/>
                        <mxPoint x="2275" y="1020" as="sourcePoint"/>
                        <Array as="points">
                            <mxPoint x="1491" y="1012"/>
                        </Array>
                        <mxPoint as="offset"/>
                    </mxGeometry>
                </mxCell>
                <mxCell id="fGb8RV4LIUpfqrv7IjaU-17" value="&lt;font color=&quot;#ffffff&quot;&gt;checkVaultHealth&lt;br&gt;adjustCollateral&lt;br&gt;withdrawExcessCollat&lt;/font&gt;" style="edgeStyle=orthogonalEdgeStyle;rounded=0;orthogonalLoop=1;jettySize=auto;html=1;exitX=1;exitY=0.5;exitDx=0;exitDy=0;entryX=0;entryY=0.5;entryDx=0;entryDy=0;fontColor=#000000;" parent="1" source="fGb8RV4LIUpfqrv7IjaU-2" target="1642eGbjVczJc0algu5P-5" edge="1">
                    <mxGeometry relative="1" as="geometry"/>
                </mxCell>
                <mxCell id="fGb8RV4LIUpfqrv7IjaU-2" value="Keeper" style="ellipse;whiteSpace=wrap;html=1;aspect=fixed;" parent="1" vertex="1">
                    <mxGeometry x="-15" y="495" width="80" height="80" as="geometry"/>
                </mxCell>
                <mxCell id="fGb8RV4LIUpfqrv7IjaU-4" value="Volatility Skew Oracle" style="rounded=1;whiteSpace=wrap;html=1;" parent="1" vertex="1">
                    <mxGeometry x="205" y="190" width="120" height="60" as="geometry"/>
                </mxCell>
                <mxCell id="fGb8RV4LIUpfqrv7IjaU-5" style="edgeStyle=orthogonalEdgeStyle;rounded=0;orthogonalLoop=1;jettySize=auto;html=1;exitX=0.5;exitY=1;exitDx=0;exitDy=0;" parent="1" source="1642eGbjVczJc0algu5P-4" edge="1">
                    <mxGeometry relative="1" as="geometry">
                        <mxPoint x="425" y="420" as="sourcePoint"/>
                        <mxPoint x="1030" y="490" as="targetPoint"/>
                        <Array as="points">
                            <mxPoint x="420" y="440"/>
                            <mxPoint x="1030" y="440"/>
                        </Array>
                    </mxGeometry>
                </mxCell>
                <mxCell id="fGb8RV4LIUpfqrv7IjaU-6" value="Hedging Reactor 5 Refer to Diagram F&lt;br&gt;e.g. Uniswap v3" style="rounded=1;whiteSpace=wrap;html=1;" parent="1" vertex="1">
                    <mxGeometry x="960" y="490" width="130" height="90" as="geometry"/>
                </mxCell>
                <mxCell id="hZv7sSVvZLK3GC8TUpPU-2" style="edgeStyle=orthogonalEdgeStyle;rounded=0;orthogonalLoop=1;jettySize=auto;html=1;exitX=0.5;exitY=1;exitDx=0;exitDy=0;entryX=0.75;entryY=0;entryDx=0;entryDy=0;" parent="1" source="hZv7sSVvZLK3GC8TUpPU-1" target="1642eGbjVczJc0algu5P-4" edge="1">
                    <mxGeometry relative="1" as="geometry"/>
                </mxCell>
                <mxCell id="hZv7sSVvZLK3GC8TUpPU-1" value="Option Handler" style="rounded=1;whiteSpace=wrap;html=1;" parent="1" vertex="1">
                    <mxGeometry x="480" y="210" width="120" height="60" as="geometry"/>
                </mxCell>
                <mxCell id="x4TnTmUyTVXbQRC7-qxB-2" value="Portfolio and Delta feed oracle" style="rounded=1;whiteSpace=wrap;html=1;" parent="1" vertex="1">
                    <mxGeometry x="40" y="360" width="120" height="60" as="geometry"/>
                </mxCell>
            </root>
        </mxGraphModel>
    </diagram>
</mxfile><|MERGE_RESOLUTION|>--- conflicted
+++ resolved
@@ -1,10 +1,6 @@
 <mxfile host="65bd71144e">
     <diagram id="YQu_0aeRExn7r-92uJhK" name="Page-1">
-<<<<<<< HEAD
         <mxGraphModel dx="1459" dy="775" grid="1" gridSize="10" guides="1" tooltips="1" connect="1" arrows="1" fold="1" page="1" pageScale="1" pageWidth="850" pageHeight="1100" math="0" shadow="0">
-=======
-        <mxGraphModel dx="1570" dy="620" grid="0" gridSize="10" guides="0" tooltips="1" connect="1" arrows="1" fold="1" page="0" pageScale="1" pageWidth="850" pageHeight="1100" math="0" shadow="0">
->>>>>>> ba9a2a1e
             <root>
                 <mxCell id="0"/>
                 <mxCell id="1" parent="0"/>
