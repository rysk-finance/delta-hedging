import hre, { ethers, network } from "hardhat"
import { BigNumberish, Contract, utils, Signer, BigNumber } from "ethers"
import {
	toWei,
	truncate,
	tFormatEth,
	call,
	put,
	genOptionTimeFromUnix,
	fromWei,
	percentDiff,
	toUSDC,
	fromOpyn,
	toOpyn,
	tFormatUSDC,
	scaleNum
} from "../utils/conversion-helper"
import moment from "moment"
import { AbiCoder } from "ethers/lib/utils"
//@ts-ignore
import bs from "black-scholes"
import { expect } from "chai"
import LiquidityPoolSol from "../artifacts/contracts/LiquidityPool.sol/LiquidityPool.json"
import { OracleMock } from "../types/OracleMock"
import { MintableERC20 } from "../types/MintableERC20"
import { OptionRegistry, OptionSeriesStruct } from "../types/OptionRegistry"
import { Otoken } from "../types/Otoken"
import { PriceFeed } from "../types/PriceFeed"
import { LiquidityPool } from "../types/LiquidityPool"
import { WETH } from "../types/WETH"
import { Protocol } from "../types/Protocol"
import { Volatility } from "../types/Volatility"
import { VolatilityFeed } from "../types/VolatilityFeed"
import { NewController } from "../types/NewController"
import { AddressBook } from "../types/AddressBook"
import { Oracle } from "../types/Oracle"
import { NewMarginCalculator } from "../types/NewMarginCalculator"
import {
	setupTestOracle,
	setupOracle,
	calculateOptionQuoteLocally,
	calculateOptionDeltaLocally,
	setOpynOracleExpiryPrice,
	getExchangeParams,
	getSeriesWithe18Strike
} from "./helpers"
import {
	GAMMA_CONTROLLER,
	MARGIN_POOL,
	OTOKEN_FACTORY,
	USDC_ADDRESS,
	USDC_OWNER_ADDRESS,
	WETH_ADDRESS,
	ADDRESS_BOOK,
	UNISWAP_V3_SWAP_ROUTER,
	CONTROLLER_OWNER,
	GAMMA_ORACLE_NEW,
	CHAINLINK_WETH_PRICER
} from "./constants"
import { MockChainlinkAggregator } from "../types/MockChainlinkAggregator"
import { deployOpyn } from "../utils/opyn-deployer"
import { AlphaPortfolioValuesFeed } from "../types/AlphaPortfolioValuesFeed"
import { UniswapV3HedgingReactor } from "../types/UniswapV3HedgingReactor"
import { deployLiquidityPool, deploySystem } from "../utils/generic-system-deployer"
import { BeyondPricer } from "../types/BeyondPricer"
import { create } from "domain"
import { NewWhitelist } from "../types/NewWhitelist"
import { OptionExchange } from "../types/OptionExchange"
import { OtokenFactory } from "../types/OtokenFactory"
let usd: MintableERC20
let weth: WETH
let wethERC20: MintableERC20
let optionRegistry: OptionRegistry
let optionProtocol: Protocol
let signers: Signer[]
let senderAddress: string
let receiverAddress: string
let liquidityPool: LiquidityPool
let portfolioValuesFeed: AlphaPortfolioValuesFeed
let volatility: Volatility
let volFeed: VolatilityFeed
let priceFeed: PriceFeed
let rate: string
let controller: NewController
let addressBook: AddressBook
let newCalculator: NewMarginCalculator
let newWhitelist: NewWhitelist
let oracle: Oracle
let opynAggregator: MockChainlinkAggregator
let optionToken: Otoken
let oTokenUSDCXC: Otoken
let oTokenUSDCSXC: Otoken
let oTokenETH1500C: Otoken
let oTokenETH1600C: Otoken
let oTokenUSDC1650C: Otoken
let oTokenBUSD3000P: Otoken
let oTokenUSDCXCLaterExp2: Otoken
let collateralAllocatedToVault1: BigNumber
let spotHedgingReactor: UniswapV3HedgingReactor
let exchange: OptionExchange
let pricer: BeyondPricer
let authority: string

const IMPLIED_VOL = "60"
const ZERO_ADDRESS = "0x0000000000000000000000000000000000000000"
const ETH_ADDRESS = "0xEeeeeEeeeEeEeeEeEeEeeEEEeeeeEeeeeeeeEEeE"

/* --- variables to change --- */

// Date for option to expire on format yyyy-mm-dd
// Will automatically convert to 08:00 UTC timestamp
// First mined block will be timestamped 2022-02-27 19:05 UTC
const expiryDate: string = "2022-04-05"

const invalidExpiryDateLong: string = "2024-09-03"
const invalidExpiryDateShort: string = "2022-03-01"
// decimal representation of a percentage
const rfr: string = "0"
// edit depending on the chain id to be tested on
const chainId = 1
const oTokenDecimalShift18 = 10000000000
// amount of dollars OTM written options will be (both puts and calls)
// use negative numbers for ITM options
const strike = "20"

// hardcoded value for strike price that is outside of accepted bounds
const invalidStrikeHigh = utils.parseEther("12500")
const invalidStrikeLow = utils.parseEther("200")

// balances to deposit into the LP
const liquidityPoolUsdcDeposit = "100000"
const liquidityPoolWethDeposit = "1"

// balance to withdraw after deposit
const liquidityPoolWethWidthdraw = "0.1"

const minCallStrikePrice = utils.parseEther("500")
const maxCallStrikePrice = utils.parseEther("10000")
const minPutStrikePrice = utils.parseEther("500")
const maxPutStrikePrice = utils.parseEther("10000")
// one week in seconds
const minExpiry = 86400 * 7
// 365 days in seconds
const maxExpiry = 86400 * 365

// time travel period between each expiry
const expiryPeriod = {
	days: 0,
	weeks: 0,
	months: 1,
	years: 0
}
const productSpotShockValue = scaleNum("0.6", 27)
// array of time to expiry
const day = 60 * 60 * 24
const timeToExpiry = [day * 7, day * 14, day * 28, day * 42, day * 56]
// array of upper bound value correspond to time to expiry
const expiryToValue = [
	scaleNum("0.1678", 27),
	scaleNum("0.237", 27),
	scaleNum("0.3326", 27),
	scaleNum("0.4032", 27),
	scaleNum("0.4603", 27)
]
const CALL_FLAVOR = false
const PUT_FLAVOR = true
const emptySeries = {
	expiration: 1,
	strike: 1,
	isPut: CALL_FLAVOR,
	collateral: ZERO_ADDRESS,
	underlying: ZERO_ADDRESS,
	strikeAsset: ZERO_ADDRESS
}
/* --- end variables to change --- */

const expiration = moment.utc(expiryDate).add(3, "d").add(8, "h").valueOf() / 1000
const expiration2 = moment.utc(expiryDate).add(1, "w").add(8, "h").valueOf() / 1000 // have another batch of options exire 1 week after the first
const expiration3 = moment.utc(expiryDate).add(2, "w").add(8, "h").valueOf() / 1000
const invalidExpirationLong = moment.utc(invalidExpiryDateLong).add(8, "h").valueOf() / 1000
const invalidExpirationShort = moment.utc(invalidExpiryDateShort).add(8, "h").valueOf() / 1000
const abiCode = new AbiCoder()

const bcsLowerStrike = toWei("2200")
const bcsUpperStrike = toWei("2400")
const bearcsLowerStrike = toWei("2300")
const bearcsUpperStrike = toWei("2500")
const butterflyLowerStrike = toWei("1900")
const butterflyMidStrike = toWei("2000")
const butterflyUpperStrike = toWei("2100")
const putStrike = toWei("2300")
const failingPutStrike = toWei("2000")
const callStrike = toWei("2600")

describe("Structured Product maker", async () => {
	before(async function () {
		await hre.network.provider.request({
			method: "hardhat_reset",
			params: [
				{
					forking: {
						chainId: 1,
						jsonRpcUrl: `https://eth-mainnet.alchemyapi.io/v2/${process.env.ALCHEMY}`,
						blockNumber: 14290000
					}
				}
			]
		})

		await network.provider.request({
			method: "hardhat_impersonateAccount",
			params: [CHAINLINK_WETH_PRICER[chainId]]
		})
		signers = await ethers.getSigners()
		let opynParams = await deployOpyn(signers, productSpotShockValue, timeToExpiry, expiryToValue)
		controller = opynParams.controller
		addressBook = opynParams.addressBook
		oracle = opynParams.oracle
		newCalculator = opynParams.newCalculator
		newWhitelist = opynParams.newWhitelist
		const [sender] = signers

		// get the oracle
		const res = await setupTestOracle(await sender.getAddress())
		oracle = res[0] as Oracle
		opynAggregator = res[1] as MockChainlinkAggregator
		let deployParams = await deploySystem(signers, oracle, opynAggregator)
		weth = deployParams.weth
		wethERC20 = deployParams.wethERC20
		usd = deployParams.usd
		optionRegistry = deployParams.optionRegistry
		priceFeed = deployParams.priceFeed
		volFeed = deployParams.volFeed
		portfolioValuesFeed = deployParams.portfolioValuesFeed
		optionProtocol = deployParams.optionProtocol
		authority = deployParams.authority.address
		let lpParams = await deployLiquidityPool(
			signers,
			optionProtocol,
			usd,
			wethERC20,
			rfr,
			minCallStrikePrice,
			minPutStrikePrice,
			maxCallStrikePrice,
			maxPutStrikePrice,
			minExpiry,
			maxExpiry,
			optionRegistry,
			portfolioValuesFeed,
			authority
		)
		volatility = lpParams.volatility
		liquidityPool = lpParams.liquidityPool
		exchange = lpParams.exchange
		pricer = lpParams.pricer
		signers = await hre.ethers.getSigners()
		senderAddress = await signers[0].getAddress()
		receiverAddress = await signers[1].getAddress()
	})
	describe("Setup add-on system features", async () => {
		it("SETUP: set sabrParams", async () => {
			const proposedSabrParams = {
				callAlpha: 250000,
				callBeta: 1_000000,
				callRho: -300000,
				callVolvol: 1_500000,
				putAlpha: 250000,
				putBeta: 1_000000,
				putRho: -300000,
				putVolvol: 1_500000
			}
			await volFeed.setSabrParameters(proposedSabrParams, expiration)
			const volFeedSabrParams = await volFeed.sabrParams(expiration)
			expect(proposedSabrParams.callAlpha).to.equal(volFeedSabrParams.callAlpha)
			expect(proposedSabrParams.callBeta).to.equal(volFeedSabrParams.callBeta)
			expect(proposedSabrParams.callRho).to.equal(volFeedSabrParams.callRho)
			expect(proposedSabrParams.callVolvol).to.equal(volFeedSabrParams.callVolvol)
			expect(proposedSabrParams.putAlpha).to.equal(volFeedSabrParams.putAlpha)
			expect(proposedSabrParams.putBeta).to.equal(volFeedSabrParams.putBeta)
			expect(proposedSabrParams.putRho).to.equal(volFeedSabrParams.putRho)
			expect(proposedSabrParams.putVolvol).to.equal(volFeedSabrParams.putVolvol)
		})
		it("SETUP: set sabrParams", async () => {
			const proposedSabrParams = {
				callAlpha: 250000,
				callBeta: 1_000000,
				callRho: -300000,
				callVolvol: 1_500000,
				putAlpha: 250000,
				putBeta: 1_000000,
				putRho: -300000,
				putVolvol: 1_500000
			}
			await volFeed.setSabrParameters(proposedSabrParams, expiration2)
			const volFeedSabrParams = await volFeed.sabrParams(expiration2)
			expect(proposedSabrParams.callAlpha).to.equal(volFeedSabrParams.callAlpha)
			expect(proposedSabrParams.callBeta).to.equal(volFeedSabrParams.callBeta)
			expect(proposedSabrParams.callRho).to.equal(volFeedSabrParams.callRho)
			expect(proposedSabrParams.callVolvol).to.equal(volFeedSabrParams.callVolvol)
			expect(proposedSabrParams.putAlpha).to.equal(volFeedSabrParams.putAlpha)
			expect(proposedSabrParams.putBeta).to.equal(volFeedSabrParams.putBeta)
			expect(proposedSabrParams.putRho).to.equal(volFeedSabrParams.putRho)
			expect(proposedSabrParams.putVolvol).to.equal(volFeedSabrParams.putVolvol)
		})
		it("Deposit to the liquidityPool", async () => {
			const USDC_WHALE = "0x55fe002aeff02f77364de339a1292923a15844b8"
			await hre.network.provider.request({
				method: "hardhat_impersonateAccount",
				params: [USDC_WHALE]
			})
			const usdcWhale = await ethers.getSigner(USDC_WHALE)
			const usdWhaleConnect = await usd.connect(usdcWhale)
			await weth.deposit({ value: toWei(liquidityPoolWethDeposit) })
			await usdWhaleConnect.transfer(senderAddress, toUSDC("1000000"))
			await usdWhaleConnect.transfer(receiverAddress, toUSDC("1000000"))
			await usd.approve(liquidityPool.address, toUSDC(liquidityPoolUsdcDeposit))
			const deposit = await liquidityPool.deposit(toUSDC(liquidityPoolUsdcDeposit))
			const receipt = await deposit.wait(1)
			const event = receipt?.events?.find(x => x.event == "Deposit")
			expect(event?.event).to.eq("Deposit")
		})
		it("pauses trading and executes epoch", async () => {
			await liquidityPool.pauseTradingAndRequest()
			await portfolioValuesFeed.fulfill(weth.address, usd.address)
			await liquidityPool.executeEpochCalculation()
			await liquidityPool.redeem(toWei("10000000"))
		})
		it("SETUP: sets the exchange as a hedging reactor", async function () {
			await liquidityPool.setHedgingReactorAddress(exchange.address)
			expect(await liquidityPool.hedgingReactors(0)).to.equal(exchange.address)
		})
		it("SETUP: set the pool fee", async function () {
			await exchange.setPoolFee(weth.address, 500)
			expect(await exchange.poolFees(weth.address)).to.equal(500)
		})
		it("can compute portfolio delta", async function () {
			const delta = await liquidityPool.getPortfolioDelta()
			expect(delta).to.equal(0)
		})
		it("SUCCEEDS: Sender sets exchange as an operator", async () => {
			await controller.setOperator(exchange.address, true)
			expect(await controller.isOperator(senderAddress, exchange.address))
		})
	})
	describe("Purchase and sell back an option", async () => {
		it("SETUP: approve series", async () => {
			const priceQuote = await priceFeed.getNormalizedRate(weth.address, usd.address)
			const strikePrice = priceQuote.add(toWei(strike))
			await exchange.issueNewSeries([
				{
					expiration: expiration,
					isPut: CALL_FLAVOR,
					strike: BigNumber.from(strikePrice),
					isSellable: true,
					isBuyable: true
				},
				{
					expiration: expiration,
					isPut: CALL_FLAVOR,
					strike: bcsLowerStrike,
					isSellable: true,
					isBuyable: true
				},
				{
					expiration: expiration,
					isPut: CALL_FLAVOR,
					strike: bearcsLowerStrike,
					isSellable: true,
					isBuyable: true
				},
				{
					expiration: expiration,
					isPut: CALL_FLAVOR,
					strike: bearcsUpperStrike,
					isSellable: true,
					isBuyable: true
				},
				{
					expiration: expiration,
					isPut: CALL_FLAVOR,
					strike: bcsUpperStrike,
					isSellable: true,
					isBuyable: true
				},
				{
					expiration: expiration,
					isPut: CALL_FLAVOR,
					strike: butterflyLowerStrike,
					isSellable: true,
					isBuyable: true
				},
				{
					expiration: expiration,
					isPut: CALL_FLAVOR,
					strike: butterflyMidStrike,
					isSellable: true,
					isBuyable: true
				},
				{
					expiration: expiration,
					isPut: CALL_FLAVOR,
					strike: butterflyUpperStrike,
					isSellable: true,
					isBuyable: true
				},
				{
					expiration: expiration2,
					isPut: CALL_FLAVOR,
					strike: BigNumber.from(strikePrice),
					isSellable: true,
					isBuyable: true
				},
				{
					expiration: expiration2,
					isPut: CALL_FLAVOR,
					strike: toWei("1750"),
					isSellable: true,
					isBuyable: true
				},
				{
					expiration: expiration2,
					isPut: CALL_FLAVOR,
					strike: toWei("1650"),
					isSellable: true,
					isBuyable: true
				},
				{
					expiration: expiration2,
					isPut: CALL_FLAVOR,
					strike: callStrike,
					isSellable: true,
					isBuyable: true
				},
				{
					expiration: expiration2,
					isPut: PUT_FLAVOR,
					strike: putStrike,
					isSellable: true,
					isBuyable: true
				},
				{
					expiration: expiration,
					isPut: PUT_FLAVOR,
					strike: failingPutStrike,
					isSellable: true,
					isBuyable: true
				}
			])
		})
		it("LP Writes a ETH/USD call for premium", async () => {
			const amount = toWei("5")
			const priceQuote = await priceFeed.getNormalizedRate(weth.address, usd.address)
			const strikePrice = priceQuote.add(toWei(strike))
			const proposedSeries = {
				expiration: expiration,
				strike: BigNumber.from(strikePrice),
				isPut: CALL_FLAVOR,
				strikeAsset: usd.address,
				underlying: weth.address,
				collateral: usd.address
			}
			let quoteResponse = await pricer.quoteOptionPrice(proposedSeries, amount, false, 0)
			let quote = quoteResponse[0].add(quoteResponse[2])
			const before = await getExchangeParams(
				liquidityPool,
				exchange,
				usd,
				wethERC20,
				portfolioValuesFeed,
				0,
				senderAddress,
				amount
			)
			await usd.approve(exchange.address, quote)
			await exchange.operate([
				{
					operation: 1,
					operationQueue: [
						{
							actionType: 0,
							owner: ZERO_ADDRESS,
							secondAddress: ZERO_ADDRESS,
							asset: ZERO_ADDRESS,
							vaultId: 0,
							amount: 0,
							optionSeries: proposedSeries,
							index: 0,
							data: "0x"
						},
						{
							actionType: 1,
							owner: ZERO_ADDRESS,
							secondAddress: senderAddress,
							asset: ZERO_ADDRESS,
							vaultId: 0,
							amount: amount,
							optionSeries: proposedSeries,
							index: 0,
							data: "0x"
						}
					]
				}
			])
			const seriesAddress = await getSeriesWithe18Strike(proposedSeries, optionRegistry)
			const localDelta = await calculateOptionDeltaLocally(
				liquidityPool,
				priceFeed,
				proposedSeries,
				toWei("5"),
				true
			)
			oTokenUSDCXC = (await ethers.getContractAt("Otoken", seriesAddress)) as Otoken
			optionToken = oTokenUSDCXC
			const after = await getExchangeParams(
				liquidityPool,
				exchange,
				usd,
				wethERC20,
				portfolioValuesFeed,
				optionToken,
				senderAddress,
				amount
			)
			expect(after.senderOtokenBalance).to.eq(after.opynAmount)
			expect(after.exchangeOTokenBalance).to.eq(0)
			expect(before.senderUSDBalance.sub(after.senderUSDBalance).sub(quote)).to.be.within(-200, 200)
			expect(
				before.poolUSDBalance
					.sub(after.poolUSDBalance)
					.add(quote)
					.add(before.collateralAllocated.sub(after.collateralAllocated))
			).to.be.within(-200, 200)
			expect(after.pfList.length - before.pfList.length).to.equal(1)
			expect(after.seriesStores.longExposure).to.equal(0)
			expect(after.seriesStores.shortExposure).to.equal(amount)
			expect(after.seriesStores.optionSeries.expiration).to.equal(proposedSeries.expiration)
			expect(after.seriesStores.optionSeries.isPut).to.equal(proposedSeries.isPut)
			expect(after.seriesStores.optionSeries.collateral)
				.to.equal(proposedSeries.collateral)
				.to.equal(usd.address)
			expect(after.seriesStores.optionSeries.underlying)
				.to.equal(proposedSeries.underlying)
				.to.equal(weth.address)
			expect(after.seriesStores.optionSeries.strikeAsset)
				.to.equal(proposedSeries.strikeAsset)
				.to.equal(usd.address)
			expect(after.netDhvExposure.add(amount)).to.equal(0)
		})
		// bull call spread or long call spread involves buying a lower strike price call and selling a higher strike price call expiring at the same time
		// the sender should have their funds reduced
		it("CONSTRUCT: BULL CALL SPREAD", async () => {
			const amount = toWei("3")
			const lowerProposedSeries = {
				expiration: expiration,
				strike: bcsLowerStrike,
				isPut: CALL_FLAVOR,
				strikeAsset: usd.address,
				underlying: weth.address,
				collateral: usd.address
			}
			const upperProposedSeries = {
				expiration: expiration,
				strike: bcsUpperStrike,
				isPut: CALL_FLAVOR,
				strikeAsset: usd.address,
				underlying: weth.address,
				collateral: usd.address
			}
			const marginRequirement = await (
				await optionRegistry.getCollateral(
					{
						expiration: upperProposedSeries.expiration,
						strike: upperProposedSeries.strike.div(ethers.utils.parseUnits("1", 10)),
						isPut: upperProposedSeries.isPut,
						strikeAsset: upperProposedSeries.strikeAsset,
						underlying: upperProposedSeries.underlying,
						collateral: upperProposedSeries.collateral
					},
					amount
				)
			).add(toUSDC("100"))
			let lowerQuoteResponse = await pricer.quoteOptionPrice(lowerProposedSeries, amount, false, 0)
			let lowerQuote = lowerQuoteResponse[0].add(lowerQuoteResponse[2])
			let upperQuoteResponse = await pricer.quoteOptionPrice(upperProposedSeries, amount, true, 0)
			let upperQuote = upperQuoteResponse[0].sub(upperQuoteResponse[2])

			await usd.approve(
				exchange.address,
				marginRequirement.add(lowerQuote.sub(upperQuote).add(toUSDC("100")))
			)
			const vaultId = await (await controller.getAccountVaultCounter(senderAddress)).add(1)
			const otoken = await exchange.callStatic.createOtoken(upperProposedSeries)
			await exchange.createOtoken(upperProposedSeries)
			await exchange.createOtoken(lowerProposedSeries)
			const upperToken = await exchange.callStatic.createOtoken(upperProposedSeries)
			const lowerToken = await exchange.callStatic.createOtoken(lowerProposedSeries)
			const upperBefore = await getExchangeParams(
				liquidityPool,
				exchange,
				usd,
				wethERC20,
				portfolioValuesFeed,
				(await ethers.getContractAt("Otoken", upperToken)) as Otoken,
				senderAddress,
				amount
			)
			const lowerBefore = await getExchangeParams(
				liquidityPool,
				exchange,
				usd,
				wethERC20,
				portfolioValuesFeed,
				(await ethers.getContractAt("Otoken", lowerToken)) as Otoken,
				senderAddress,
				amount
			)
			await exchange.operate([
				{
					operation: 0,
					operationQueue: [
						{
							actionType: 0,
							owner: senderAddress,
							secondAddress: senderAddress,
							asset: ZERO_ADDRESS,
							vaultId: vaultId,
							amount: 0,
							optionSeries: emptySeries,
							index: 0,
							data: abiCode.encode(["uint256"], [1])
						},
						{
							actionType: 5,
							owner: senderAddress,
							secondAddress: exchange.address,
							asset: upperProposedSeries.collateral,
							vaultId: vaultId,
							amount: marginRequirement,
							optionSeries: emptySeries,
							index: 0,
							data: ZERO_ADDRESS
						},
						{
							actionType: 1,
							owner: senderAddress,
							secondAddress: exchange.address,
							asset: otoken,
							vaultId: vaultId,
							amount: amount.div(ethers.utils.parseUnits("1", 10)),
							optionSeries: emptySeries,
							index: 0,
							data: ZERO_ADDRESS
						}
					]
				},
				{
					operation: 1,
					operationQueue: [
						{
							actionType: 2,
							owner: ZERO_ADDRESS,
							secondAddress: exchange.address,
							asset: ZERO_ADDRESS,
							vaultId: 0,
							amount: amount,
							optionSeries: upperProposedSeries,
							index: 0,
							data: "0x"
						},
						{
							actionType: 0,
							owner: ZERO_ADDRESS,
							secondAddress: ZERO_ADDRESS,
							asset: ZERO_ADDRESS,
							vaultId: 0,
							amount: 0,
							optionSeries: lowerProposedSeries,
							index: 0,
							data: "0x"
						},
						{
							actionType: 1,
							owner: ZERO_ADDRESS,
							secondAddress: senderAddress,
							asset: ZERO_ADDRESS,
							vaultId: 0,
							amount: amount,
							optionSeries: lowerProposedSeries,
							index: 0,
							data: "0x"
						}
					]
				}
			])

			lowerQuoteResponse = await pricer.quoteOptionPrice(lowerProposedSeries, amount, false, 0)
			lowerQuote = lowerQuoteResponse[0].add(lowerQuoteResponse[2])
			upperQuoteResponse = await pricer.quoteOptionPrice(upperProposedSeries, amount, true, 0)
			upperQuote = upperQuoteResponse[0].sub(upperQuoteResponse[2])
			const upperAfter = await getExchangeParams(
				liquidityPool,
				exchange,
				usd,
				wethERC20,
				portfolioValuesFeed,
				(await ethers.getContractAt("Otoken", upperToken)) as Otoken,
				senderAddress,
				amount
			)
			const lowerAfter = await getExchangeParams(
				liquidityPool,
				exchange,
				usd,
				wethERC20,
				portfolioValuesFeed,
				(await ethers.getContractAt("Otoken", lowerToken)) as Otoken,
				senderAddress,
				amount
			)
			expect(upperAfter.exchangeOTokenBalance).to.eq(toOpyn(fromWei(amount)))
			expect(lowerAfter.exchangeOTokenBalance).to.eq(0)
			expect(
				upperAfter.senderUSDBalance
					.sub(upperBefore.senderUSDBalance)
					.sub(upperQuote)
					.add(lowerQuote)
					.add(marginRequirement)
			).to.be.within(-10, 10)
			expect(
				upperBefore.poolUSDBalance
					.sub(upperAfter.poolUSDBalance)
					.add(lowerQuote)
					.sub(upperQuote)
					.sub(upperAfter.collateralAllocated.sub(upperBefore.collateralAllocated))
			).to.be.within(-10, 10)
			expect(upperAfter.pfList.length - upperBefore.pfList.length).to.equal(2)
			expect(upperAfter.seriesStores.longExposure).to.equal(amount)
			expect(lowerAfter.seriesStores.shortExposure).to.equal(amount)
			expect(upperAfter.seriesStores.optionSeries.expiration).to.equal(upperProposedSeries.expiration)
			expect(upperAfter.seriesStores.optionSeries.isPut).to.equal(upperProposedSeries.isPut)
			expect(upperAfter.seriesStores.optionSeries.collateral)
				.to.equal(upperProposedSeries.collateral)
				.to.equal(usd.address)
			expect(upperAfter.seriesStores.optionSeries.underlying)
				.to.equal(upperProposedSeries.underlying)
				.to.equal(weth.address)
			expect(upperAfter.seriesStores.optionSeries.strikeAsset)
				.to.equal(upperProposedSeries.strikeAsset)
				.to.equal(usd.address)
			expect(upperAfter.seriesStores.optionSeries.strike).to.equal(upperProposedSeries.strike)
			expect(lowerAfter.seriesStores.optionSeries.expiration).to.equal(lowerProposedSeries.expiration)
			expect(lowerAfter.seriesStores.optionSeries.isPut).to.equal(lowerProposedSeries.isPut)
			expect(lowerAfter.seriesStores.optionSeries.collateral)
				.to.equal(lowerProposedSeries.collateral)
				.to.equal(usd.address)
			expect(lowerAfter.seriesStores.optionSeries.underlying)
				.to.equal(lowerProposedSeries.underlying)
				.to.equal(weth.address)
			expect(lowerAfter.seriesStores.optionSeries.strikeAsset)
				.to.equal(lowerProposedSeries.strikeAsset)
				.to.equal(usd.address)
			expect(lowerAfter.seriesStores.optionSeries.strike).to.equal(lowerProposedSeries.strike)
			expect(lowerAfter.netDhvExposure.add(amount)).to.equal(0)
			expect(upperAfter.netDhvExposure.sub(amount)).to.equal(0)
		})
		// bear call spread involves selling a lower strike price call and buying a higher strike price call expiring at the same time
		// the sender is paid for this strategy
		it("CONSTRUCT: BEAR CALL SPREAD", async () => {
			const amount = toWei("3")
			const lowerProposedSeries = {
				expiration: expiration,
				strike: bearcsLowerStrike,
				isPut: CALL_FLAVOR,
				strikeAsset: usd.address,
				underlying: weth.address,
				collateral: usd.address
			}
			const upperProposedSeries = {
				expiration: expiration,
				strike: bearcsUpperStrike,
				isPut: CALL_FLAVOR,
				strikeAsset: usd.address,
				underlying: weth.address,
				collateral: usd.address
			}
			const marginRequirement = await (
				await optionRegistry.getCollateral(
					{
						expiration: lowerProposedSeries.expiration,
						strike: lowerProposedSeries.strike.div(ethers.utils.parseUnits("1", 10)),
						isPut: lowerProposedSeries.isPut,
						strikeAsset: lowerProposedSeries.strikeAsset,
						underlying: lowerProposedSeries.underlying,
						collateral: lowerProposedSeries.collateral
					},
					amount
				)
			).add(toUSDC("100"))

			let lowerQuoteResponse = await pricer.quoteOptionPrice(lowerProposedSeries, amount, true, 0)
			let lowerQuote = lowerQuoteResponse[0].sub(lowerQuoteResponse[2])
			let upperQuoteResponse = await pricer.quoteOptionPrice(upperProposedSeries, amount, false, 0)
			let upperQuote = upperQuoteResponse[0].add(upperQuoteResponse[2])

			await usd.approve(MARGIN_POOL[chainId], marginRequirement)
			const vaultId = await (await controller.getAccountVaultCounter(senderAddress)).add(1)
			const otoken = await exchange.callStatic.createOtoken(lowerProposedSeries)
			const upperToken = await exchange.callStatic.createOtoken(upperProposedSeries)
			const lowerToken = await exchange.callStatic.createOtoken(lowerProposedSeries)
			await exchange.createOtoken(lowerProposedSeries)
			await exchange.createOtoken(upperProposedSeries)
			const upperBefore = await getExchangeParams(
				liquidityPool,
				exchange,
				usd,
				wethERC20,
				portfolioValuesFeed,
				(await ethers.getContractAt("Otoken", upperToken)) as Otoken,
				senderAddress,
				amount
			)
			const lowerBefore = await getExchangeParams(
				liquidityPool,
				exchange,
				usd,
				wethERC20,
				portfolioValuesFeed,
				(await ethers.getContractAt("Otoken", lowerToken)) as Otoken,
				senderAddress,
				amount
			)
			await exchange.operate([
				{
					operation: 0,
					operationQueue: [
						{
							actionType: 0,
							owner: senderAddress,
							secondAddress: senderAddress,
							asset: ZERO_ADDRESS,
							vaultId: vaultId,
							amount: 0,
							optionSeries: emptySeries,
							index: 0,
							data: abiCode.encode(["uint256"], [1])
						},
						{
							actionType: 5,
							owner: senderAddress,
							secondAddress: senderAddress,
							asset: lowerProposedSeries.collateral,
							vaultId: vaultId,
							amount: marginRequirement,
							optionSeries: emptySeries,
							index: 0,
							data: ZERO_ADDRESS
						},
						{
							actionType: 1,
							owner: senderAddress,
							secondAddress: exchange.address,
							asset: otoken,
							vaultId: vaultId,
							amount: amount.div(ethers.utils.parseUnits("1", 10)),
							optionSeries: emptySeries,
							index: 0,
							data: ZERO_ADDRESS
						}
					]
				},
				{
					operation: 1,
					operationQueue: [
						{
							actionType: 2,
							owner: ZERO_ADDRESS,
							secondAddress: exchange.address,
							asset: ZERO_ADDRESS,
							vaultId: 0,
							amount: amount,
							optionSeries: lowerProposedSeries,
							index: 0,
							data: "0x"
						},
						{
							actionType: 0,
							owner: ZERO_ADDRESS,
							secondAddress: ZERO_ADDRESS,
							asset: ZERO_ADDRESS,
							vaultId: 0,
							amount: 0,
							optionSeries: upperProposedSeries,
							index: 0,
							data: "0x"
						},
						{
							actionType: 1,
							owner: ZERO_ADDRESS,
							secondAddress: senderAddress,
							asset: ZERO_ADDRESS,
							vaultId: 0,
							amount: amount,
							optionSeries: upperProposedSeries,
							index: 0,
							data: "0x"
						}
					]
				}
			])

			lowerQuoteResponse = await pricer.quoteOptionPrice(lowerProposedSeries, amount, true, 0)
			lowerQuote = lowerQuoteResponse[0].sub(lowerQuoteResponse[2])
			upperQuoteResponse = await pricer.quoteOptionPrice(upperProposedSeries, amount, false, 0)
			upperQuote = upperQuoteResponse[0].add(upperQuoteResponse[2])
			const upperAfter = await getExchangeParams(
				liquidityPool,
				exchange,
				usd,
				wethERC20,
				portfolioValuesFeed,
				(await ethers.getContractAt("Otoken", upperToken)) as Otoken,
				senderAddress,
				amount
			)
			const lowerAfter = await getExchangeParams(
				liquidityPool,
				exchange,
				usd,
				wethERC20,
				portfolioValuesFeed,
				(await ethers.getContractAt("Otoken", lowerToken)) as Otoken,
				senderAddress,
				amount
			)
			expect(upperAfter.exchangeOTokenBalance).to.eq(0)
			expect(lowerAfter.exchangeOTokenBalance).to.eq(toOpyn(fromWei(amount)))
			expect(
				upperAfter.senderUSDBalance
					.sub(upperBefore.senderUSDBalance)
					.sub(lowerQuote)
					.add(upperQuote)
					.add(marginRequirement)
			).to.be.within(-10, 10)
			expect(
				upperBefore.poolUSDBalance
					.sub(upperAfter.poolUSDBalance)
					.add(upperQuote)
					.sub(lowerQuote)
					.sub(upperAfter.collateralAllocated.sub(upperBefore.collateralAllocated))
			).to.be.within(-10, 10)
			expect(upperAfter.pfList.length - upperBefore.pfList.length).to.equal(2)
			expect(upperAfter.seriesStores.shortExposure).to.equal(amount)
			expect(lowerAfter.seriesStores.longExposure).to.equal(amount)
			expect(upperAfter.seriesStores.optionSeries.expiration).to.equal(upperProposedSeries.expiration)
			expect(upperAfter.seriesStores.optionSeries.isPut).to.equal(upperProposedSeries.isPut)
			expect(upperAfter.seriesStores.optionSeries.collateral)
				.to.equal(upperProposedSeries.collateral)
				.to.equal(usd.address)
			expect(upperAfter.seriesStores.optionSeries.underlying)
				.to.equal(upperProposedSeries.underlying)
				.to.equal(weth.address)
			expect(upperAfter.seriesStores.optionSeries.strikeAsset)
				.to.equal(upperProposedSeries.strikeAsset)
				.to.equal(usd.address)
			expect(upperAfter.seriesStores.optionSeries.strike).to.equal(upperProposedSeries.strike)
			expect(lowerAfter.seriesStores.optionSeries.expiration).to.equal(lowerProposedSeries.expiration)
			expect(lowerAfter.seriesStores.optionSeries.isPut).to.equal(lowerProposedSeries.isPut)
			expect(lowerAfter.seriesStores.optionSeries.collateral)
				.to.equal(lowerProposedSeries.collateral)
				.to.equal(usd.address)
			expect(lowerAfter.seriesStores.optionSeries.underlying)
				.to.equal(lowerProposedSeries.underlying)
				.to.equal(weth.address)
			expect(lowerAfter.seriesStores.optionSeries.strikeAsset)
				.to.equal(lowerProposedSeries.strikeAsset)
				.to.equal(usd.address)
			expect(lowerAfter.seriesStores.optionSeries.strike).to.equal(lowerProposedSeries.strike)
			expect(lowerAfter.netDhvExposure.sub(amount)).to.equal(0)
			expect(upperAfter.netDhvExposure.add(amount)).to.equal(0)
		})
		// e.g.
		// Buy 1 XYZ 100-strike price call for $5.00
		// Sell 2 XYZ 105-strike price calls for $5.40 ($2.70 each)
		// Buy 1 XYZ 110-strike price call for $1.10
		it("CONSTRUCT: CALL BUTTERFLY", async () => {
			const amount = toWei("3")
			const lowerProposedSeries = {
				expiration: expiration,
				strike: butterflyLowerStrike,
				isPut: CALL_FLAVOR,
				strikeAsset: usd.address,
				underlying: weth.address,
				collateral: usd.address
			}
			const midProposedSeries = {
				expiration: expiration,
				strike: butterflyMidStrike,
				isPut: CALL_FLAVOR,
				strikeAsset: usd.address,
				underlying: weth.address,
				collateral: usd.address
			}
			const upperProposedSeries = {
				expiration: expiration,
				strike: butterflyUpperStrike,
				isPut: CALL_FLAVOR,
				strikeAsset: usd.address,
				underlying: weth.address,
				collateral: usd.address
			}
			const marginRequirement = await (
				await optionRegistry.getCollateral(
					{
						expiration: midProposedSeries.expiration,
						strike: midProposedSeries.strike.div(ethers.utils.parseUnits("1", 10)),
						isPut: midProposedSeries.isPut,
						strikeAsset: midProposedSeries.strikeAsset,
						underlying: midProposedSeries.underlying,
						collateral: midProposedSeries.collateral
					},
					amount.mul(2)
				)
			).add(toUSDC("100"))
			let lowerQuoteResponse = await pricer.quoteOptionPrice(lowerProposedSeries, amount, false, 0)
			let lowerQuote = lowerQuoteResponse[0].add(lowerQuoteResponse[2])
			let midQuoteResponse = await pricer.quoteOptionPrice(midProposedSeries, amount.mul(2), true, 0)
			let midQuote = midQuoteResponse[0].sub(midQuoteResponse[2])
			let upperQuoteResponse = await pricer.quoteOptionPrice(upperProposedSeries, amount, false, 0)
			let upperQuote = upperQuoteResponse[0].add(upperQuoteResponse[2])

			const before = await getExchangeParams(
				liquidityPool,
				exchange,
				usd,
				wethERC20,
				portfolioValuesFeed,
				0,
				senderAddress,
				amount
			)
			await usd.approve(MARGIN_POOL[chainId], marginRequirement)
			const vaultId = await (await controller.getAccountVaultCounter(senderAddress)).add(1)
			const otoken = await exchange.callStatic.createOtoken(midProposedSeries)
			const upperToken = await exchange.callStatic.createOtoken(upperProposedSeries)
			const midToken = await exchange.callStatic.createOtoken(midProposedSeries)
			const lowerToken = await exchange.callStatic.createOtoken(lowerProposedSeries)
			await exchange.createOtoken(lowerProposedSeries)
			await exchange.createOtoken(midProposedSeries)
			await exchange.createOtoken(upperProposedSeries)
			const upperBefore = await getExchangeParams(
				liquidityPool,
				exchange,
				usd,
				wethERC20,
				portfolioValuesFeed,
				(await ethers.getContractAt("Otoken", upperToken)) as Otoken,
				senderAddress,
				amount
			)
			const midBefore = await getExchangeParams(
				liquidityPool,
				exchange,
				usd,
				wethERC20,
				portfolioValuesFeed,
				(await ethers.getContractAt("Otoken", midToken)) as Otoken,
				senderAddress,
				amount
			)
			const lowerBefore = await getExchangeParams(
				liquidityPool,
				exchange,
				usd,
				wethERC20,
				portfolioValuesFeed,
				(await ethers.getContractAt("Otoken", lowerToken)) as Otoken,
				senderAddress,
				amount
			)
			await exchange.operate([
				{
					operation: 0,
					operationQueue: [
						{
							actionType: 0,
							owner: senderAddress,
							secondAddress: senderAddress,
							asset: ZERO_ADDRESS,
							vaultId: vaultId,
							amount: 0,
							optionSeries: emptySeries,
							index: 0,
							data: abiCode.encode(["uint256"], [1])
						},
						{
							actionType: 5,
							owner: senderAddress,
							secondAddress: senderAddress,
							asset: midProposedSeries.collateral,
							vaultId: vaultId,
							amount: marginRequirement,
							optionSeries: emptySeries,
							index: 0,
							data: ZERO_ADDRESS
						},
						{
							actionType: 1,
							owner: senderAddress,
							secondAddress: exchange.address,
							asset: otoken,
							vaultId: vaultId,
							amount: amount.mul(2).div(ethers.utils.parseUnits("1", 10)),
							optionSeries: emptySeries,
							index: 0,
							data: ZERO_ADDRESS
						}
					]
				},
				{
					operation: 1,
					operationQueue: [
						{
							actionType: 2,
							owner: ZERO_ADDRESS,
							secondAddress: exchange.address,
							asset: ZERO_ADDRESS,
							vaultId: 0,
							amount: amount.mul(2),
							optionSeries: midProposedSeries,
							index: 0,
							data: "0x"
						},
						{
							actionType: 0,
							owner: ZERO_ADDRESS,
							secondAddress: ZERO_ADDRESS,
							asset: ZERO_ADDRESS,
							vaultId: 0,
							amount: 0,
							optionSeries: upperProposedSeries,
							index: 0,
							data: "0x"
						},
						{
							actionType: 1,
							owner: ZERO_ADDRESS,
							secondAddress: senderAddress,
							asset: ZERO_ADDRESS,
							vaultId: 0,
							amount: amount,
							optionSeries: upperProposedSeries,
							index: 0,
							data: "0x"
						},
						{
							actionType: 0,
							owner: ZERO_ADDRESS,
							secondAddress: ZERO_ADDRESS,
							asset: ZERO_ADDRESS,
							vaultId: 0,
							amount: 0,
							optionSeries: lowerProposedSeries,
							index: 0,
							data: "0x"
						},
						{
							actionType: 1,
							owner: ZERO_ADDRESS,
							secondAddress: senderAddress,
							asset: ZERO_ADDRESS,
							vaultId: 0,
							amount: amount,
							optionSeries: lowerProposedSeries,
							index: 0,
							data: "0x"
						}
					]
				}
			])

			lowerQuoteResponse = await pricer.quoteOptionPrice(lowerProposedSeries, amount, false, 0)
			lowerQuote = lowerQuoteResponse[0].add(lowerQuoteResponse[2])
			midQuoteResponse = await pricer.quoteOptionPrice(midProposedSeries, amount.mul(2), true, 0)
			midQuote = midQuoteResponse[0].sub(midQuoteResponse[2])
			upperQuoteResponse = await pricer.quoteOptionPrice(upperProposedSeries, amount, false, 0)
			upperQuote = upperQuoteResponse[0].add(upperQuoteResponse[2])
			const upperAfter = await getExchangeParams(
				liquidityPool,
				exchange,
				usd,
				wethERC20,
				portfolioValuesFeed,
				(await ethers.getContractAt("Otoken", upperToken)) as Otoken,
				senderAddress,
				amount
			)
			const midAfter = await getExchangeParams(
				liquidityPool,
				exchange,
				usd,
				wethERC20,
				portfolioValuesFeed,
				(await ethers.getContractAt("Otoken", midToken)) as Otoken,
				senderAddress,
				amount
			)
			const lowerAfter = await getExchangeParams(
				liquidityPool,
				exchange,
				usd,
				wethERC20,
				portfolioValuesFeed,
				(await ethers.getContractAt("Otoken", lowerToken)) as Otoken,
				senderAddress,
				amount
			)
			expect(upperAfter.exchangeOTokenBalance).to.eq(0)
			expect(midAfter.exchangeOTokenBalance).to.eq(toOpyn(fromWei(amount.mul(2))))
			expect(lowerAfter.exchangeOTokenBalance).to.eq(0)
			expect(
				upperAfter.senderUSDBalance
					.sub(upperBefore.senderUSDBalance)
					.add(marginRequirement)
					.add(lowerQuote)
					.add(upperQuote)
					.sub(midQuote)
			).to.be.within(-10, 10)
			expect(
				upperBefore.poolUSDBalance
					.sub(upperAfter.poolUSDBalance)
					.add(upperQuote)
					.add(lowerQuote)
					.sub(midQuote)
					.sub(upperAfter.collateralAllocated.sub(upperBefore.collateralAllocated))
			).to.be.within(-10, 10)
			expect(upperAfter.pfList.length - upperBefore.pfList.length).to.equal(3)
			expect(upperAfter.seriesStores.shortExposure).to.equal(amount)
			expect(midAfter.seriesStores.longExposure).to.equal(amount.mul(2))
			expect(lowerAfter.seriesStores.shortExposure).to.equal(amount)
			expect(upperAfter.seriesStores.optionSeries.expiration).to.equal(upperProposedSeries.expiration)
			expect(upperAfter.seriesStores.optionSeries.isPut).to.equal(upperProposedSeries.isPut)
			expect(upperAfter.seriesStores.optionSeries.collateral)
				.to.equal(upperProposedSeries.collateral)
				.to.equal(usd.address)
			expect(upperAfter.seriesStores.optionSeries.underlying)
				.to.equal(upperProposedSeries.underlying)
				.to.equal(weth.address)
			expect(upperAfter.seriesStores.optionSeries.strikeAsset)
				.to.equal(upperProposedSeries.strikeAsset)
				.to.equal(usd.address)
			expect(upperAfter.seriesStores.optionSeries.strike).to.equal(upperProposedSeries.strike)
			expect(lowerAfter.seriesStores.optionSeries.expiration).to.equal(lowerProposedSeries.expiration)
			expect(lowerAfter.seriesStores.optionSeries.isPut).to.equal(lowerProposedSeries.isPut)
			expect(lowerAfter.seriesStores.optionSeries.collateral)
				.to.equal(lowerProposedSeries.collateral)
				.to.equal(usd.address)
			expect(lowerAfter.seriesStores.optionSeries.underlying)
				.to.equal(lowerProposedSeries.underlying)
				.to.equal(weth.address)
			expect(lowerAfter.seriesStores.optionSeries.strikeAsset)
				.to.equal(lowerProposedSeries.strikeAsset)
				.to.equal(usd.address)
			expect(lowerAfter.seriesStores.optionSeries.strike).to.equal(lowerProposedSeries.strike)
			expect(midAfter.seriesStores.optionSeries.expiration).to.equal(midProposedSeries.expiration)
			expect(midAfter.seriesStores.optionSeries.isPut).to.equal(midProposedSeries.isPut)
			expect(midAfter.seriesStores.optionSeries.collateral)
				.to.equal(midProposedSeries.collateral)
				.to.equal(usd.address)
			expect(midAfter.seriesStores.optionSeries.underlying)
				.to.equal(lowerProposedSeries.underlying)
				.to.equal(weth.address)
			expect(midAfter.seriesStores.optionSeries.strikeAsset)
				.to.equal(midProposedSeries.strikeAsset)
				.to.equal(usd.address)
			expect(midAfter.seriesStores.optionSeries.strike).to.equal(midProposedSeries.strike)
			expect(lowerAfter.netDhvExposure.add(amount)).to.equal(0)
			expect(upperAfter.netDhvExposure.add(amount)).to.equal(0)
			expect(midAfter.netDhvExposure.sub(amount.mul(2))).to.equal(0)
		})
		// short strangle sell a call and sell a put at the same expiry
		// the sender is paid for this strategy
		it("CONSTRUCT: SHORT STRANGLE", async () => {
			const amount = toWei("3")
			const lowerProposedSeries = {
				expiration: expiration2,
				strike: putStrike,
				isPut: PUT_FLAVOR,
				strikeAsset: usd.address,
				underlying: weth.address,
				collateral: usd.address
			}
			const upperProposedSeries = {
				expiration: expiration2,
				strike: callStrike,
				isPut: CALL_FLAVOR,
				strikeAsset: usd.address,
				underlying: weth.address,
				collateral: usd.address
			}
			const lowerMarginRequirement = await (
				await optionRegistry.getCollateral(
					{
						expiration: lowerProposedSeries.expiration,
						strike: lowerProposedSeries.strike.div(ethers.utils.parseUnits("1", 10)),
						isPut: lowerProposedSeries.isPut,
						strikeAsset: lowerProposedSeries.strikeAsset,
						underlying: lowerProposedSeries.underlying,
						collateral: lowerProposedSeries.collateral
					},
					amount
				)
			).add(toUSDC("100"))
			const upperMarginRequirement = await (
				await optionRegistry.getCollateral(
					{
						expiration: upperProposedSeries.expiration,
						strike: upperProposedSeries.strike.div(ethers.utils.parseUnits("1", 10)),
						isPut: upperProposedSeries.isPut,
						strikeAsset: upperProposedSeries.strikeAsset,
						underlying: upperProposedSeries.underlying,
						collateral: upperProposedSeries.collateral
					},
					amount
				)
			).add(toUSDC("100"))
			let lowerQuoteResponse = await pricer.quoteOptionPrice(lowerProposedSeries, amount, true, 0)
			let lowerQuote = lowerQuoteResponse[0].sub(lowerQuoteResponse[2])
			let upperQuoteResponse = await pricer.quoteOptionPrice(upperProposedSeries, amount, true, 0)
			let upperQuote = upperQuoteResponse[0].sub(upperQuoteResponse[2])

			await usd.approve(exchange.address, lowerMarginRequirement.add(upperMarginRequirement))
			const vaultId = await (await controller.getAccountVaultCounter(senderAddress)).add(1)
			const otoken = await exchange.callStatic.createOtoken(lowerProposedSeries)
			const upperToken = await exchange.callStatic.createOtoken(upperProposedSeries)
			const lowerToken = await exchange.callStatic.createOtoken(lowerProposedSeries)
			await exchange.createOtoken(lowerProposedSeries)
			await exchange.createOtoken(upperProposedSeries)
			const upperBefore = await getExchangeParams(
				liquidityPool,
				exchange,
				usd,
				wethERC20,
				portfolioValuesFeed,
				(await ethers.getContractAt("Otoken", upperToken)) as Otoken,
				senderAddress,
				amount
			)
			const lowerBefore = await getExchangeParams(
				liquidityPool,
				exchange,
				usd,
				wethERC20,
				portfolioValuesFeed,
				(await ethers.getContractAt("Otoken", lowerToken)) as Otoken,
				senderAddress,
				amount
			)
			await exchange.operate([
				{
					operation: 0,
					operationQueue: [
						{
							actionType: 0,
							owner: senderAddress,
							secondAddress: senderAddress,
							asset: ZERO_ADDRESS,
							vaultId: vaultId,
							amount: 0,
							optionSeries: emptySeries,
							index: 0,
							data: abiCode.encode(["uint256"], [1])
						},
						{
							actionType: 5,
							owner: senderAddress,
							secondAddress: exchange.address,
							asset: lowerProposedSeries.collateral,
							vaultId: vaultId,
							amount: lowerMarginRequirement,
							optionSeries: emptySeries,
							index: 0,
							data: ZERO_ADDRESS
						},
						{
							actionType: 1,
							owner: senderAddress,
							secondAddress: exchange.address,
							asset: lowerToken,
							vaultId: vaultId,
							amount: amount.div(ethers.utils.parseUnits("1", 10)),
							optionSeries: emptySeries,
							index: 0,
							data: ZERO_ADDRESS
						}
					]
				},
				{
					operation: 0,
					operationQueue: [
						{
							actionType: 0,
							owner: senderAddress,
							secondAddress: senderAddress,
							asset: ZERO_ADDRESS,
							vaultId: vaultId.add(1),
							amount: 0,
							optionSeries: emptySeries,
							index: 0,
							data: abiCode.encode(["uint256"], [1])
						},
						{
							actionType: 5,
							owner: senderAddress,
							secondAddress: exchange.address,
							asset: upperProposedSeries.collateral,
							vaultId: vaultId.add(1),
							amount: upperMarginRequirement,
							optionSeries: emptySeries,
							index: 0,
							data: ZERO_ADDRESS
						},
						{
							actionType: 1,
							owner: senderAddress,
							secondAddress: exchange.address,
							asset: upperToken,
							vaultId: vaultId.add(1),
							amount: amount.div(ethers.utils.parseUnits("1", 10)),
							optionSeries: emptySeries,
							index: 0,
							data: ZERO_ADDRESS
						}
					]
				},
				{
					operation: 1,
					operationQueue: [
						{
							actionType: 2,
							owner: ZERO_ADDRESS,
							secondAddress: exchange.address,
							asset: ZERO_ADDRESS,
							vaultId: 0,
							amount: amount,
							optionSeries: lowerProposedSeries,
							index: 0,
							data: "0x"
						},
						{
							actionType: 2,
							owner: ZERO_ADDRESS,
							secondAddress: exchange.address,
							asset: ZERO_ADDRESS,
							vaultId: 0,
							amount: amount,
							optionSeries: upperProposedSeries,
							index: 0,
							data: "0x"
						}
					]
				}
			])

			lowerQuoteResponse = await pricer.quoteOptionPrice(lowerProposedSeries, amount, true, 0)
			lowerQuote = lowerQuoteResponse[0].sub(lowerQuoteResponse[2])
			upperQuoteResponse = await pricer.quoteOptionPrice(upperProposedSeries, amount, true, 0)
			upperQuote = upperQuoteResponse[0].sub(upperQuoteResponse[2])
			const upperAfter = await getExchangeParams(
				liquidityPool,
				exchange,
				usd,
				wethERC20,
				portfolioValuesFeed,
				(await ethers.getContractAt("Otoken", upperToken)) as Otoken,
				senderAddress,
				amount
			)
			const lowerAfter = await getExchangeParams(
				liquidityPool,
				exchange,
				usd,
				wethERC20,
				portfolioValuesFeed,
				(await ethers.getContractAt("Otoken", lowerToken)) as Otoken,
				senderAddress,
				amount
			)
			expect(upperAfter.exchangeOTokenBalance).to.eq(toOpyn(fromWei(amount)))
			expect(lowerAfter.exchangeOTokenBalance).to.eq(toOpyn(fromWei(amount)))
			expect(
				upperAfter.senderUSDBalance
					.sub(upperBefore.senderUSDBalance)
					.sub(lowerQuote)
					.sub(upperQuote)
					.add(upperMarginRequirement)
					.add(lowerMarginRequirement)
			).to.be.within(-10, 10)
			expect(
				upperBefore.poolUSDBalance
					.sub(upperAfter.poolUSDBalance)
					.sub(upperQuote)
					.sub(lowerQuote)
					.sub(upperAfter.collateralAllocated.sub(upperBefore.collateralAllocated))
			).to.be.within(-10, 10)
			expect(upperAfter.pfList.length - upperBefore.pfList.length).to.equal(2)
			expect(upperAfter.seriesStores.shortExposure).to.equal(0)
			expect(upperAfter.seriesStores.longExposure).to.equal(amount)
			expect(lowerAfter.seriesStores.longExposure).to.equal(amount)
			expect(lowerAfter.seriesStores.shortExposure).to.equal(0)
			expect(upperAfter.seriesStores.optionSeries.expiration).to.equal(upperProposedSeries.expiration)
			expect(upperAfter.seriesStores.optionSeries.isPut).to.equal(upperProposedSeries.isPut)
			expect(upperAfter.seriesStores.optionSeries.collateral)
				.to.equal(upperProposedSeries.collateral)
				.to.equal(usd.address)
			expect(upperAfter.seriesStores.optionSeries.underlying)
				.to.equal(upperProposedSeries.underlying)
				.to.equal(weth.address)
			expect(upperAfter.seriesStores.optionSeries.strikeAsset)
				.to.equal(upperProposedSeries.strikeAsset)
				.to.equal(usd.address)
			expect(upperAfter.seriesStores.optionSeries.strike).to.equal(upperProposedSeries.strike)
			expect(lowerAfter.seriesStores.optionSeries.expiration).to.equal(lowerProposedSeries.expiration)
			expect(lowerAfter.seriesStores.optionSeries.isPut).to.equal(lowerProposedSeries.isPut)
			expect(lowerAfter.seriesStores.optionSeries.collateral)
				.to.equal(lowerProposedSeries.collateral)
				.to.equal(usd.address)
			expect(lowerAfter.seriesStores.optionSeries.underlying)
				.to.equal(lowerProposedSeries.underlying)
				.to.equal(weth.address)
			expect(lowerAfter.seriesStores.optionSeries.strikeAsset)
				.to.equal(lowerProposedSeries.strikeAsset)
				.to.equal(usd.address)
			expect(lowerAfter.seriesStores.optionSeries.strike).to.equal(lowerProposedSeries.strike)
			expect(lowerAfter.netDhvExposure.sub(amount)).to.equal(0)
			expect(upperAfter.netDhvExposure.sub(amount)).to.equal(0)
		})
		// short strangle sell a call and sell a put at the same expiry
		// the sender is paid for this strategy
		it("REVERT: SHORT STRANGLE with failing put strike", async () => {
			const amount = toWei("3")
			const lowerProposedSeries = {
				expiration: expiration,
				strike: failingPutStrike,
				isPut: PUT_FLAVOR,
				strikeAsset: usd.address,
				underlying: weth.address,
				collateral: usd.address
			}
			const upperProposedSeries = {
				expiration: expiration,
				strike: callStrike,
				isPut: CALL_FLAVOR,
				strikeAsset: usd.address,
				underlying: weth.address,
				collateral: usd.address
			}
			const lowerMarginRequirement = await (
				await optionRegistry.getCollateral(
					{
						expiration: lowerProposedSeries.expiration,
						strike: lowerProposedSeries.strike.div(ethers.utils.parseUnits("1", 10)),
						isPut: lowerProposedSeries.isPut,
						strikeAsset: lowerProposedSeries.strikeAsset,
						underlying: lowerProposedSeries.underlying,
						collateral: lowerProposedSeries.collateral
					},
					amount
				)
			).add(toUSDC("100"))
			const upperMarginRequirement = await (
				await optionRegistry.getCollateral(
					{
						expiration: upperProposedSeries.expiration,
						strike: upperProposedSeries.strike.div(ethers.utils.parseUnits("1", 10)),
						isPut: upperProposedSeries.isPut,
						strikeAsset: upperProposedSeries.strikeAsset,
						underlying: upperProposedSeries.underlying,
						collateral: upperProposedSeries.collateral
					},
					amount
				)
			).add(toUSDC("100"))
			let lowerQuoteResponse = await pricer.quoteOptionPrice(lowerProposedSeries, amount, true, 0)
			let lowerQuote = lowerQuoteResponse[0].sub(lowerQuoteResponse[2])
			let upperQuoteResponse = await pricer.quoteOptionPrice(upperProposedSeries, amount, true, 0)
			let upperQuote = upperQuoteResponse[0].sub(upperQuoteResponse[2])

			await usd.approve(exchange.address, lowerMarginRequirement.add(upperMarginRequirement))
			const vaultId = await (await controller.getAccountVaultCounter(senderAddress)).add(1)
			const otoken = await exchange.callStatic.createOtoken(lowerProposedSeries)
			const upperToken = await exchange.callStatic.createOtoken(upperProposedSeries)
			const lowerToken = await exchange.callStatic.createOtoken(lowerProposedSeries)
			await exchange.createOtoken(lowerProposedSeries)
			await exchange.createOtoken(upperProposedSeries)
			const upperBefore = await getExchangeParams(
				liquidityPool,
				exchange,
				usd,
				wethERC20,
				portfolioValuesFeed,
				(await ethers.getContractAt("Otoken", upperToken)) as Otoken,
				senderAddress,
				amount
			)
			const lowerBefore = await getExchangeParams(
				liquidityPool,
				exchange,
				usd,
				wethERC20,
				portfolioValuesFeed,
				(await ethers.getContractAt("Otoken", lowerToken)) as Otoken,
				senderAddress,
				amount
			)
			await expect(
				exchange.operate([
					{
						operation: 0,
						operationQueue: [
							{
								actionType: 0,
								owner: senderAddress,
								secondAddress: senderAddress,
								asset: ZERO_ADDRESS,
								vaultId: vaultId,
								amount: 0,
								optionSeries: emptySeries,
								index: 0,
								data: abiCode.encode(["uint256"], [1])
							},
							{
								actionType: 5,
								owner: senderAddress,
								secondAddress: exchange.address,
								asset: lowerProposedSeries.collateral,
								vaultId: vaultId,
								amount: lowerMarginRequirement,
								optionSeries: emptySeries,
								index: 0,
								data: ZERO_ADDRESS
							},
							{
								actionType: 1,
								owner: senderAddress,
								secondAddress: exchange.address,
								asset: lowerToken,
								vaultId: vaultId,
								amount: amount.div(ethers.utils.parseUnits("1", 10)),
								optionSeries: emptySeries,
								index: 0,
								data: ZERO_ADDRESS
							}
						]
					},
					{
						operation: 0,
						operationQueue: [
							{
								actionType: 0,
								owner: senderAddress,
								secondAddress: senderAddress,
								asset: ZERO_ADDRESS,
								vaultId: vaultId.add(1),
								amount: 0,
								optionSeries: emptySeries,
								index: 0,
								data: abiCode.encode(["uint256"], [1])
							},
							{
								actionType: 5,
								owner: senderAddress,
								secondAddress: exchange.address,
								asset: upperProposedSeries.collateral,
								vaultId: vaultId.add(1),
								amount: upperMarginRequirement,
								optionSeries: emptySeries,
								index: 0,
								data: ZERO_ADDRESS
							},
							{
								actionType: 1,
								owner: senderAddress,
								secondAddress: exchange.address,
								asset: upperToken,
								vaultId: vaultId.add(1),
								amount: amount.div(ethers.utils.parseUnits("1", 10)),
								optionSeries: emptySeries,
								index: 0,
								data: ZERO_ADDRESS
							}
						]
					},
					{
						operation: 1,
						operationQueue: [
							{
								actionType: 2,
								owner: ZERO_ADDRESS,
								secondAddress: exchange.address,
								asset: ZERO_ADDRESS,
								vaultId: 0,
								amount: amount,
								optionSeries: lowerProposedSeries,
								index: 0,
								data: "0x"
							},
							{
								actionType: 2,
								owner: ZERO_ADDRESS,
								secondAddress: exchange.address,
								asset: ZERO_ADDRESS,
								vaultId: 0,
								amount: amount,
								optionSeries: upperProposedSeries,
								index: 0,
								data: "0x"
							}
						]
					}
				])
			).to.be.revertedWith("PremiumTooSmall()")
		})
		it("SUCCEED: buys more of option amount than has short", async () => {
			const amount = toWei("10")
			const lowerProposedSeries = {
				expiration: expiration2,
				strike: putStrike,
				isPut: PUT_FLAVOR,
				strikeAsset: usd.address,
				underlying: weth.address,
				collateral: usd.address
			}
			const lowerToken = await exchange.callStatic.createOtoken(lowerProposedSeries)
			const before = await getExchangeParams(
				liquidityPool,
				exchange,
				usd,
				wethERC20,
				portfolioValuesFeed,
				(await ethers.getContractAt("Otoken", lowerToken)) as Otoken,
				senderAddress,
				amount
			)
			let quoteResponse = await pricer.quoteOptionPrice(lowerProposedSeries, amount, false, before.netDhvExposure)
			let quote = quoteResponse[0].add(quoteResponse[2])
			await usd.approve(exchange.address, quote)
			await exchange.operate([
				{
					operation: 1,
					operationQueue: [
						{
							actionType: 0,
							owner: ZERO_ADDRESS,
							secondAddress: exchange.address,
							asset: lowerToken,
							vaultId: 0,
							amount: amount,
							optionSeries: lowerProposedSeries,
							index: 0,
							data: "0x"
						},
						{
							actionType: 1,
							owner: ZERO_ADDRESS,
							secondAddress: senderAddress,
							asset: lowerToken,
							vaultId: 0,
							amount: amount,
							optionSeries: lowerProposedSeries,
							index: 0,
							data: "0x"
						}
					]
				}
			])
			const after = await getExchangeParams(
				liquidityPool,
				exchange,
				usd,
				wethERC20,
				portfolioValuesFeed,
				(await ethers.getContractAt("Otoken", lowerToken)) as Otoken,
				senderAddress,
				amount
			)
			quoteResponse = await pricer.quoteOptionPrice(lowerProposedSeries, amount, false, before.netDhvExposure)
			quote = quoteResponse[0].add(quoteResponse[2])
			expect(after.senderOtokenBalance.sub(before.senderOtokenBalance)).to.eq(after.opynAmount)
			expect(after.exchangeOTokenBalance).to.eq(0)
			expect(before.senderUSDBalance.sub(after.senderUSDBalance).sub(quote)).to.be.within(-200, 200)
			expect(
				before.poolUSDBalance
					.sub(after.poolUSDBalance)
					.add(quote)
					.add(before.collateralAllocated.sub(after.collateralAllocated))
			).to.be.within(-200, 200)
			expect(after.pfList.length - before.pfList.length).to.equal(0)
			expect(after.seriesStores.longExposure).to.equal(0)
			expect(after.seriesStores.shortExposure.sub(before.seriesStores.shortExposure)).to.equal(
				toWei("7")
			)
			expect(after.seriesStores.optionSeries.expiration).to.equal(lowerProposedSeries.expiration)
			expect(after.seriesStores.optionSeries.isPut).to.equal(lowerProposedSeries.isPut)
			expect(after.seriesStores.optionSeries.collateral)
				.to.equal(lowerProposedSeries.collateral)
				.to.equal(usd.address)
			expect(after.seriesStores.optionSeries.underlying)
				.to.equal(lowerProposedSeries.underlying)
				.to.equal(weth.address)
			expect(after.seriesStores.optionSeries.strikeAsset)
				.to.equal(lowerProposedSeries.strikeAsset)
				.to.equal(usd.address)
			expect(before.netDhvExposure.sub(after.netDhvExposure)).to.equal(amount)
		})
		// short strangle sell a call and sell a put at the same expiry
		// the sender is paid for this strategy
		it("CONSTRUCT: SHORT STRANGLE with ETH", async () => {
			const amount = toWei("3")
			const lowerProposedSeries = {
				expiration: expiration2,
				strike: putStrike,
				isPut: PUT_FLAVOR,
				strikeAsset: usd.address,
				underlying: weth.address,
				collateral: weth.address
			}
			const upperProposedSeries = {
				expiration: expiration2,
				strike: callStrike,
				isPut: CALL_FLAVOR,
				strikeAsset: usd.address,
				underlying: weth.address,
				collateral: weth.address
			}
			const lowerMarginRequirement = await (
				await optionRegistry.getCollateral(
					{
						expiration: lowerProposedSeries.expiration,
						strike: lowerProposedSeries.strike.div(ethers.utils.parseUnits("1", 10)),
						isPut: lowerProposedSeries.isPut,
						strikeAsset: lowerProposedSeries.strikeAsset,
						underlying: lowerProposedSeries.underlying,
						collateral: lowerProposedSeries.collateral
					},
					amount
				)
			).add(toWei("0.1"))
			const upperMarginRequirement = await (
				await optionRegistry.getCollateral(
					{
						expiration: upperProposedSeries.expiration,
						strike: upperProposedSeries.strike.div(ethers.utils.parseUnits("1", 10)),
						isPut: upperProposedSeries.isPut,
						strikeAsset: upperProposedSeries.strikeAsset,
						underlying: upperProposedSeries.underlying,
						collateral: upperProposedSeries.collateral
					},
					amount
				)
			).add(toWei("0.1"))

			await weth.approve(exchange.address, lowerMarginRequirement.add(upperMarginRequirement))
			const vaultId = await (await controller.getAccountVaultCounter(senderAddress)).add(1)
			const otoken = await exchange.callStatic.createOtoken(lowerProposedSeries)
			const upperToken = await exchange.callStatic.createOtoken(upperProposedSeries)
			const lowerToken = await exchange.callStatic.createOtoken(lowerProposedSeries)
			await exchange.createOtoken(lowerProposedSeries)
			await exchange.createOtoken(upperProposedSeries)
			const upperBefore = await getExchangeParams(
				liquidityPool,
				exchange,
				usd,
				wethERC20,
				portfolioValuesFeed,
				(await ethers.getContractAt("Otoken", upperToken)) as Otoken,
				senderAddress,
				amount
			)
			const lowerBefore = await getExchangeParams(
				liquidityPool,
				exchange,
				usd,
				wethERC20,
				portfolioValuesFeed,
				(await ethers.getContractAt("Otoken", lowerToken)) as Otoken,
				senderAddress,
				amount
			)
			let lowerQuoteResponse = await pricer.quoteOptionPrice(lowerProposedSeries, amount, true, lowerBefore.netDhvExposure)
			let lowerQuote = lowerQuoteResponse[0].sub(lowerQuoteResponse[2])
			let upperQuoteResponse = await pricer.quoteOptionPrice(upperProposedSeries, amount, true, upperBefore.netDhvExposure)
			let upperQuote = upperQuoteResponse[0].sub(upperQuoteResponse[2])
			await exchange.operate([
				{
					operation: 0,
					operationQueue: [
						{
							actionType: 0,
							owner: senderAddress,
							secondAddress: senderAddress,
							asset: ZERO_ADDRESS,
							vaultId: vaultId,
							amount: 0,
							optionSeries: emptySeries,
							index: 0,
							data: abiCode.encode(["uint256"], [1])
						},
						{
							actionType: 5,
							owner: senderAddress,
							secondAddress: exchange.address,
							asset: lowerProposedSeries.collateral,
							vaultId: vaultId,
							amount: lowerMarginRequirement,
							optionSeries: emptySeries,
							index: 0,
							data: ZERO_ADDRESS
						},
						{
							actionType: 1,
							owner: senderAddress,
							secondAddress: exchange.address,
							asset: lowerToken,
							vaultId: vaultId,
							amount: amount.div(ethers.utils.parseUnits("1", 10)),
							optionSeries: emptySeries,
							index: 0,
							data: ZERO_ADDRESS
						}
					]
				},
				{
					operation: 0,
					operationQueue: [
						{
							actionType: 0,
							owner: senderAddress,
							secondAddress: senderAddress,
							asset: ZERO_ADDRESS,
							vaultId: vaultId.add(1),
							amount: 0,
							optionSeries: emptySeries,
							index: 0,
							data: abiCode.encode(["uint256"], [1])
						},
						{
							actionType: 5,
							owner: senderAddress,
							secondAddress: exchange.address,
							asset: upperProposedSeries.collateral,
							vaultId: vaultId.add(1),
							amount: upperMarginRequirement,
							optionSeries: emptySeries,
							index: 0,
							data: ZERO_ADDRESS
						},
						{
							actionType: 1,
							owner: senderAddress,
							secondAddress: exchange.address,
							asset: upperToken,
							vaultId: vaultId.add(1),
							amount: amount.div(ethers.utils.parseUnits("1", 10)),
							optionSeries: emptySeries,
							index: 0,
							data: ZERO_ADDRESS
						}
					]
				},
				{
					operation: 1,
					operationQueue: [
						{
							actionType: 2,
							owner: ZERO_ADDRESS,
							secondAddress: exchange.address,
							asset: ZERO_ADDRESS,
							vaultId: 0,
							amount: amount,
							optionSeries: lowerProposedSeries,
							index: 0,
							data: "0x"
						},
						{
							actionType: 2,
							owner: ZERO_ADDRESS,
							secondAddress: exchange.address,
							asset: ZERO_ADDRESS,
							vaultId: 0,
							amount: amount,
							optionSeries: upperProposedSeries,
							index: 0,
							data: "0x"
						}
					]
				}
			])
			const upperAfter = await getExchangeParams(
				liquidityPool,
				exchange,
				usd,
				wethERC20,
				portfolioValuesFeed,
				(await ethers.getContractAt("Otoken", upperToken)) as Otoken,
				senderAddress,
				amount
			)
			const lowerAfter = await getExchangeParams(
				liquidityPool,
				exchange,
				usd,
				wethERC20,
				portfolioValuesFeed,
				(await ethers.getContractAt("Otoken", lowerToken)) as Otoken,
				senderAddress,
				amount
			)
<<<<<<< HEAD

=======
			lowerQuoteResponse = await pricer.quoteOptionPrice(lowerProposedSeries, amount, true, lowerBefore.netDhvExposure)
			lowerQuote = lowerQuoteResponse[0].sub(lowerQuoteResponse[2])
			upperQuoteResponse = await pricer.quoteOptionPrice(upperProposedSeries, amount, true, upperBefore.netDhvExposure)
			upperQuote = upperQuoteResponse[0].sub(upperQuoteResponse[2])
			console.log(lowerQuote, upperQuote)
>>>>>>> cde326aa
			expect(upperAfter.exchangeOTokenBalance).to.eq(toOpyn(fromWei(amount)))
			expect(lowerAfter.exchangeOTokenBalance).to.eq(toOpyn(fromWei(amount)))
			expect(
				upperAfter.senderUSDBalance.sub(upperBefore.senderUSDBalance).sub(lowerQuote).sub(upperQuote)
			).to.be.within(-10, 10)
			expect(
				upperBefore.poolUSDBalance
					.sub(upperAfter.poolUSDBalance)
					.sub(upperQuote)
					.sub(lowerQuote)
					.sub(upperAfter.collateralAllocated.sub(upperBefore.collateralAllocated))
			).to.be.within(-10, 10)
			expect(upperAfter.pfList.length - upperBefore.pfList.length).to.equal(2)
			expect(upperAfter.seriesStores.shortExposure).to.equal(0)
			expect(upperAfter.seriesStores.longExposure).to.equal(amount)
			expect(lowerAfter.seriesStores.longExposure).to.equal(amount)
			expect(lowerAfter.seriesStores.shortExposure).to.equal(0)
			expect(upperAfter.seriesStores.optionSeries.expiration).to.equal(upperProposedSeries.expiration)
			expect(upperAfter.seriesStores.optionSeries.isPut).to.equal(upperProposedSeries.isPut)
			expect(upperAfter.seriesStores.optionSeries.collateral)
				.to.equal(upperProposedSeries.collateral)
				.to.equal(weth.address)
			expect(upperAfter.seriesStores.optionSeries.underlying)
				.to.equal(upperProposedSeries.underlying)
				.to.equal(weth.address)
			expect(upperAfter.seriesStores.optionSeries.strikeAsset)
				.to.equal(upperProposedSeries.strikeAsset)
				.to.equal(usd.address)
			expect(upperAfter.seriesStores.optionSeries.strike).to.equal(upperProposedSeries.strike)
			expect(lowerAfter.seriesStores.optionSeries.expiration).to.equal(lowerProposedSeries.expiration)
			expect(lowerAfter.seriesStores.optionSeries.isPut).to.equal(lowerProposedSeries.isPut)
			expect(lowerAfter.seriesStores.optionSeries.collateral)
				.to.equal(lowerProposedSeries.collateral)
				.to.equal(weth.address)
			expect(lowerAfter.seriesStores.optionSeries.underlying)
				.to.equal(lowerProposedSeries.underlying)
				.to.equal(weth.address)
			expect(lowerAfter.seriesStores.optionSeries.strikeAsset)
				.to.equal(lowerProposedSeries.strikeAsset)
				.to.equal(usd.address)
			expect(lowerAfter.seriesStores.optionSeries.strike).to.equal(lowerProposedSeries.strike)
			expect(lowerAfter.netDhvExposure.sub(lowerBefore.netDhvExposure)).to.equal(amount)
			expect(upperAfter.netDhvExposure.sub(upperBefore.netDhvExposure)).to.equal(amount)
		})
		it("SUCCEEDS: LP Sells a ETH/USD call for premium with otoken created outside", async () => {
			const amount = toWei("5")
			const strikePrice = toWei("1750")
			const proposedSeries = {
				expiration: expiration2,
				strike: strikePrice,
				isPut: CALL_FLAVOR,
				strikeAsset: usd.address,
				underlying: weth.address,
				collateral: usd.address
			}
			let quoteResponse = await pricer.quoteOptionPrice(proposedSeries, amount, true, 0)
			let quote = quoteResponse[0].sub(quoteResponse[2])
			const otokenFactory = (await ethers.getContractAt(
				"OtokenFactory",
				await addressBook.getOtokenFactory()
			)) as OtokenFactory
			const otoken = await otokenFactory.callStatic.createOtoken(
				proposedSeries.underlying,
				proposedSeries.strikeAsset,
				proposedSeries.collateral,
				proposedSeries.strike.div(ethers.utils.parseUnits("1", 10)),
				proposedSeries.expiration,
				proposedSeries.isPut
			)
			await otokenFactory.createOtoken(
				proposedSeries.underlying,
				proposedSeries.strikeAsset,
				proposedSeries.collateral,
				proposedSeries.strike.div(ethers.utils.parseUnits("1", 10)),
				proposedSeries.expiration,
				proposedSeries.isPut
			)
			const marginRequirement = await (
				await optionRegistry.getCollateral(
					{
						expiration: proposedSeries.expiration,
						strike: proposedSeries.strike.div(ethers.utils.parseUnits("1", 10)),
						isPut: proposedSeries.isPut,
						strikeAsset: proposedSeries.strikeAsset,
						underlying: proposedSeries.underlying,
						collateral: proposedSeries.collateral
					},
					amount
				)
			).add(toUSDC("100"))
			oTokenUSDCSXC = (await ethers.getContractAt("Otoken", otoken)) as Otoken
			optionToken = oTokenUSDCSXC
			await usd.approve(MARGIN_POOL[chainId], marginRequirement)
			const vaultId = await (await controller.getAccountVaultCounter(senderAddress)).add(1)
			const before = await getExchangeParams(
				liquidityPool,
				exchange,
				usd,
				wethERC20,
				portfolioValuesFeed,
				optionToken,
				senderAddress,
				amount
			)

			await exchange.operate([
				{
					operation: 0,
					operationQueue: [
						{
							actionType: 0,
							owner: senderAddress,
							secondAddress: senderAddress,
							asset: ZERO_ADDRESS,
							vaultId: vaultId,
							amount: 0,
							optionSeries: emptySeries,
							index: 0,
							data: abiCode.encode(["uint256"], [1])
						},
						{
							actionType: 5,
							owner: senderAddress,
							secondAddress: senderAddress,
							asset: proposedSeries.collateral,
							vaultId: vaultId,
							amount: marginRequirement,
							optionSeries: emptySeries,
							index: 0,
							data: ZERO_ADDRESS
						},
						{
							actionType: 1,
							owner: senderAddress,
							secondAddress: exchange.address,
							asset: otoken,
							vaultId: vaultId,
							amount: amount.div(ethers.utils.parseUnits("1", 10)),
							optionSeries: emptySeries,
							index: 0,
							data: ZERO_ADDRESS
						}
					]
				},
				{
					operation: 1,
					operationQueue: [
						{
							actionType: 2,
							owner: ZERO_ADDRESS,
							secondAddress: senderAddress,
							asset: ZERO_ADDRESS,
							vaultId: 0,
							amount: amount,
							optionSeries: proposedSeries,
							index: 0,
							data: "0x"
						}
					]
				}
			])
			const localDelta = await calculateOptionDeltaLocally(
				liquidityPool,
				priceFeed,
				proposedSeries,
				toWei("5"),
				true
			)
			const after = await getExchangeParams(
				liquidityPool,
				exchange,
				usd,
				wethERC20,
				portfolioValuesFeed,
				optionToken,
				senderAddress,
				amount
			)
			expect(after.senderOtokenBalance).to.eq(0)
			expect(
				after.senderUSDBalance.sub(before.senderUSDBalance).sub(quote).add(marginRequirement)
			).to.be.within(-10, 10)
			expect(after.poolUSDBalance.sub(before.poolUSDBalance).add(quote)).to.be.within(-10, 10)
			expect(after.exchangeOTokenBalance).to.equal(after.opynAmount)
			expect(after.pfList.length - before.pfList.length).to.equal(1)
			expect(after.seriesStores.longExposure).to.equal(amount)
			expect(after.seriesStores.shortExposure).to.equal(0)
			expect(after.seriesStores.optionSeries.expiration).to.equal(proposedSeries.expiration)
			expect(after.seriesStores.optionSeries.isPut).to.equal(proposedSeries.isPut)
			expect(after.seriesStores.optionSeries.collateral)
				.to.equal(proposedSeries.collateral)
				.to.equal(usd.address)
			expect(after.seriesStores.optionSeries.underlying)
				.to.equal(proposedSeries.underlying)
				.to.equal(weth.address)
			expect(after.seriesStores.optionSeries.strikeAsset)
				.to.equal(proposedSeries.strikeAsset)
				.to.equal(usd.address)
			expect(after.seriesStores.optionSeries.strike).to.equal(proposedSeries.strike)
			expect(after.netDhvExposure.sub(amount)).to.equal(0)
		})
		it("LP Writes a ETH/USD call for premium for an option to be sold", async () => {
			const amount = toWei("5")
			const strikePrice = toWei("1650")
			const proposedSeries = {
				expiration: expiration2,
				strike: strikePrice,
				isPut: CALL_FLAVOR,
				strikeAsset: usd.address,
				underlying: weth.address,
				collateral: usd.address
			}
			const before = await getExchangeParams(
				liquidityPool,
				exchange,
				usd,
				wethERC20,
				portfolioValuesFeed,
				0,
				senderAddress,
				amount
			)
			let quoteResponse = await pricer.quoteOptionPrice(proposedSeries, amount, false, 0)
			let quote = quoteResponse[0].add(quoteResponse[2])
			await usd.approve(exchange.address, quote)
			await exchange.operate([
				{
					operation: 1,
					operationQueue: [
						{
							actionType: 0,
							owner: ZERO_ADDRESS,
							secondAddress: ZERO_ADDRESS,
							asset: ZERO_ADDRESS,
							vaultId: 0,
							amount: 0,
							optionSeries: proposedSeries,
							index: 0,
							data: "0x"
						},
						{
							actionType: 1,
							owner: ZERO_ADDRESS,
							secondAddress: senderAddress,
							asset: ZERO_ADDRESS,
							vaultId: 0,
							amount: amount,
							optionSeries: proposedSeries,
							index: 0,
							data: "0x"
						}
					]
				}
			])
			const seriesAddress = await getSeriesWithe18Strike(proposedSeries, optionRegistry)
			const localDelta = await calculateOptionDeltaLocally(
				liquidityPool,
				priceFeed,
				proposedSeries,
				toWei("5"),
				true
			)
			await portfolioValuesFeed.fulfill(weth.address, usd.address)
			oTokenUSDC1650C = (await ethers.getContractAt("Otoken", seriesAddress)) as Otoken
			optionToken = oTokenUSDC1650C
			const after = await getExchangeParams(
				liquidityPool,
				exchange,
				usd,
				wethERC20,
				portfolioValuesFeed,
				optionToken,
				senderAddress,
				amount
			)
			expect(after.senderOtokenBalance).to.eq(after.opynAmount)
			expect(after.exchangeOTokenBalance).to.eq(0)
			expect(before.senderUSDBalance.sub(after.senderUSDBalance).sub(quote)).to.be.within(-10, 10)
			expect(
				before.poolUSDBalance
					.sub(after.poolUSDBalance)
					.add(quote)
					.add(before.collateralAllocated.sub(after.collateralAllocated))
			).to.be.within(-10, 10)
			expect(after.pfList.length - before.pfList.length).to.equal(1)
			expect(after.seriesStores.longExposure).to.equal(0)
			expect(after.seriesStores.shortExposure).to.equal(amount)
			expect(after.seriesStores.optionSeries.expiration).to.equal(proposedSeries.expiration)
			expect(after.seriesStores.optionSeries.isPut).to.equal(proposedSeries.isPut)
			expect(after.seriesStores.optionSeries.collateral)
				.to.equal(proposedSeries.collateral)
				.to.equal(usd.address)
			expect(after.seriesStores.optionSeries.underlying)
				.to.equal(proposedSeries.underlying)
				.to.equal(weth.address)
			expect(after.seriesStores.optionSeries.strikeAsset)
				.to.equal(proposedSeries.strikeAsset)
				.to.equal(usd.address)
			expect(after.seriesStores.optionSeries.strike).to.equal(proposedSeries.strike)
			expect(after.netDhvExposure.add(amount)).to.equal(0)
		})
		it("SUCCEEDS: LP Sells a ETH/USD call for premium creating otoken in tx", async () => {
			const amount = toWei("5")
			const strikePrice = toWei("1650")
			const proposedSeries = {
				expiration: expiration2,
				strike: strikePrice,
				isPut: CALL_FLAVOR,
				strikeAsset: usd.address,
				underlying: weth.address,
				collateral: usd.address
			}
			let quoteResponse = await pricer.quoteOptionPrice(proposedSeries, amount, true, 0)
			let quote = quoteResponse[0].sub(quoteResponse[2])
			const marginRequirement = await (
				await optionRegistry.getCollateral(
					{
						expiration: proposedSeries.expiration,
						strike: proposedSeries.strike.div(ethers.utils.parseUnits("1", 10)),
						isPut: proposedSeries.isPut,
						strikeAsset: proposedSeries.strikeAsset,
						underlying: proposedSeries.underlying,
						collateral: proposedSeries.collateral
					},
					amount
				)
			).add(toUSDC("100"))
			const otoken = await exchange.callStatic.createOtoken(proposedSeries)
			await exchange.createOtoken(proposedSeries)
			oTokenUSDCSXC = (await ethers.getContractAt("Otoken", otoken)) as Otoken
			optionToken = oTokenUSDCSXC
			const before = await getExchangeParams(
				liquidityPool,
				exchange,
				usd,
				wethERC20,
				portfolioValuesFeed,
				optionToken,
				senderAddress,
				amount
			)
			await usd.approve(MARGIN_POOL[chainId], marginRequirement)
			const vaultId = await (await controller.getAccountVaultCounter(senderAddress)).add(1)

			await exchange.operate([
				{
					operation: 0,
					operationQueue: [
						{
							actionType: 0,
							owner: senderAddress,
							secondAddress: senderAddress,
							asset: ZERO_ADDRESS,
							vaultId: vaultId,
							amount: 0,
							optionSeries: emptySeries,
							index: 0,
							data: abiCode.encode(["uint256"], [1])
						},
						{
							actionType: 5,
							owner: senderAddress,
							secondAddress: senderAddress,
							asset: proposedSeries.collateral,
							vaultId: vaultId,
							amount: marginRequirement,
							optionSeries: emptySeries,
							index: 0,
							data: ZERO_ADDRESS
						},
						{
							actionType: 1,
							owner: senderAddress,
							secondAddress: exchange.address,
							asset: otoken,
							vaultId: vaultId,
							amount: amount.div(ethers.utils.parseUnits("1", 10)),
							optionSeries: emptySeries,
							index: 0,
							data: ZERO_ADDRESS
						}
					]
				},
				{
					operation: 1,
					operationQueue: [
						{
							actionType: 2,
							owner: ZERO_ADDRESS,
							secondAddress: senderAddress,
							asset: ZERO_ADDRESS,
							vaultId: 0,
							amount: amount,
							optionSeries: proposedSeries,
							index: 0,
							data: "0x"
						}
					]
				}
			])
			const seriesAddress = await getSeriesWithe18Strike(proposedSeries, optionRegistry)
			const localDelta = await calculateOptionDeltaLocally(
				liquidityPool,
				priceFeed,
				proposedSeries,
				toWei("5"),
				true
			)
			const after = await getExchangeParams(
				liquidityPool,
				exchange,
				usd,
				wethERC20,
				portfolioValuesFeed,
				optionToken,
				senderAddress,
				amount
			)
<<<<<<< HEAD
			quoteResponse = await pricer.quoteOptionPrice(proposedSeries, amount, true, 0)
=======
			quoteResponse = await pricer.quoteOptionPrice(proposedSeries, amount, true, before.netDhvExposure)
>>>>>>> cde326aa
			quote = quoteResponse[0].sub(quoteResponse[2])
			expect(after.exchangeOTokenBalance).to.eq(0)
			expect(
				after.senderUSDBalance.sub(before.senderUSDBalance).sub(quote).add(marginRequirement)
			).to.be.within(-10, 10)
			expect(
				before.poolUSDBalance
					.sub(after.poolUSDBalance)
					.sub(quote)
					.add(before.collateralAllocated.sub(after.collateralAllocated))
			).to.be.within(-10, 10)
			expect(after.pfList.length - before.pfList.length).to.equal(0)
			expect(after.seriesStores.longExposure).to.equal(0)
			expect(after.seriesStores.shortExposure).to.equal(0)
			expect(after.seriesStores.optionSeries.expiration).to.equal(proposedSeries.expiration)
			expect(after.seriesStores.optionSeries.isPut).to.equal(proposedSeries.isPut)
			expect(after.seriesStores.optionSeries.collateral)
				.to.equal(proposedSeries.collateral)
				.to.equal(usd.address)
			expect(after.seriesStores.optionSeries.underlying)
				.to.equal(proposedSeries.underlying)
				.to.equal(weth.address)
			expect(after.seriesStores.optionSeries.strikeAsset)
				.to.equal(proposedSeries.strikeAsset)
				.to.equal(usd.address)
			expect(after.seriesStores.optionSeries.strike).to.equal(proposedSeries.strike)
			expect(after.netDhvExposure.sub(before.netDhvExposure)).to.equal(amount)
		})
	})
	describe("Deposit funds into the liquidityPool and withdraws", async () => {
		it("Adds additional liquidity from new account", async () => {
			const [sender, receiver] = signers
			const sendAmount = toUSDC("1000000")
			const usdReceiver = usd.connect(receiver)
			await usdReceiver.approve(liquidityPool.address, sendAmount)
			const lpReceiver = liquidityPool.connect(receiver)
			const totalSupply = await liquidityPool.totalSupply()
			await lpReceiver.deposit(sendAmount)
			const newTotalSupply = await liquidityPool.totalSupply()
			const lpBalance = await lpReceiver.balanceOf(receiverAddress)
			const difference = newTotalSupply.sub(lpBalance)
			expect(difference).to.eq(await lpReceiver.balanceOf(senderAddress))
			expect(newTotalSupply).to.eq(totalSupply.add(lpBalance))
		})
		it("pauses trading and executes epoch", async () => {
			await liquidityPool.pauseTradingAndRequest()
			const priceQuote = await priceFeed.getNormalizedRate(weth.address, usd.address)
			await portfolioValuesFeed.fulfill(weth.address, usd.address)
			await liquidityPool.executeEpochCalculation()
		})
		it("initiates withdraw liquidity", async () => {
			await liquidityPool.initiateWithdraw(await liquidityPool.balanceOf(senderAddress))
			await liquidityPool
				.connect(signers[1])
				.initiateWithdraw(await liquidityPool.connect(signers[1]).callStatic.redeem(toWei("500000")))
		})
		it("pauses trading and executes epoch", async () => {
			await liquidityPool.pauseTradingAndRequest()
			const priceQuote = await priceFeed.getNormalizedRate(weth.address, usd.address)
			await portfolioValuesFeed.fulfill(weth.address, usd.address)
			await liquidityPool.executeEpochCalculation()
		})
		it("LP can redeem shares", async () => {
			const totalShares = await liquidityPool.totalSupply()
			//@ts-ignore
			const ratio = 1 / fromWei(totalShares)
			const usdBalance = await usd.balanceOf(liquidityPool.address)
			const withdraw = await liquidityPool.completeWithdraw()
			const receipt = await withdraw.wait(1)
			const events = receipt.events
			const removeEvent = events?.find(x => x.event == "Withdraw")
			const strikeAmount = removeEvent?.args?.amount
			const usdBalanceAfter = await usd.balanceOf(liquidityPool.address)
			//@ts-ignore
			const diff = fromWei(usdBalance) * ratio
			expect(diff).to.be.lt(1)
			expect(strikeAmount).to.be.eq(usdBalance.sub(usdBalanceAfter))
		})
	})

	describe("Settles and redeems usd otoken", async () => {
		it("settles an expired ITM vault", async () => {
			optionToken = oTokenUSDCXC
			const totalCollateralAllocated = await liquidityPool.collateralAllocated()
			const oracle = await setupOracle(CHAINLINK_WETH_PRICER[chainId], senderAddress, true)
			const strikePrice = await optionToken.strikePrice()
			// set price to $80 ITM for calls
			const settlePrice = strikePrice.add(toWei("80").div(oTokenDecimalShift18))
			// set the option expiry price, make sure the option has now expired
			await setOpynOracleExpiryPrice(WETH_ADDRESS[chainId], oracle, expiration, settlePrice)
			const vault = await controller.getVault(optionRegistry.address, 1)
			const collateralAllocatedToVault1 = vault.collateralAmounts[0]
			// settle the vault
			const settleVault = await liquidityPool.settleVault(optionToken.address)
			let receipt = await settleVault.wait()
			const events = receipt.events
			const settleEvent = events?.find(x => x.event == "SettleVault")
			const collateralReturned = settleEvent?.args?.collateralReturned
			const collateralLost = settleEvent?.args?.collateralLost
			// puts expired ITM, so the amount ITM will be subtracted and used to pay out option holders
			const optionITMamount = settlePrice.sub(strikePrice)
			const amount = parseFloat(utils.formatUnits(vault.shortAmounts[0], 8))
			// format from e8 oracle price to e6 USDC decimals
			expect(collateralReturned).to.equal(
				collateralAllocatedToVault1.sub(optionITMamount.div(100).mul(amount))
			)
			expect(await liquidityPool.collateralAllocated()).to.equal(
				totalCollateralAllocated.sub(collateralReturned).sub(collateralLost)
			)
		})
	})
})<|MERGE_RESOLUTION|>--- conflicted
+++ resolved
@@ -2016,15 +2016,11 @@
 				senderAddress,
 				amount
 			)
-<<<<<<< HEAD
-
-=======
 			lowerQuoteResponse = await pricer.quoteOptionPrice(lowerProposedSeries, amount, true, lowerBefore.netDhvExposure)
 			lowerQuote = lowerQuoteResponse[0].sub(lowerQuoteResponse[2])
 			upperQuoteResponse = await pricer.quoteOptionPrice(upperProposedSeries, amount, true, upperBefore.netDhvExposure)
 			upperQuote = upperQuoteResponse[0].sub(upperQuoteResponse[2])
 			console.log(lowerQuote, upperQuote)
->>>>>>> cde326aa
 			expect(upperAfter.exchangeOTokenBalance).to.eq(toOpyn(fromWei(amount)))
 			expect(lowerAfter.exchangeOTokenBalance).to.eq(toOpyn(fromWei(amount)))
 			expect(
@@ -2443,11 +2439,7 @@
 				senderAddress,
 				amount
 			)
-<<<<<<< HEAD
-			quoteResponse = await pricer.quoteOptionPrice(proposedSeries, amount, true, 0)
-=======
 			quoteResponse = await pricer.quoteOptionPrice(proposedSeries, amount, true, before.netDhvExposure)
->>>>>>> cde326aa
 			quote = quoteResponse[0].sub(quoteResponse[2])
 			expect(after.exchangeOTokenBalance).to.eq(0)
 			expect(
