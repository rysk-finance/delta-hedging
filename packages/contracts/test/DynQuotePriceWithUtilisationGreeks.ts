--- conflicted
+++ resolved
@@ -310,14 +310,10 @@
 					optionSeries,
 					amount
 				)
-<<<<<<< HEAD
-				const quote = (await liquidityPool.quotePriceWithUtilizationGreeks(optionSeries, amount))[0]
-=======
 
 				const quote = (
 					await liquidityPool.quotePriceWithUtilizationGreeks(optionSeries, amount, false)
 				)[0]
->>>>>>> a290677f
 				const truncQuote = truncate(localQuote)
 				const chainQuote = tFormatEth(quote.toString())
 				const diff = percentDiff(truncQuote, chainQuote)
