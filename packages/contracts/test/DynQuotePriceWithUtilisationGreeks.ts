--- conflicted
+++ resolved
@@ -321,11 +321,7 @@
 				const chainQuote = tFormatEth(quote.toString())
 				const diff = percentDiff(truncQuote, chainQuote)
 				console.log("PUTS SELL")
-<<<<<<< HEAD
-				console.log({ bsQuote })
-=======
 				console.log({ bsQuoteLocal: bsQuote })
->>>>>>> 6cedd505
 				console.log({ diff })
 				console.log({ priceQuote: tFormatEth(priceQuote) })
 				console.log({ localQuote }, { quote: tFormatEth(quote) })
@@ -360,11 +356,7 @@
 				const chainQuote = tFormatEth(quote.toString())
 				const diff = percentDiff(truncQuote, chainQuote)
 				console.log("CALLS SELL")
-<<<<<<< HEAD
-				console.log({ bsQuote })
-=======
 				console.log({ bsQuoteLocal: bsQuote })
->>>>>>> 6cedd505
 				console.log({ diff })
 				console.log({ priceQuote: tFormatEth(priceQuote) })
 				console.log({ localQuote }, { quote: tFormatEth(quote) })
@@ -389,12 +381,8 @@
 					usd,
 					priceFeed,
 					optionSeries,
-<<<<<<< HEAD
-					amount
-=======
 					amount,
 					true
->>>>>>> 6cedd505
 				)
 
 				const quote = (
@@ -404,11 +392,7 @@
 				const chainQuote = tFormatEth(quote.toString())
 				const diff = percentDiff(truncQuote, chainQuote)
 				console.log("PUTS BUY")
-<<<<<<< HEAD
-				console.log({ bsQuote })
-=======
 				console.log({ bsQuoteLocal: bsQuote })
->>>>>>> 6cedd505
 				console.log({ diff })
 				console.log({ priceQuote: tFormatEth(priceQuote) })
 				console.log({ localQuote }, { quote: tFormatEth(quote) })
@@ -433,12 +417,8 @@
 					usd,
 					priceFeed,
 					optionSeries,
-<<<<<<< HEAD
-					amount
-=======
 					amount,
 					true
->>>>>>> 6cedd505
 				)
 
 				const quote = (
@@ -448,11 +428,7 @@
 				const chainQuote = tFormatEth(quote.toString())
 				const diff = percentDiff(truncQuote, chainQuote)
 				console.log("CALLS BUY")
-<<<<<<< HEAD
-				console.log({ bsQuote })
-=======
 				console.log({ bsQuoteLocal: bsQuote })
->>>>>>> 6cedd505
 				console.log({ diff })
 				console.log({ priceQuote: tFormatEth(priceQuote) })
 				console.log({ localQuote }, { quote: tFormatEth(quote) })
