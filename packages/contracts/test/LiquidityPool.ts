import hre, { ethers, network } from "hardhat"
import { BigNumberish, Contract, utils, Signer, BigNumber, providers } from "ethers"
import { deployMockContract, MockContract } from "@ethereum-waffle/mock-contract"
import {
	toWei,
	truncate,
	tFormatEth,
	call,
	put,
	genOptionTimeFromUnix,
	fromWei,
	percentDiff,
	toUSDC,
	fromOpyn,
	toOpyn,
	tFormatUSDC,
	scaleNum,
	fromWeiToUSDC
} from "../utils/conversion-helper"
import moment from "moment"
//@ts-ignore
import bs from "black-scholes"
import { deployOpyn } from "../utils/opyn-deployer"
import { expect } from "chai"
import Otoken from "../artifacts/contracts/packages/opyn/core/Otoken.sol/Otoken.json"
import LiquidityPoolSol from "../artifacts/contracts/LiquidityPool.sol/LiquidityPool.json"
import { UniswapV3HedgingReactor } from "../types/UniswapV3HedgingReactor"
import { MintableERC20 } from "../types/MintableERC20"
import { OptionRegistry } from "../types/OptionRegistry"
import { Otoken as IOToken } from "../types/Otoken"
import { PriceFeed } from "../types/PriceFeed"
import { MockPortfolioValuesFeed } from "../types/MockPortfolioValuesFeed"
import { LiquidityPool } from "../types/LiquidityPool"
import { WETH } from "../types/WETH"
import { Protocol } from "../types/Protocol"
import { Volatility } from "../types/Volatility"
import { VolatilityFeed } from "../types/VolatilityFeed"
import { NewController } from "../types/NewController"
import { AddressBook } from "../types/AddressBook"
import { Oracle } from "../types/Oracle"
import { NewMarginCalculator } from "../types/NewMarginCalculator"
import {
	setupTestOracle,
	setupOracle,
	calculateOptionQuoteLocally,
	calculateOptionDeltaLocally,
	increase,
	setOpynOracleExpiryPrice
} from "./helpers"
import {
	GAMMA_CONTROLLER,
	MARGIN_POOL,
	OTOKEN_FACTORY,
	USDC_ADDRESS,
	USDC_OWNER_ADDRESS,
	WETH_ADDRESS,
	ADDRESS_BOOK,
	UNISWAP_V3_SWAP_ROUTER,
	CONTROLLER_OWNER,
	GAMMA_ORACLE_NEW,
	CHAINLINK_WETH_PRICER
} from "./constants"
import { MockChainlinkAggregator } from "../types/MockChainlinkAggregator"
import exp from "constants"
import { deployLiquidityPool, deploySystem } from "../utils/generic-system-deployer"
import { ERC20Interface } from "../types/ERC20Interface"
import { OptionHandler } from "../types/OptionHandler"
<<<<<<< HEAD
import { FlashLoanMock } from "../types/FlashLoanMock"
=======
>>>>>>> da44f3ff
import { Console } from "console"
let usd: MintableERC20
let weth: WETH
let wethERC20: ERC20Interface
let optionRegistry: OptionRegistry
let optionProtocol: Protocol
let signers: Signer[]
let senderAddress: string
let receiverAddress: string
let liquidityPool: LiquidityPool
let volatility: Volatility
let volFeed: VolatilityFeed
let priceFeed: PriceFeed
let portfolioValuesFeed: MockPortfolioValuesFeed
let uniswapV3HedgingReactor: UniswapV3HedgingReactor
let rate: string
let controller: NewController
let addressBook: AddressBook
let newCalculator: NewMarginCalculator
let oracle: Oracle
let opynAggregator: MockChainlinkAggregator
let putOptionToken: IOToken
let putOptionToken2: IOToken
let collateralAllocatedToVault1: BigNumber
let proposedSeries: any
let handler: OptionHandler
<<<<<<< HEAD
let flashLoanContract: FlashLoanMock
=======
>>>>>>> da44f3ff

const IMPLIED_VOL = "60"
const ZERO_ADDRESS = "0x0000000000000000000000000000000000000000"
const ETH_ADDRESS = "0xEeeeeEeeeEeEeeEeEeEeeEEEeeeeEeeeeeeeEEeE"

/* --- variables to change --- */

// Date for option to expire on format yyyy-mm-dd
// Will automatically convert to 08:00 UTC timestamp
// First mined block will be timestamped 2022-02-27 19:05 UTC
const expiryDate: string = "2022-04-05"

const invalidExpiryDateLong: string = "2024-09-03"
const invalidExpiryDateShort: string = "2022-03-01"
// decimal representation of a percentage
const rfr: string = "0.03"
// edit depending on the chain id to be tested on
const chainId = 1
const oTokenDecimalShift18 = 10000000000
// amount of dollars OTM written options will be (both puts and calls)
// use negative numbers for ITM options
const strike = "20"

// hardcoded value for strike price that is outside of accepted bounds
const invalidStrikeHigh = utils.parseEther("12500")
const invalidStrikeLow = utils.parseEther("200")

// balances to deposit into the LP
const liquidityPoolUsdcDeposit = "60000"
const liquidityPoolWethDeposit = "1"

// balance to withdraw after deposit
const liquidityPoolWethWidthdraw = "0.1"

const minCallStrikePrice = utils.parseEther("500")
const maxCallStrikePrice = utils.parseEther("10000")
const minPutStrikePrice = utils.parseEther("500")
const maxPutStrikePrice = utils.parseEther("10000")
// one week in seconds
const minExpiry = 86400 * 7
// 365 days in seconds
const maxExpiry = 86400 * 365

// time travel period between each expiry
const expiryPeriod = {
	days: 0,
	weeks: 0,
	months: 1,
	years: 0
}
const productSpotShockValue = scaleNum("0.6", 27)
// array of time to expiry
const day = 60 * 60 * 24
const timeToExpiry = [day * 7, day * 14, day * 28, day * 42, day * 56]
// array of upper bound value correspond to time to expiry
const expiryToValue = [
	scaleNum("0.1678", 27),
	scaleNum("0.237", 27),
	scaleNum("0.3326", 27),
	scaleNum("0.4032", 27),
	scaleNum("0.4603", 27)
]

/* --- end variables to change --- */

const expiration = moment.utc(expiryDate).add(8, "h").valueOf() / 1000
const expiration2 = moment.utc(expiryDate).add(1, "w").add(8, "h").valueOf() / 1000 // have another batch of options exire 1 week after the first
const expiration3 = moment.utc(expiryDate).add(2, "w").add(8, "h").valueOf() / 1000
const expiration4 = moment.utc(expiryDate).add(3, "w").add(8, "h").valueOf() / 1000
const invalidExpirationLong = moment.utc(invalidExpiryDateLong).add(8, "h").valueOf() / 1000
const invalidExpirationShort = moment.utc(invalidExpiryDateShort).add(8, "h").valueOf() / 1000

const CALL_FLAVOR = false
const PUT_FLAVOR = true

describe("Liquidity Pools", async () => {
	before(async function () {
		await hre.network.provider.request({
			method: "hardhat_reset",
			params: [
				{
					forking: {
						chainId: 1,
						jsonRpcUrl: `https://eth-mainnet.alchemyapi.io/v2/${process.env.ALCHEMY}`,
						blockNumber: 14290000
					}
				}
			]
		})

		await network.provider.request({
			method: "hardhat_impersonateAccount",
			params: [CHAINLINK_WETH_PRICER[chainId]]
		})
		signers = await ethers.getSigners()
		let opynParams = await deployOpyn(signers, productSpotShockValue, timeToExpiry, expiryToValue)
		controller = opynParams.controller
		addressBook = opynParams.addressBook
		oracle = opynParams.oracle
		newCalculator = opynParams.newCalculator
		const [sender] = signers

		const signer = await ethers.getSigner(CONTROLLER_OWNER[chainId])
		await sender.sendTransaction({
			to: signer.address,
			value: ethers.utils.parseEther("10.0") // Sends exactly 10.0 ether
		})

		const forceSendContract = await ethers.getContractFactory("ForceSend")
		const forceSend = await forceSendContract.deploy() // force Send is a contract that forces the sending of Ether to WBTC minter (which is a contract with no receive() function)
		await forceSend
			.connect(signer)
			.go(CHAINLINK_WETH_PRICER[chainId], { value: utils.parseEther("0.5") })

		// get the oracle
		const res = await setupTestOracle(await sender.getAddress())
		oracle = res[0] as Oracle
		opynAggregator = res[1] as MockChainlinkAggregator
		let deployParams = await deploySystem(signers, oracle, opynAggregator)
		weth = deployParams.weth
		wethERC20 = deployParams.wethERC20
		usd = deployParams.usd
		optionRegistry = deployParams.optionRegistry
		priceFeed = deployParams.priceFeed
		volFeed = deployParams.volFeed
		portfolioValuesFeed = deployParams.portfolioValuesFeed
		optionProtocol = deployParams.optionProtocol
		let lpParams = await deployLiquidityPool(
			signers,
			optionProtocol,
			usd,
			wethERC20,
			rfr,
			minCallStrikePrice,
			minPutStrikePrice,
			maxCallStrikePrice,
			maxPutStrikePrice,
			minExpiry,
			maxExpiry,
			optionRegistry,
			portfolioValuesFeed
		)
		volatility = lpParams.volatility
		liquidityPool = lpParams.liquidityPool
		handler = lpParams.handler
		signers = await hre.ethers.getSigners()
		senderAddress = await signers[0].getAddress()
		receiverAddress = await signers[1].getAddress()
<<<<<<< HEAD

		const whaleSigner = await ethers.getSigner(USDC_OWNER_ADDRESS[chainId])

		// deploy flash loan contract
		const flashLoanMockFactory = await ethers.getContractFactory("FlashLoanMock", {
			signer: whaleSigner
		})
		flashLoanContract = (await flashLoanMockFactory.deploy(
			handler.address,
			liquidityPool.address
		)) as FlashLoanMock
=======
>>>>>>> da44f3ff
	})
	it("Deposit to the liquidityPool", async () => {
		const USDC_WHALE = "0x55fe002aeff02f77364de339a1292923a15844b8"
		await hre.network.provider.request({
			method: "hardhat_impersonateAccount",
			params: [USDC_WHALE]
		})
		const usdcWhale = await ethers.getSigner(USDC_WHALE)
		const usdWhaleConnect = await usd.connect(usdcWhale)
		await usdWhaleConnect.transfer(senderAddress, toUSDC("1000000"))
		await usdWhaleConnect.transfer(receiverAddress, toUSDC("1000000"))
		const senderBalance = await usd.balanceOf(senderAddress)
		await usd.approve(liquidityPool.address, toUSDC(liquidityPoolUsdcDeposit))
		const deposit = await liquidityPool.deposit(toUSDC(liquidityPoolUsdcDeposit), senderAddress)
		const liquidityProviderShareBalance = await liquidityPool.balanceOf(senderAddress)
		const receipt = await deposit.wait(1)
		const event = receipt?.events?.find(x => x.event == "Deposit")
		const newSenderBalance = await usd.balanceOf(senderAddress)
		expect(event?.event).to.eq("Deposit")
		// check liquidity providers balance reduces by correct amount
		expect(senderBalance.sub(newSenderBalance)).to.eq(toUSDC(liquidityPoolUsdcDeposit))
		// check liquidity provider owns correct number of LP shares
		expect(liquidityProviderShareBalance.toString()).to.eq(toWei(liquidityPoolUsdcDeposit))
	})
	it("deploys the hedging reactor", async () => {
		const uniswapV3HedgingReactorFactory = await ethers.getContractFactory(
			"UniswapV3HedgingReactor",
			{
				signer: signers[0]
			}
		)

		uniswapV3HedgingReactor = (await uniswapV3HedgingReactorFactory.deploy(
			UNISWAP_V3_SWAP_ROUTER[chainId],
			USDC_ADDRESS[chainId],
			WETH_ADDRESS[chainId],
			liquidityPool.address,
			3000,
			priceFeed.address
		)) as UniswapV3HedgingReactor

		expect(uniswapV3HedgingReactor).to.have.property("hedgeDelta")
	})
	it("sets reactor address on LP contract", async () => {
		const reactorAddress = uniswapV3HedgingReactor.address

		await liquidityPool.setHedgingReactorAddress(reactorAddress)

		await expect(await liquidityPool.hedgingReactors(0)).to.equal(reactorAddress)
	})
	it("Returns a quote for a ETH/USD put with utilization", async () => {
		const amount = toWei("5")
		const priceQuote = await priceFeed.getNormalizedRate(weth.address, usd.address)
		const strikePrice = priceQuote.sub(toWei(strike))
		const optionSeries = {
			expiration: expiration,
			strike: strikePrice,
			isPut: PUT_FLAVOR,
			strikeAsset: usd.address,
			underlying: weth.address,
			collateral: usd.address
		}

		const localQuote = await calculateOptionQuoteLocally(
			liquidityPool,
			priceFeed,
			optionSeries,
			amount
		)

		const quote = (
			await liquidityPool.quotePriceWithUtilizationGreeks(
				{
					expiration: expiration,
					strike: BigNumber.from(strikePrice),
					isPut: PUT_FLAVOR,
					strikeAsset: usd.address,
					underlying: weth.address,
					collateral: usd.address
				},
				amount
			)
		)[0]
		const truncQuote = truncate(localQuote)
		const chainQuote = tFormatEth(quote.toString())
		const diff = percentDiff(truncQuote, chainQuote)
		expect(diff).to.be.within(0, 0.1)
	})

	it("Returns a quote for a ETH/USD put to buy", async () => {
		const thirtyPercentStr = "0.3"
		const thirtyPercent = toWei(thirtyPercentStr)
		await liquidityPool.setBidAskSpread(thirtyPercent)
		const amount = toWei("1")
		const priceQuote = await priceFeed.getNormalizedRate(weth.address, usd.address)
		const strikePrice = priceQuote.sub(toWei(strike))
		const optionSeries = {
			expiration: expiration,
			strike: strikePrice,
			isPut: PUT_FLAVOR,
			strikeAsset: usd.address,
			underlying: weth.address,
			collateral: usd.address
		}

		const localQuote = await calculateOptionQuoteLocally(
			liquidityPool,
			priceFeed,
			optionSeries,
			amount,
			true
		)

		const buyQuotes = await liquidityPool.quotePriceBuying(optionSeries, amount)
		const buyQuote = buyQuotes[0]
		const truncQuote = truncate(localQuote)
		const chainQuote = tFormatEth(buyQuote.toString())
		const diff = percentDiff(truncQuote, chainQuote)
		expect(diff).to.be.within(0, 0.1)
	})

	it("reverts when attempting to write ETH/USD puts with expiry outside of limit", async () => {
		const amount = toWei("1")
		const priceQuote = await priceFeed.getNormalizedRate(weth.address, usd.address)
		const strikePrice = priceQuote.sub(toWei(strike))
		const collateralAllocatedBefore = await liquidityPool.collateralAllocated()
		const senderUSDBalanceBefore = await usd.balanceOf(senderAddress)

		// series with expiry too long
		const proposedSeries1 = {
			expiration: invalidExpirationLong,
			strike: BigNumber.from(strikePrice),
			isPut: PUT_FLAVOR,
			strikeAsset: usd.address,
			underlying: weth.address,
			collateral: usd.address
		}
		const quote = (await liquidityPool.quotePriceWithUtilizationGreeks(proposedSeries1, amount))[0]
		await usd.approve(handler.address, quote)
		await expect(handler.issueAndWriteOption(proposedSeries1, amount)).to.be.revertedWith(
			"OptionExpiryInvalid()"
		)
		// series with expiry too short
		const proposedSeries2 = {
			expiration: invalidExpirationShort,
			strike: BigNumber.from(strikePrice),
			isPut: PUT_FLAVOR,
			strikeAsset: usd.address,
			underlying: weth.address,
			collateral: usd.address
		}
		const quote2 = (await liquidityPool.quotePriceWithUtilizationGreeks(proposedSeries2, amount))[0]
		await usd.approve(handler.address, quote2)
		await expect(handler.issueAndWriteOption(proposedSeries2, amount)).to.be.revertedWith(
			"OptionExpiryInvalid()"
		)
		const collateralAllocatedAfter = await liquidityPool.collateralAllocated()
		const senderUSDBalanceAfter = await usd.balanceOf(senderAddress)
		// check to make sure no balances have changed
		expect(collateralAllocatedBefore).to.eq(collateralAllocatedAfter)
		expect(senderUSDBalanceBefore).to.eq(senderUSDBalanceAfter)
	})
	it("reverts when attempting to write a ETH/USD put with strike outside of limit", async () => {
		const amount = toWei("7")
		const collateralAllocatedBefore = await liquidityPool.collateralAllocated()
		const senderUSDBalanceBefore = await usd.balanceOf(senderAddress)
		// Series with strike price too high
		const proposedSeries1 = {
			expiration: expiration,
			strike: invalidStrikeHigh,
			isPut: PUT_FLAVOR,
			strikeAsset: usd.address,
			underlying: weth.address,
			collateral: usd.address
		}
		const quote = (await liquidityPool.quotePriceWithUtilizationGreeks(proposedSeries1, amount))[0]
		await usd.approve(handler.address, quote)
		await expect(handler.issueAndWriteOption(proposedSeries1, amount)).to.be.revertedWith(
			"OptionStrikeInvalid()"
		)
		// Series with strike price too low

		const proposedSeries2 = {
			expiration: expiration,
			strike: invalidStrikeLow,
			isPut: PUT_FLAVOR,
			strikeAsset: usd.address,
			underlying: weth.address,
			collateral: usd.address
		}
		const quote2 = (await liquidityPool.quotePriceWithUtilizationGreeks(proposedSeries2, amount))[0]
		await usd.approve(handler.address, quote2)
		await expect(handler.issueAndWriteOption(proposedSeries2, amount)).to.be.revertedWith(
			"OptionStrikeInvalid()"
		)

		const collateralAllocatedAfter = await liquidityPool.collateralAllocated()
		const senderUSDBalanceAfter = await usd.balanceOf(senderAddress)
		// check to make sure no balances have changed
		expect(collateralAllocatedBefore).to.eq(collateralAllocatedAfter)
		expect(senderUSDBalanceBefore).to.eq(senderUSDBalanceAfter)
	})
	it("can compute portfolio delta", async function () {
		const delta = await liquidityPool.getPortfolioDelta()
		// no options have been written yet
		expect(delta).to.equal(0)
	})
	it("LP Writes a ETH/USD put for premium", async () => {
		const lpUSDBalanceBefore = await usd.balanceOf(liquidityPool.address)
		const [sender] = signers
		const amount = toWei("5")
		const priceQuote = await priceFeed.getNormalizedRate(weth.address, usd.address)
		const strikePrice = priceQuote.sub(toWei(strike))
		proposedSeries = {
			expiration: expiration,
			strike: BigNumber.from(strikePrice),
			isPut: PUT_FLAVOR,
			strikeAsset: usd.address,
			underlying: weth.address,
			collateral: usd.address
		}
		const quote = (await liquidityPool.quotePriceWithUtilizationGreeks(proposedSeries, amount))[0]
		const poolBalanceBefore = await usd.balanceOf(liquidityPool.address)
		const senderUSDBalanceBefore = await usd.balanceOf(senderAddress)
		const collateralAllocatedBefore = await liquidityPool.collateralAllocated()
		const expectedCollateralAllocated = await optionRegistry.getCollateral(
			{
				expiration: expiration,
				isPut: PUT_FLAVOR,
				strike: strikePrice.div(10 ** 10), // convert to 1e8 for getCollateral
				strikeAsset: usd.address,
				underlying: weth.address,
				collateral: usd.address
			},
			amount
		)

		await usd.approve(handler.address, quote)
		const seriesAddress = (await handler.callStatic.issueAndWriteOption(proposedSeries, amount))
			.series
		putOptionToken = new Contract(seriesAddress, Otoken.abi, sender) as IOToken
		await handler.issueAndWriteOption(proposedSeries, amount)

		const poolBalanceAfter = await usd.balanceOf(liquidityPool.address)
		const senderPutBalance = await putOptionToken.balanceOf(senderAddress)
		const collateralAllocatedAfter = await liquidityPool.collateralAllocated()
		const collateralAllocatedDiff = collateralAllocatedAfter.sub(collateralAllocatedBefore)
		const senderUSDBalanceAfter = await usd.balanceOf(senderAddress)
		const opynAmount = toOpyn(fromWei(amount))
		// check buyer's OToken balance is correct
		expect(senderPutBalance).to.eq(opynAmount)
		// ensure correct amount of USDC has been taken from buyer
		expect(
			tFormatUSDC(senderUSDBalanceBefore.sub(senderUSDBalanceAfter)) - tFormatEth(quote)
		).to.be.within(-0.1, 0.1)

		const poolUSDBalanceDiff = tFormatUSDC(poolBalanceAfter.sub(poolBalanceBefore))
		const expectedUSDBalanceDiff = tFormatEth(quote) - tFormatUSDC(collateralAllocatedDiff)
		// check LP USDC balance is changed
		expect(poolUSDBalanceDiff - expectedUSDBalanceDiff).to.be.within(-0.0015, 0.0015)
		// check collateral allocated is increased
		expect(
			tFormatUSDC(collateralAllocatedDiff) - tFormatUSDC(expectedCollateralAllocated)
		).to.be.within(-0.001, 0.001)
	})
	it("can issue a series", async function () {
		const series = await handler.callStatic.issue(proposedSeries)
		await handler.issue(proposedSeries)
		const structSeries = await optionRegistry.getSeriesInfo(series)
		expect(structSeries.expiration).to.equal(proposedSeries.expiration)
		expect(structSeries.isPut).to.equal(proposedSeries.isPut)
		expect(structSeries.collateral).to.equal(proposedSeries.collateral)
		expect(structSeries.strikeAsset).to.equal(proposedSeries.strikeAsset)
		expect(structSeries.underlying).to.equal(proposedSeries.underlying)
		expect(structSeries.strike).to.equal(
			await optionRegistry.formatStrikePrice(proposedSeries.strike, proposedSeries.collateral)
		)
		const issuance = await optionRegistry.getIssuanceHash(await optionRegistry.getSeriesInfo(series))
		const seriesAddy = await optionRegistry.getSeriesAddress(issuance)
		expect(seriesAddy).to.equal(series)
	})
	it("can compute portfolio delta", async function () {
		const lpUSDBalanceBefore = await usd.balanceOf(liquidityPool.address)
		const localDelta = await calculateOptionDeltaLocally(
			liquidityPool,
			priceFeed,
			proposedSeries,
			toWei("1"),
			true
		)
		// mock external adapter delta calculation
		await portfolioValuesFeed.fulfill(
			utils.formatBytes32String("2"),
			weth.address,
			usd.address,
			localDelta,
			BigNumber.from(0),
			BigNumber.from(0),
			BigNumber.from(0),
			BigNumber.from(0),
			BigNumber.from(0)
		)
		const delta = await liquidityPool.getPortfolioDelta()
		expect(delta.sub(localDelta)).to.be.within(0, 100000000000)
	})
	it("writes more options for an existing series", async () => {
		const lpUSDBalanceBefore = await usd.balanceOf(liquidityPool.address)
		const amount = toWei("12")
		const putBalance = await putOptionToken.balanceOf(senderAddress)
		const LpBalanceBefore = await usd.balanceOf(liquidityPool.address)
		const collateralAllocatedBefore = await liquidityPool.collateralAllocated()
		const numberOTokensMintedBefore = await putOptionToken.totalSupply()

		const seriesInfo = await optionRegistry.getSeriesInfo(putOptionToken.address)

		const expectedCollateralAllocated = await optionRegistry.getCollateral(seriesInfo, amount)
		const seriesInfoDecimalCorrected = {
			expiration: seriesInfo.expiration,
			strike: seriesInfo.strike.mul(1e10),
			isPut: seriesInfo.isPut,
			strikeAsset: seriesInfo.strikeAsset,
			underlying: seriesInfo.underlying,
			collateral: seriesInfo.collateral
		}
		const quote = utils.formatUnits(
			(await liquidityPool.quotePriceWithUtilizationGreeks(seriesInfoDecimalCorrected, amount))[0],
			12
		)
		await handler.writeOption(putOptionToken.address, amount)

		const putBalanceAfter = await putOptionToken.balanceOf(senderAddress)
		const LpBalanceAfter = await usd.balanceOf(liquidityPool.address)
		const numberOTokensMintedAfter = await putOptionToken.totalSupply()
		const collateralAllocatedAfter = await liquidityPool.collateralAllocated()
		const collateralAllocatedDiff = collateralAllocatedAfter.sub(collateralAllocatedBefore)
		// check option buyer's OToken balance increases by correct amount
		expect(putBalanceAfter).to.eq(putBalance.add(utils.parseUnits(fromWei(amount), 8)))
		// LP USDC balance after should equal balanceBefore, minus collateral allocated, plus premium quote.
		// This does have a small rounding discrepency that might need looking into
		expect(
			LpBalanceAfter.sub(
				LpBalanceBefore.add(BigNumber.from(parseInt(quote))).sub(collateralAllocatedDiff)
			)
		).to.be.within(-1000, 1000)
		// check number of OTokens minted increases
		expect(numberOTokensMintedAfter).to.eq(numberOTokensMintedBefore.add(amount.div(1e10)))
		// check expected amount of collateral was used
		expect(expectedCollateralAllocated).to.eq(collateralAllocatedDiff)
	})
	it("pauses and unpauses handler contract", async () => {
		const lpUSDBalanceBefore = await usd.balanceOf(liquidityPool.address)
		await handler.pauseContract()
		const amount = toWei("1")

		expect(await handler.paused()).to.eq(true)

		await expect(handler.writeOption(putOptionToken.address, amount)).to.be.revertedWith(
			"Pausable: paused"
		)

		await handler.unpause()
		expect(await handler.paused()).to.eq(false)
	})
	it("LP writes another ETH/USD put that expires later", async () => {
		const lpUSDBalanceBefore = await usd.balanceOf(liquidityPool.address)
		const [sender] = signers
		const amount = toWei("8")
		const priceQuote = await priceFeed.getNormalizedRate(weth.address, usd.address)
		const strikePrice = priceQuote.sub(toWei(strike))
		const proposedSeries = {
			expiration: expiration2,
			strike: strikePrice,
			isPut: PUT_FLAVOR,
			strikeAsset: usd.address,
			underlying: weth.address,
			collateral: usd.address
		}

		const expectedCollateralAllocated = await optionRegistry.getCollateral(
			{
				expiration: expiration2,
				isPut: PUT_FLAVOR,
				strike: strikePrice.div(10 ** 10), // convert to 1e8 for getCollateral
				strikeAsset: usd.address,
				underlying: weth.address,
				collateral: usd.address
			},
			amount
		)
		const localQuote = await calculateOptionQuoteLocally(
			liquidityPool,
			priceFeed,
			proposedSeries,
			amount
		)
		const poolBalanceBefore = await usd.balanceOf(liquidityPool.address)
		const collateralAllocatedBefore = await liquidityPool.collateralAllocated()
		const quote = (await liquidityPool.quotePriceWithUtilizationGreeks(proposedSeries, amount))[0]
		await usd.approve(handler.address, quote)
		const buyerUSDBalanceBefore = await usd.balanceOf(senderAddress)
		const seriesAddress = (await handler.callStatic.issueAndWriteOption(proposedSeries, amount))
			.series
		const write = await handler.issueAndWriteOption(proposedSeries, amount)
		const poolBalanceAfter = await usd.balanceOf(liquidityPool.address)
		putOptionToken2 = new Contract(seriesAddress, Otoken.abi, sender) as IOToken
		const putBalance = await putOptionToken2.balanceOf(senderAddress)

		const collateralAllocatedAfter = await liquidityPool.collateralAllocated()
		const buyerUSDBalanceAfter = await usd.balanceOf(senderAddress)
		const opynAmount = toOpyn(fromWei(amount))

		// ensure quote is accurate
		const truncQuote = truncate(localQuote)
		const chainQuote = tFormatEth(quote.toString())
		const diff = percentDiff(truncQuote, chainQuote)
		expect(diff).to.be.within(0, 0.1)

		// ensure option buyer's OToken uyerUSDB is correct
		expect(putBalance).to.eq(opynAmount)
		// ensure correct amount of USD is taken from buyer's address
<<<<<<< HEAD
		expect(
			tFormatUSDC(buyerUSDBalanceBefore.sub(buyerUSDBalanceAfter)) - tFormatEth(quote)
		).to.be.within(-0.1, 0.1)

		// check pool balance increased by (quote - collateral)
		const poolBalanceDiff = poolBalanceAfter.sub(poolBalanceBefore)
		const collateralAllocatedDiff = collateralAllocatedAfter.sub(collateralAllocatedBefore)
		expect(
			tFormatUSDC(poolBalanceDiff) - (tFormatEth(quote) - tFormatUSDC(collateralAllocatedDiff))
		).to.be.within(-0.1, 0.1)
		// ensure allocated collateral is correct
		expect(
=======
		expect(
			tFormatUSDC(buyerUSDBalanceBefore.sub(buyerUSDBalanceAfter)) - tFormatEth(quote)
		).to.be.within(-0.1, 0.1)

		// check pool balance increased by (quote - collateral)
		const poolBalanceDiff = poolBalanceAfter.sub(poolBalanceBefore)
		const collateralAllocatedDiff = collateralAllocatedAfter.sub(collateralAllocatedBefore)
		expect(
			tFormatUSDC(poolBalanceDiff) - (tFormatEth(quote) - tFormatUSDC(collateralAllocatedDiff))
		).to.be.within(-0.1, 0.1)
		// ensure allocated collateral is correct
		expect(
>>>>>>> da44f3ff
			tFormatUSDC(collateralAllocatedDiff) - tFormatUSDC(expectedCollateralAllocated)
		).to.be.within(-0.001, 0.001)
	})

	it("adds address to the buyback whitelist", async () => {
		await expect(await handler.buybackWhitelist(senderAddress)).to.be.false
		await handler.addOrRemoveBuybackAddress(senderAddress, true)
		await expect(await handler.buybackWhitelist(senderAddress)).to.be.true
	})

	it("LP can buy back option to reduce open interest", async () => {
		// sender was added to buyback whitelist in prev test
		const amount = toWei("2")
		const putOptionAddress = putOptionToken.address
		const seriesInfo = await optionRegistry.getSeriesInfo(putOptionToken.address)
		const vaultId = await optionRegistry.vaultIds(putOptionToken.address)
		const vaultDetails = await controller.getVault(optionRegistry.address, vaultId)
		// expected collateral returned is no. options short div collateral allocated mul no. options bought back
		const expectedCollateralReturned =
			(tFormatUSDC(vaultDetails.collateralAmounts[0]) * parseInt(fromWei(amount))) /
			parseInt(fromOpyn(vaultDetails.shortAmounts[0]))

		const seriesInfoDecimalCorrected = {
			expiration: seriesInfo.expiration,
			isPut: seriesInfo.isPut,
			strike: seriesInfo.strike.mul(1e10),
			strikeAsset: seriesInfo.strikeAsset,
			underlying: seriesInfo.underlying,
			collateral: seriesInfo.collateral
		}

		const lpUSDBalanceBefore = await usd.balanceOf(liquidityPool.address)
		const totalSupplyBefore = await putOptionToken.totalSupply()
		const sellerOTokenBalanceBefore = await putOptionToken.balanceOf(senderAddress)
		const sellerUsdcBalanceBefore = await usd.balanceOf(senderAddress)
		const collateralAllocatedBefore = await liquidityPool.collateralAllocated()

		await putOptionToken.approve(handler.address, toOpyn(fromWei(amount)))
		const quote = (await liquidityPool.quotePriceBuying(seriesInfoDecimalCorrected, amount))[0]
		const write = await handler.buybackOption(putOptionAddress, amount)
		await write.wait(1)
		const logs = await liquidityPool.queryFilter(liquidityPool.filters.BuybackOption(), 0)
		const buybackEvent = logs[0].args
		const totalSupplyAfter = await putOptionToken.totalSupply()
		const collateralAllocatedAfter = await liquidityPool.collateralAllocated()
		const collateralAllocatedDiff = tFormatUSDC(
			collateralAllocatedBefore.sub(collateralAllocatedAfter)
		)
		const sellerOTokenBalanceAfter = await putOptionToken.balanceOf(senderAddress)
		const sellerUsdcBalanceAfter = await usd.balanceOf(senderAddress)
		const lpUSDBalanceAfter = await usd.balanceOf(liquidityPool.address)
		const lpUSDBalanceDiff = tFormatUSDC(lpUSDBalanceBefore) - tFormatUSDC(lpUSDBalanceAfter)

		// expect number of options sold in event to be correct
		expect(buybackEvent.amount).to.equal(amount)
		// premium in emitted event is correct
		expect(tFormatUSDC(buybackEvent.premium) - tFormatEth(quote)).to.be.within(-0.001, 0.001)
		// collateral returned in event is correct
		expect(tFormatUSDC(buybackEvent.escrowReturned)).to.equal(collateralAllocatedDiff)
		// option seller in event is correct
		expect(buybackEvent.seller).to.equal(senderAddress)
		// expect correct amount of OTokens to be burned
		expect(totalSupplyAfter).to.equal(totalSupplyBefore.sub(toOpyn(fromWei(amount))))
		// seller's OToken balance goes down by correct amount
		expect(sellerOTokenBalanceAfter).to.equal(sellerOTokenBalanceBefore.sub(toOpyn(fromWei(amount))))
		// seller's USDC balance goes up by quoted amount
		expect(
			tFormatUSDC(sellerUsdcBalanceAfter) - (tFormatUSDC(sellerUsdcBalanceBefore) + tFormatEth(quote))
		).to.be.within(-0.002, 0.002)
		// liquidity pool USD balance goes down by (quote - collateralReturned)
		expect(lpUSDBalanceDiff - (tFormatEth(quote) - collateralAllocatedDiff)).to.be.within(
			-0.001,
			0.001
		)
		// collateral returned is correct amount
		expect(collateralAllocatedDiff - expectedCollateralReturned).to.be.within(-0.001, 0.001)
	})
	it("fails if buyback token address is invalid", async () => {
		const amount = toWei("1")
		// ETH_ADDRESS is not a valid OToken address
		await expect(handler.buybackOption(ETH_ADDRESS, amount)).to.be.revertedWith("NonExistentOtoken()")
	})
	it("buys back an option from a non-whitelisted address if it moves delta closer to zero", async () => {
		const amount = toWei("2")

		await handler.addOrRemoveBuybackAddress(senderAddress, false)
		await expect(await handler.buybackWhitelist(senderAddress)).to.be.false

		const seriesInfo = await optionRegistry.getSeriesInfo(putOptionToken2.address)
		const vaultId = await optionRegistry.vaultIds(putOptionToken2.address)
		const vaultDetails = await controller.getVault(optionRegistry.address, vaultId)
		// expected collateral returned is no. options short div collateral allocated mul no. options bought back
		const expectedCollateralReturned =
			(tFormatUSDC(vaultDetails.collateralAmounts[0]) * parseInt(fromWei(amount))) /
			parseInt(fromOpyn(vaultDetails.shortAmounts[0]))

<<<<<<< HEAD
		console.log(
			tFormatUSDC(vaultDetails.collateralAmounts[0]),
			fromOpyn(vaultDetails.shortAmounts[0])
		)

=======
>>>>>>> da44f3ff
		const seriesInfoDecimalCorrected = {
			expiration: seriesInfo.expiration,
			isPut: seriesInfo.isPut,
			strike: seriesInfo.strike.mul(1e10),
			strikeAsset: seriesInfo.strikeAsset,
			underlying: seriesInfo.underlying,
			collateral: seriesInfo.collateral
		}
		const [quote, expectedDeltaChange] = await liquidityPool.quotePriceBuying(
			seriesInfoDecimalCorrected,
			amount
		)

		const lpUSDBalanceBefore = await usd.balanceOf(liquidityPool.address)
		const deltaBefore = await liquidityPool.getPortfolioDelta()
		const sellerOTokenBalanceBefore = await putOptionToken2.balanceOf(senderAddress)
		const sellerUSDBalanceBefore = await usd.balanceOf(senderAddress)
		const collateralAllocatedBefore = await liquidityPool.collateralAllocated()

		await putOptionToken2.approve(handler.address, toOpyn(fromWei(amount)))
		await handler.buybackOption(putOptionToken2.address, amount)

		const deltaAfter = await liquidityPool.getPortfolioDelta()
		const sellerOTokenBalanceAfter = await putOptionToken2.balanceOf(senderAddress)
		const lpUSDBalanceAfter = await usd.balanceOf(liquidityPool.address)
		const sellerUSDBalanceAfter = await usd.balanceOf(senderAddress)
		const collateralAllocatedAfter = await liquidityPool.collateralAllocated()
		const collateralAllocatedDiff = tFormatUSDC(
			collateralAllocatedBefore.sub(collateralAllocatedAfter)
		)

		// expect delta to be closer to zero afterwards
		expect(Math.abs(tFormatEth(deltaAfter))).to.be.lt(Math.abs(tFormatEth(deltaBefore)))
		// check option seller's OToken balance reduced
		expect(sellerOTokenBalanceAfter).to.equal(sellerOTokenBalanceBefore.sub(toOpyn(fromWei(amount))))
		// check option seller's USD balance increases by correct amount
		expect(tFormatUSDC(sellerUSDBalanceAfter.sub(sellerUSDBalanceBefore))).to.eq(tFormatEth(quote))
		// expect liquidity pool's USD balance decreases by correct amount
		expect(tFormatUSDC(lpUSDBalanceBefore.sub(lpUSDBalanceAfter))).to.eq(
			tFormatEth(quote) - collateralAllocatedDiff
		)
		// expect collateral allocated in LP reduces by correct amount
		expect(collateralAllocatedDiff - expectedCollateralReturned).to.be.within(-0.001, 0.001)
<<<<<<< HEAD

		// *************************************************************************
		// Believe this line is failing due to the discrepancy of weighting vars ***
		// *************************************************************************
		expect(deltaAfter).to.equal(deltaBefore.add(expectedDeltaChange.mul(tFormatEth(amount))))
=======
		// expect portfolio delta to change
		expect(tFormatEth(deltaAfter)).to.equal(tFormatEth(deltaBefore.add(expectedDeltaChange)))
>>>>>>> da44f3ff
	})
	it("can compute portfolio delta", async function () {
		const localDelta = await calculateOptionDeltaLocally(
			liquidityPool,
			priceFeed,
			proposedSeries,
			toWei("1"),
			true
		)
		const priceQuote = await priceFeed.getNormalizedRate(weth.address, usd.address)
		await portfolioValuesFeed.fulfill(
			utils.formatBytes32String("1"),
			weth.address,
			usd.address,
			localDelta,
			BigNumber.from(0),
			BigNumber.from(0),
			BigNumber.from(0),
			BigNumber.from(0),
			BigNumber.from(0)
		)
		const strikePrice = priceQuote.sub(toWei(strike))
		const proposedSeries2 = {
			expiration: expiration2,
			isPut: PUT_FLAVOR,
			strike: BigNumber.from(strikePrice),
			strikeAsset: usd.address,
			underlying: weth.address,
			collateral: usd.address
		}
		const localDelta2 = await calculateOptionDeltaLocally(
			liquidityPool,
			priceFeed,
			proposedSeries2,
			toWei("3"),
			true
		)
		await portfolioValuesFeed.fulfill(
			utils.formatBytes32String("1"),
			weth.address,
			usd.address,
			localDelta.add(localDelta2),
			BigNumber.from(0),
			BigNumber.from(0),
			BigNumber.from(0),
			BigNumber.from(0),
			BigNumber.from(0)
		)
		const delta = await liquidityPool.getPortfolioDelta()
		const oracleDelta = (
			await portfolioValuesFeed.getPortfolioValues(WETH_ADDRESS[chainId], USDC_ADDRESS[chainId])
		).delta
		expect(oracleDelta.sub(localDelta.add(localDelta2))).to.be.within(-5, 5)
		expect(delta.sub(localDelta.add(localDelta2))).to.be.within(-1e15, 1e15)
	})
	it("reverts if option collateral exceeds buffer limit", async () => {
		const lpUSDBalanceBefore = await usd.balanceOf(liquidityPool.address)
		const collateralAllocatedBefore = await liquidityPool.collateralAllocated()

		const amount = toWei("20")
		const priceQuote = await priceFeed.getNormalizedRate(weth.address, usd.address)
		const strikePrice = priceQuote.sub(toWei(strike))
		const proposedSeries = {
			expiration: expiration3,
			strike: BigNumber.from(strikePrice),
			isPut: PUT_FLAVOR,
			strikeAsset: usd.address,
			underlying: weth.address,
			collateral: usd.address
		}
		await expect(handler.issueAndWriteOption(proposedSeries, amount)).to.be.revertedWith(
			"MaxLiquidityBufferReached"
		)

		const lpUSDBalanceAfter = await usd.balanceOf(liquidityPool.address)
		const collateralAllocatedAfter = await liquidityPool.collateralAllocated()
		expect(lpUSDBalanceBefore).to.eq(lpUSDBalanceAfter)
		expect(collateralAllocatedBefore).to.eq(collateralAllocatedAfter)
	})
	it("reverts when non-admin calls rebalance function", async () => {
		const delta = await liquidityPool.getPortfolioDelta()
		await expect(liquidityPool.connect(signers[1]).rebalancePortfolioDelta(delta, 0)).to.be.reverted
	})
	it("returns zero when hedging positive delta when reactor has no funds", async () => {
		const delta = await liquidityPool.getPortfolioDelta()
		expect(delta).to.be.gt(0)
		const reactorDelta = await uniswapV3HedgingReactor.internalDelta()
		await liquidityPool.rebalancePortfolioDelta(delta, 0)
		const newReactorDelta = await uniswapV3HedgingReactor.internalDelta()
		const newDelta = await liquidityPool.getPortfolioDelta()
		expect(reactorDelta).to.equal(newReactorDelta).to.equal(0)
		expect(newDelta.sub(delta)).to.be.within(0, 1e13)
	})

	it("Returns a quote for ETH/USD call with utilization", async () => {
		const amount = toWei("5")
		const priceQuote = await priceFeed.getNormalizedRate(weth.address, usd.address)
		const strikePrice = priceQuote.add(toWei(strike))
		const optionSeries = {
			expiration: expiration,
			strike: strikePrice,
			isPut: CALL_FLAVOR,
			strikeAsset: usd.address,
			underlying: weth.address,
			collateral: usd.address
		}
		const localQuote = await calculateOptionQuoteLocally(
			liquidityPool,
			priceFeed,
			optionSeries,
			amount
		)

		const quote = (
			await liquidityPool.quotePriceWithUtilizationGreeks(
				{
					expiration: expiration,
					isPut: CALL_FLAVOR,
					strike: BigNumber.from(strikePrice),
					strikeAsset: usd.address,
					underlying: weth.address,
					collateral: usd.address
				},
				amount
			)
		)[0]
		const truncQuote = truncate(localQuote)
		const chainQuote = tFormatEth(quote.toString())
		const diff = percentDiff(truncQuote, chainQuote)
		expect(diff).to.be.within(0, 0.1)
	})

	let optionToken: IOToken
	let customOrderPrice: number
	let customOrderId: number
	it("Creates a buy order", async () => {
		let customOrderPriceMultiplier = 0.93
		const [sender, receiver] = signers
		const priceQuote = await priceFeed.getNormalizedRate(weth.address, usd.address)
		const collateralAllocatedBefore = await liquidityPool.collateralAllocated()
		const lpUSDBalanceBefore = await usd.balanceOf(liquidityPool.address)
		const strikePrice = priceQuote.sub(toWei("600"))
		const amount = toWei("5")
		const orderExpiry = 10
		const proposedSeries = {
			expiration: expiration,
			strike: BigNumber.from(strikePrice),
			isPut: true,
			strikeAsset: usd.address,
			underlying: weth.address,
			collateral: usd.address
		}
		const localQuote = await calculateOptionQuoteLocally(
			liquidityPool,
			priceFeed,
			proposedSeries,
			amount
		)
		customOrderPrice = localQuote * customOrderPriceMultiplier
		const createOrder = await handler.createOrder(
			proposedSeries,
			amount,
			toWei(customOrderPrice.toString()).mul(toWei("1")).div(amount),
			orderExpiry,
			receiverAddress
		)

		const collateralAllocatedAfter = await liquidityPool.collateralAllocated()
		const lpUSDBalanceAfter = await usd.balanceOf(liquidityPool.address)

		const receipt = await createOrder.wait()
		const events = receipt.events
		const createOrderEvents = events?.find(x => x.event == "OrderCreated")
		customOrderId = createOrderEvents?.args?.orderId
		const order = await handler.orderStores(customOrderId)
		// check saved order details are correct
		expect(order.optionSeries.expiration).to.eq(proposedSeries.expiration)
		expect(order.optionSeries.isPut).to.eq(proposedSeries.isPut)
		expect(
			order.optionSeries.strike.sub(proposedSeries.strike.div(oTokenDecimalShift18))
		).to.be.within(-100, 0)
		expect(order.optionSeries.underlying).to.eq(proposedSeries.underlying)
		expect(order.optionSeries.strikeAsset).to.eq(proposedSeries.strikeAsset)
		expect(order.optionSeries.collateral).to.eq(proposedSeries.collateral)
		expect(order.amount).to.eq(amount)
		expect(order.price).to.eq(toWei(customOrderPrice.toString()).mul(toWei("1")).div(amount))
		expect(order.buyer).to.eq(receiverAddress)
		const seriesInfo = await optionRegistry.getSeriesInfo(order.seriesAddress)
		// check series info for OToken is correct
		expect(order.optionSeries.expiration).to.eq(seriesInfo.expiration.toString())
		expect(order.optionSeries.isPut).to.eq(seriesInfo.isPut)
		expect(order.optionSeries.strike).to.eq(seriesInfo.strike)
		expect(await handler.orderIdCounter()).to.eq(1)
		optionToken = new Contract(order.seriesAddress, Otoken.abi, receiver) as IOToken
		expect(collateralAllocatedBefore).to.eq(collateralAllocatedAfter)
		expect(lpUSDBalanceBefore).to.eq(lpUSDBalanceAfter)
	})
	let customOrderPriceCall: number
	let customOrderPricePut: number
	let customStranglePrice: number
	let strangleCallId: number
	let stranglePutId: number
	let strangleCallToken: IOToken
	let stranglePutToken: IOToken
	it("creates a custom strangle order", async () => {
		let customOrderPriceMultiplier = 0.93
		const [sender, receiver] = signers
		const priceQuote = await priceFeed.getNormalizedRate(weth.address, usd.address)
		const orderIdBefore = await handler.orderIdCounter()
		const strikePriceCall = priceQuote.add(toWei("1400"))
		const strikePricePut = priceQuote.sub(toWei("900"))
		const lpUSDBalanceBefore = await usd.balanceOf(liquidityPool.address)

		const amount = toWei("2")
		const orderExpiry = 600 // 10 minutes
		const proposedSeriesCall = {
			expiration: expiration,
			strike: BigNumber.from(strikePriceCall),
			isPut: false,
			strikeAsset: usd.address,
			underlying: weth.address,
			collateral: usd.address
		}
		const proposedSeriesPut = {
			expiration: expiration,
			strike: BigNumber.from(strikePricePut),
			isPut: true,
			strikeAsset: usd.address,
			underlying: weth.address,
			collateral: usd.address
		}
		const localQuoteCall = await calculateOptionQuoteLocally(
			liquidityPool,
			priceFeed,
			proposedSeriesCall,
			amount
		)
		const localQuotePut = await calculateOptionQuoteLocally(
			liquidityPool,
			priceFeed,
			proposedSeriesPut,
			amount
		)
		customOrderPriceCall = localQuoteCall * customOrderPriceMultiplier
		customOrderPricePut = localQuotePut * customOrderPriceMultiplier
		customStranglePrice = customOrderPriceCall + customOrderPricePut
		const createStrangle = await handler.createStrangle(
			proposedSeriesCall,
			proposedSeriesPut,
			amount,
			amount,
			toWei(customOrderPriceCall.toString()).mul(toWei("1")).div(amount),
			toWei(customOrderPricePut.toString()).mul(toWei("1")).div(amount),
			orderExpiry,
			receiverAddress
		)

		const receipt = await createStrangle.wait()
		const events = receipt.events
		const createOrderEvents = events?.filter(x => x.event == "OrderCreated") as any
		expect(createOrderEvents?.length).to.eq(2)
		expect(parseInt(createOrderEvents[0].args?.orderId) + 1).to.eq(createOrderEvents[1].args?.orderId)
		strangleCallId = createOrderEvents[0].args?.orderId
		stranglePutId = createOrderEvents[1].args?.orderId
		const callOrder = await handler.orderStores(strangleCallId)
		const putOrder = await handler.orderStores(stranglePutId)
		strangleCallToken = new Contract(callOrder.seriesAddress, Otoken.abi, sender) as IOToken
		stranglePutToken = new Contract(putOrder.seriesAddress, Otoken.abi, sender) as IOToken
		const orderIdAfter = await handler.orderIdCounter()
		const lpUSDBalanceAfter = await usd.balanceOf(liquidityPool.address)

		// check order details are correct
		expect(callOrder.optionSeries.isPut).to.be.false
		expect(putOrder.optionSeries.isPut).to.be.true
		// check expiries are the same
		expect(callOrder.optionSeries.expiration).to.eq(proposedSeriesCall.expiration)
		expect(callOrder.optionSeries.expiration).to.eq(putOrder.optionSeries.expiration)
		expect(
			callOrder.optionSeries.strike.sub(proposedSeriesCall.strike.div(oTokenDecimalShift18))
		).to.be.within(-100, 0)
		expect(
			putOrder.optionSeries.strike.sub(proposedSeriesPut.strike.div(oTokenDecimalShift18))
		).to.be.within(-100, 0)
		expect(callOrder.optionSeries.strikeAsset).to.eq(proposedSeriesCall.strikeAsset)
		expect(putOrder.optionSeries.strikeAsset).to.eq(proposedSeriesPut.strikeAsset)
		expect(callOrder.optionSeries.collateral).to.eq(proposedSeriesCall.collateral)
		expect(putOrder.optionSeries.collateral).to.eq(proposedSeriesPut.collateral)
		expect(callOrder.amount).to.eq(amount)
		expect(putOrder.amount).to.eq(amount)
		// check order ID increases by 2
		expect(orderIdAfter).to.eq(orderIdBefore.add(2))
		// balances are unchanged
		expect(lpUSDBalanceBefore).to.eq(lpUSDBalanceAfter)
	})

	it("Cant make a buy order if not admin", async () => {
		const [sender, receiver] = signers
		const priceQuote = await priceFeed.getNormalizedRate(weth.address, usd.address)
		const collateralAllocatedBefore = await liquidityPool.collateralAllocated()
		const lpUSDBalanceBefore = await usd.balanceOf(liquidityPool.address)
		const strikePrice = priceQuote.sub(toWei(strike).add(100))
		const amount = toWei("1")
		const pricePer = toWei("1000")
		const orderExpiry = 10
		const proposedSeries = {
			expiration: expiration,
			strike: BigNumber.from(strikePrice),
			isPut: true,
			strikeAsset: usd.address,
			underlying: weth.address,
			collateral: usd.address
		}
		await expect(
			handler
				.connect(receiver)
				.createOrder(proposedSeries, amount, pricePer, orderExpiry, receiverAddress)
		).to.be.reverted

		const collateralAllocatedAfter = await liquidityPool.collateralAllocated()
		const lpUSDBalanceAfter = await usd.balanceOf(liquidityPool.address)
		// check balances are unchanged
		expect(collateralAllocatedBefore).to.eq(collateralAllocatedAfter)
		expect(lpUSDBalanceBefore).to.eq(lpUSDBalanceAfter)
<<<<<<< HEAD
	})
	it("Create buy order reverts if price is zero", async () => {
		const [sender, receiver] = signers
		const priceQuote = await priceFeed.getNormalizedRate(weth.address, usd.address)
		const strikePrice = priceQuote.sub(toWei(strike).add(100))
		const amount = toWei("1")
		const pricePer = 0
		const orderExpiry = 10
		const proposedSeries = {
			expiration: expiration,
			isPut: true,
			strike: BigNumber.from(strikePrice),
			strikeAsset: usd.address,
			underlying: weth.address,
			collateral: usd.address
		}
		await expect(
			handler.createOrder(proposedSeries, amount, pricePer, orderExpiry, receiverAddress)
		).to.be.revertedWith("InvalidPrice()")
=======
	})
	it("Create buy order reverts if price is zero", async () => {
		const [sender, receiver] = signers
		const priceQuote = await priceFeed.getNormalizedRate(weth.address, usd.address)
		const strikePrice = priceQuote.sub(toWei(strike).add(100))
		const amount = toWei("1")
		const pricePer = 0
		const orderExpiry = 10
		const proposedSeries = {
			expiration: expiration,
			isPut: true,
			strike: BigNumber.from(strikePrice),
			strikeAsset: usd.address,
			underlying: weth.address,
			collateral: usd.address
		}
		await expect(
			handler.createOrder(proposedSeries, amount, pricePer, orderExpiry, receiverAddress)
		).to.be.revertedWith("InvalidPrice()")
	})
	it("Create buy order reverts if order expiry too long", async () => {
		const [sender, receiver] = signers
		const priceQuote = await priceFeed.getNormalizedRate(weth.address, usd.address)
		const strikePrice = priceQuote.sub(toWei(strike).add(100))
		const amount = toWei("1")
		const pricePer = toWei("1000")
		const orderExpiry = 2000 // 1800 is max
		const proposedSeries = {
			expiration: expiration,
			isPut: true,
			strike: BigNumber.from(strikePrice),
			strikeAsset: usd.address,
			underlying: weth.address,
			collateral: usd.address
		}
		await expect(
			handler.createOrder(proposedSeries, amount, pricePer, orderExpiry, receiverAddress)
		).to.be.revertedWith("OrderExpiryTooLong()")
	})
	it("cant exercise order if not buyer", async () => {
		await expect(handler.executeOrder(1)).to.be.revertedWith("InvalidBuyer()")
>>>>>>> da44f3ff
	})
	it("Create buy order reverts if order expiry too long", async () => {
		const [sender, receiver] = signers
		const priceQuote = await priceFeed.getNormalizedRate(weth.address, usd.address)
<<<<<<< HEAD
		const strikePrice = priceQuote.sub(toWei(strike).add(100))
		const amount = toWei("1")
		const pricePer = toWei("1000")
		const orderExpiry = 2000 // 1800 is max
		const proposedSeries = {
			expiration: expiration,
			isPut: true,
			strike: BigNumber.from(strikePrice),
			strikeAsset: usd.address,
			underlying: weth.address,
			collateral: usd.address
		}
		await expect(
			handler.createOrder(proposedSeries, amount, pricePer, orderExpiry, receiverAddress)
		).to.be.revertedWith("OrderExpiryTooLong()")
	})
	it("cant exercise order if not buyer", async () => {
		await expect(handler.executeOrder(1)).to.be.revertedWith("InvalidBuyer()")
	})
	it("Executes a buy order", async () => {
		const [sender, receiver] = signers
		const priceQuote = await priceFeed.getNormalizedRate(weth.address, usd.address)
=======
>>>>>>> da44f3ff
		const lpUSDBalanceBefore = await usd.balanceOf(liquidityPool.address)
		const collateralAllocatedBefore = await liquidityPool.collateralAllocated()
		const buyerBalBefore = await usd.balanceOf(receiverAddress)
		const receiverBalBefore = await usd.balanceOf(receiverAddress)
		const orderDeets = await handler.orderStores(customOrderId)
		const prevalues = await portfolioValuesFeed.getPortfolioValues(weth.address, usd.address)

		const expectedCollateralAllocated = await optionRegistry.getCollateral(
			{
				expiration: orderDeets.optionSeries.expiration,
				isPut: orderDeets.optionSeries.isPut,
				strike: orderDeets.optionSeries.strike, // keep e8
				strikeAsset: orderDeets.optionSeries.strikeAsset,
				underlying: orderDeets.optionSeries.underlying,
				collateral: orderDeets.optionSeries.collateral
			},
			orderDeets.amount
		)
		const localDelta = await calculateOptionDeltaLocally(
			liquidityPool,
			priceFeed,
			{
				expiration: orderDeets.optionSeries.expiration.toNumber(),
				strike: orderDeets.optionSeries.strike.mul(10 ** 10), // format to e18
				isPut: orderDeets.optionSeries.isPut,
				underlying: orderDeets.optionSeries.underlying,
				strikeAsset: orderDeets.optionSeries.strikeAsset,
				collateral: orderDeets.optionSeries.collateral
			},
			orderDeets.amount,
			true
		)
		const deltaBefore = tFormatEth(await liquidityPool.getPortfolioDelta())
		const localQuote = await calculateOptionQuoteLocally(
			liquidityPool,
			priceFeed,
			{
				expiration: orderDeets.optionSeries.expiration.toNumber(),
				strike: orderDeets.optionSeries.strike.mul(10 ** 10), // format to e18
				isPut: orderDeets.optionSeries.isPut,
				underlying: orderDeets.optionSeries.underlying,
				strikeAsset: orderDeets.optionSeries.strikeAsset,
				collateral: orderDeets.optionSeries.collateral
			},
			orderDeets.amount,
			false
		)

		await usd.connect(receiver).approve(handler.address, 100000000000)
		await optionToken.approve(handler.address, toOpyn(fromWei(orderDeets.amount)))
		await handler.connect(receiver).executeOrder(customOrderId)
		const deltaAfter = tFormatEth(await liquidityPool.getPortfolioDelta())
		await portfolioValuesFeed.fulfill(
			utils.formatBytes32String("1"),
			weth.address,
			usd.address,
			prevalues.delta.add(localDelta),
			BigNumber.from(0),
			BigNumber.from(0),
			BigNumber.from(0),
			prevalues.callPutsValue.add(toWei(localQuote.toString())),
			priceQuote
		)
		const receiverOTokenBalAfter = await optionToken.balanceOf(receiverAddress)
		const lpUSDBalanceAfter = await usd.balanceOf(liquidityPool.address)
		const lpOTokenBalAfter = await optionToken.balanceOf(liquidityPool.address)
		const buyerBalAfter = await usd.balanceOf(receiverAddress)
		const receiverBalAfter = await usd.balanceOf(receiverAddress)
		const collateralAllocatedAfter = await liquidityPool.collateralAllocated()
		const collateralAllocatedDiff = tFormatUSDC(
			collateralAllocatedAfter.sub(collateralAllocatedBefore)
		)
		const buyerUSDBalanceDiff = buyerBalBefore.sub(buyerBalAfter)
		const lpUSDBalanceDiff = lpUSDBalanceAfter.sub(lpUSDBalanceBefore)

		const order = await handler.orderStores(customOrderId)
		// order should be non existant
		expect(order.buyer).to.eq(ZERO_ADDRESS)
		// check buyer's OToken balanc increases by correct amount
		expect(fromOpyn(receiverOTokenBalAfter.toString())).to.eq(fromWei(orderDeets.amount.toString()))
		// liquidity pool holds no tokens
		expect(lpOTokenBalAfter).to.eq(0)
		expect(
			tFormatUSDC(buyerUSDBalanceDiff) -
				parseFloat(fromWei(orderDeets.amount)) * tFormatEth(orderDeets.price)
		).to.be.within(-0.01, 0.01)
		// check collateralAllocated is correct
		expect(collateralAllocatedDiff).to.eq(tFormatUSDC(expectedCollateralAllocated))
		// check buyer's USD balance decreases by correct amount
		expect(
			receiverBalBefore
				.sub(receiverBalAfter)
				.sub(BigNumber.from(Math.floor(customOrderPrice * 10 ** 6).toString()))
		).to.be.within(-1, 1)
		// check liquidity pool USD balance increases by agreed price minus collateral
		expect(
			tFormatUSDC(lpUSDBalanceDiff) -
				(tFormatEth(orderDeets.amount) * tFormatEth(orderDeets.price) -
					tFormatUSDC(expectedCollateralAllocated))
		).to.be.within(-0.01, 0.01)
		// check delta changes by expected amount
		expect(deltaAfter).to.eq(deltaBefore + tFormatEth(localDelta))
	})
	it("executes a strangle", async () => {
		const [sender, receiver] = signers
		// add more liquidity to stop buffer reached error
		await usd.approve(liquidityPool.address, toUSDC(liquidityPoolUsdcDeposit).mul(2))
		await liquidityPool.deposit(toUSDC(liquidityPoolUsdcDeposit).mul(2), senderAddress)
		const priceQuote = await priceFeed.getNormalizedRate(weth.address, usd.address)
		const receiverOTokenBalBef = (await strangleCallToken.balanceOf(receiverAddress)).add(
			await stranglePutToken.balanceOf(receiverAddress)
		)
		const lpUSDBalanceBefore = await usd.balanceOf(liquidityPool.address)
		const collateralAllocatedBefore = await liquidityPool.collateralAllocated()
		const receiverUSDBalBefore = await usd.balanceOf(receiverAddress)
		const deltaBefore = tFormatEth(await liquidityPool.getPortfolioDelta())

		const orderDeets1 = await handler.orderStores(strangleCallId)
		const orderDeets2 = await handler.orderStores(stranglePutId)
		const prevalues = await portfolioValuesFeed.getPortfolioValues(weth.address, usd.address)

		const localDelta1 = await calculateOptionDeltaLocally(
			liquidityPool,
			priceFeed,
			{
				expiration: orderDeets1.optionSeries.expiration.toNumber(),
				strike: orderDeets1.optionSeries.strike.mul(10 ** 10),
				isPut: orderDeets1.optionSeries.isPut,
				underlying: orderDeets1.optionSeries.underlying,
				strikeAsset: orderDeets1.optionSeries.strikeAsset,
				collateral: orderDeets1.optionSeries.collateral
			},
			orderDeets1.amount,
			true
		)
		const localQuote1 = await calculateOptionQuoteLocally(
			liquidityPool,
			priceFeed,
			{
				expiration: orderDeets1.optionSeries.expiration.toNumber(),
				strike: orderDeets1.optionSeries.strike.mul(10 ** 10),
				isPut: orderDeets1.optionSeries.isPut,
				underlying: orderDeets1.optionSeries.underlying,
				strikeAsset: orderDeets1.optionSeries.strikeAsset,
				collateral: orderDeets1.optionSeries.collateral
			},
			orderDeets1.amount,
			false
		)
		const localDelta2 = await calculateOptionDeltaLocally(
			liquidityPool,
			priceFeed,
			{
				expiration: orderDeets2.optionSeries.expiration.toNumber(),
				strike: orderDeets2.optionSeries.strike.mul(10 ** 10),
				isPut: orderDeets2.optionSeries.isPut,
				underlying: orderDeets2.optionSeries.underlying,
				strikeAsset: orderDeets2.optionSeries.strikeAsset,
				collateral: orderDeets2.optionSeries.collateral
			},
			orderDeets2.amount,
			true
		)
		const localQuote2 = await calculateOptionQuoteLocally(
			liquidityPool,
			priceFeed,
			{
				expiration: orderDeets2.optionSeries.expiration.toNumber(),
				strike: orderDeets2.optionSeries.strike.mul(10 ** 10),
				isPut: orderDeets2.optionSeries.isPut,
				underlying: orderDeets2.optionSeries.underlying,
				strikeAsset: orderDeets2.optionSeries.strikeAsset,
				collateral: orderDeets2.optionSeries.collateral
			},
			orderDeets2.amount,
			false
		)
		const localDelta = localDelta1.add(localDelta2)
		const expectedCollateralAllocated = (
			await optionRegistry.getCollateral(
				{
					expiration: orderDeets1.optionSeries.expiration,
					isPut: orderDeets1.optionSeries.isPut,
					strike: orderDeets1.optionSeries.strike, // keep e8
					strikeAsset: orderDeets1.optionSeries.strikeAsset,
					underlying: orderDeets1.optionSeries.underlying,
					collateral: orderDeets1.optionSeries.collateral
				},
				orderDeets1.amount
			)
		).add(
			await optionRegistry.getCollateral(
				{
					expiration: orderDeets2.optionSeries.expiration,
					isPut: orderDeets2.optionSeries.isPut,
					strike: orderDeets2.optionSeries.strike, // keep e8
					strikeAsset: orderDeets2.optionSeries.strikeAsset,
					underlying: orderDeets2.optionSeries.underlying,
					collateral: orderDeets2.optionSeries.collateral
				},
				orderDeets2.amount
			)
		)

		await usd.connect(receiver).approve(liquidityPool.address, 1000000000)
		await handler.connect(receiver).executeStrangle(strangleCallId, stranglePutId)
		await portfolioValuesFeed.fulfill(
			utils.formatBytes32String("1"),
			weth.address,
			usd.address,
			prevalues.delta.add(localDelta1).add(localDelta2),
			BigNumber.from(0),
			BigNumber.from(0),
			BigNumber.from(0),
			prevalues.callPutsValue.add(toWei(localQuote1.toString()).add(toWei(localQuote2.toString()))),
			priceQuote
		)
		const receiverUSDBalAfter = await usd.balanceOf(receiverAddress)
		const receiverOTokenBalAfter = (await strangleCallToken.balanceOf(receiverAddress)).add(
			await stranglePutToken.balanceOf(receiverAddress)
		)
		const collateralAllocatedAfter = await liquidityPool.collateralAllocated()
		const collateralAllocatedDiff = tFormatUSDC(
			collateralAllocatedAfter.sub(collateralAllocatedBefore)
		)
		const lpOTokenBalAfter = (await strangleCallToken.balanceOf(liquidityPool.address)).add(
			await stranglePutToken.balanceOf(liquidityPool.address)
		)
		const lpUSDBalanceAfter = await usd.balanceOf(liquidityPool.address)
		const deltaAfter = tFormatEth(await liquidityPool.getPortfolioDelta())

		const buyerUSDBalanceDiff = receiverUSDBalBefore.sub(receiverUSDBalAfter)
		const lpUSDBalanceDiff = lpUSDBalanceAfter.sub(lpUSDBalanceBefore)

		const orderCall = await handler.orderStores(strangleCallId)
		const orderPut = await handler.orderStores(stranglePutId)
		// order should be non existant
		expect(orderPut.buyer).to.eq(ZERO_ADDRESS)
		expect(orderCall.buyer).to.eq(ZERO_ADDRESS)
		// check buyer's OToken balance increases bycoreect amount
		expect(fromOpyn(receiverOTokenBalAfter.sub(receiverOTokenBalBef).toString())).to.equal(
			fromWei(orderDeets1.amount.add(orderDeets2.amount).toString())
		)

		// liquidity pool holds no tokens
		expect(lpOTokenBalAfter).to.eq(0)

		// check buyer's USDC balance decreases by expected amount
		expect(
			receiverUSDBalBefore
				.sub(receiverUSDBalAfter)
				.sub(BigNumber.from(Math.floor(customStranglePrice * 10 ** 6).toString()))
		).to.be.within(-1, 1)
		expect(
			tFormatUSDC(buyerUSDBalanceDiff) -
				(parseFloat(fromWei(orderDeets1.amount)) * tFormatEth(orderDeets1.price) +
					parseFloat(fromWei(orderDeets2.amount)) * tFormatEth(orderDeets2.price))
		).to.be.within(-0.01, 0.01)
		// check collateralAllocated is correct
		expect(collateralAllocatedDiff).to.eq(tFormatUSDC(expectedCollateralAllocated))
		// check liquidity pool USD balance increases by agreed price minus collateral
		expect(
			tFormatUSDC(lpUSDBalanceDiff) -
				(tFormatEth(orderDeets1.amount) * tFormatEth(orderDeets1.price) +
					tFormatEth(orderDeets2.amount) * tFormatEth(orderDeets2.price) -
					tFormatUSDC(expectedCollateralAllocated))
		).to.be.within(-0.01, 0.01)
		// check delta changes by expected amount
		expect(deltaAfter).to.eq(deltaBefore + tFormatEth(localDelta))
<<<<<<< HEAD
=======
	})
	it("does not buy back an option from a non-whitelisted address if it moves delta away to zero", async () => {
		const [sender, receiver] = signers
		const amount = toWei("1")

		await handler.addOrRemoveBuybackAddress(receiverAddress, false)
		await expect(await handler.buybackWhitelist(receiverAddress)).to.be.false
		const deltaBefore = await liquidityPool.getPortfolioDelta()
		const buybackToken = tFormatEth(deltaBefore) < 0 ? stranglePutToken : strangleCallToken

		await expect(
			handler.connect(receiver).buybackOption(buybackToken.address, amount)
		).to.be.revertedWith("DeltaNotDecreased()")
>>>>>>> da44f3ff
	})
	it("does not buy back an option from a non-whitelisted address if it moves delta away to zero", async () => {
		const [sender, receiver] = signers
		const amount = toWei("1")

		await handler.addOrRemoveBuybackAddress(receiverAddress, false)
		await expect(await handler.buybackWhitelist(receiverAddress)).to.be.false
		const deltaBefore = await liquidityPool.getPortfolioDelta()
		const buybackToken = tFormatEth(deltaBefore) < 0 ? stranglePutToken : strangleCallToken

		await expect(
			handler.connect(receiver).buybackOption(buybackToken.address, amount)
		).to.be.revertedWith("DeltaNotDecreased()")
	})

	it("Cannot complete buy order after expiry", async () => {
		const [sender, receiver] = signers
		const priceQuote = await priceFeed.getNormalizedRate(weth.address, usd.address)
		const strikePrice = priceQuote.sub(toWei(strike).add(100))
		const amount = toWei("1")
		const pricePer = toWei("10")
		const orderExpiry = 1200 // order valid for 20 minutes
		const proposedSeries = {
			expiration: expiration,
			strike: BigNumber.from(strikePrice),
			isPut: true,
			strikeAsset: usd.address,
			underlying: weth.address,
			collateral: usd.address
		}
		const createOrdertx = await handler.createOrder(
			proposedSeries,
			amount,
			pricePer,
			orderExpiry,
			receiverAddress
		)
		const receipt = await createOrdertx.wait(1)
		const events = receipt.events
		const createOrderEvent = events?.find(x => x.event == "OrderCreated")
		const orderId = createOrderEvent?.args?.orderId
		const order = await handler.orderStores(orderId)
		expect(order.optionSeries.expiration).to.eq(proposedSeries.expiration)
		expect(order.optionSeries.isPut).to.eq(proposedSeries.isPut)
		expect(
			order.optionSeries.strike.sub(proposedSeries.strike.div(oTokenDecimalShift18))
		).to.be.within(-100, 0)
		expect(order.optionSeries.underlying).to.eq(proposedSeries.underlying)
		expect(order.optionSeries.strikeAsset).to.eq(proposedSeries.strikeAsset)
		expect(order.optionSeries.collateral).to.eq(proposedSeries.collateral)
		expect(order.amount).to.eq(amount)
		expect(order.price).to.eq(pricePer)
		expect(order.buyer).to.eq(receiverAddress)
		const seriesInfo = await optionRegistry.getSeriesInfo(order.seriesAddress)
		expect(order.optionSeries.expiration).to.eq(seriesInfo.expiration.toString())
		expect(order.optionSeries.isPut).to.eq(seriesInfo.isPut)
		// TODO: another tiny rounding error below. why?
		// expect(order.optionSeries.strike).to.eq(seriesInfo.strike)
		expect(await handler.orderIdCounter()).to.eq(orderId)
		optionToken = new Contract(order.seriesAddress, Otoken.abi, sender) as IOToken
		increase(1201)
		const prevalues = await portfolioValuesFeed.getPortfolioValues(weth.address, usd.address)
		await portfolioValuesFeed.fulfill(
			utils.formatBytes32String("1"),
			weth.address,
			usd.address,
			prevalues.delta,
			BigNumber.from(0),
			BigNumber.from(0),
			BigNumber.from(0),
			prevalues.callPutsValue,
			priceQuote
		)
		await expect(handler.connect(receiver).executeOrder(orderId)).to.be.revertedWith("OrderExpired()")
	})

	it("fails to execute invalid custom orders", async () => {
		let customOrderPriceMultiplier = 0.93
		let customOrderPriceMultiplierInvalid = 0.89 // below 10% buffer
		const [sender, receiver] = signers
		const priceQuote = await priceFeed.getNormalizedRate(weth.address, usd.address)
		const strikePriceInvalidDeltaCall = priceQuote.add(toWei("10")) // delta will be too high
		const strikePriceInvalidDeltaPut = priceQuote.sub(toWei("10")) // delta will be too high
		const strikePriceInvalidPrice = priceQuote.add(toWei("1500"))
		const amount = toWei("1")
		const orderExpiry = 600 // 10 minutes
		const proposedSeriesInvalidDeltaCall = {
			expiration: expiration,
			isPut: false,
			strike: BigNumber.from(strikePriceInvalidDeltaCall),
			strikeAsset: usd.address,
			underlying: weth.address,
			collateral: usd.address
		}
		const proposedSeriesInvalidDeltaPut = {
			expiration: expiration,
			isPut: true,
			strike: BigNumber.from(strikePriceInvalidDeltaPut),
			strikeAsset: usd.address,
			underlying: weth.address,
			collateral: usd.address
		}
		const proposedSeriesInvalidPrice = {
			expiration: expiration,
			strike: BigNumber.from(strikePriceInvalidPrice),
			isPut: false,
			strikeAsset: usd.address,
			underlying: weth.address,
			collateral: usd.address
		}
		const localQuoteInvalidDeltaCall = await calculateOptionQuoteLocally(
<<<<<<< HEAD
			liquidityPool,
			priceFeed,
			proposedSeriesInvalidDeltaCall,
			amount
		)
		const localQuoteInvalidDeltaPut = await calculateOptionQuoteLocally(
			liquidityPool,
			priceFeed,
=======
			liquidityPool,
			priceFeed,
			proposedSeriesInvalidDeltaCall,
			amount
		)
		const localQuoteInvalidDeltaPut = await calculateOptionQuoteLocally(
			liquidityPool,
			priceFeed,
>>>>>>> da44f3ff
			proposedSeriesInvalidDeltaPut,
			amount
		)
		const localQuoteInvalidPrice = await calculateOptionQuoteLocally(
			liquidityPool,
			priceFeed,
			proposedSeriesInvalidPrice,
			amount
		)
		const customOrderPriceInvalidDeltaCall = localQuoteInvalidDeltaCall * customOrderPriceMultiplier
		const customOrderPriceInvalidDeltaPut = localQuoteInvalidDeltaPut * customOrderPriceMultiplier

		const customOrderPriceInvalidPrice = localQuoteInvalidPrice * customOrderPriceMultiplierInvalid
		// create invalid delta call option order
		const createOrderInvalidDeltaCall = await handler.createOrder(
			proposedSeriesInvalidDeltaCall,
			amount,
			toWei(customOrderPriceInvalidDeltaCall.toString()),
			orderExpiry,
			receiverAddress
		)

		const receipt = await createOrderInvalidDeltaCall.wait(1)
		const events = receipt.events
		const createOrderEvent = events?.find(x => x.event == "OrderCreated")
		const invalidDeltaCallOrderId = createOrderEvent?.args?.orderId

		// create invalid delta put order
		const createOrderInvalidDeltaPut = await handler.createOrder(
			proposedSeriesInvalidDeltaPut,
			amount,
			toWei(customOrderPriceInvalidDeltaPut.toString()),
			orderExpiry,
			receiverAddress
		)

		const receipt3 = await createOrderInvalidDeltaPut.wait(1)
		const events3 = receipt3.events
		const createOrderEvent3 = events3?.find(x => x.event == "OrderCreated")
		const invalidDeltaPutOrderId = createOrderEvent3?.args?.orderId

		// create invalid price option series
		const createOrderInvalidPrice = await handler.createOrder(
			proposedSeriesInvalidPrice,
			amount,
			toWei(customOrderPriceInvalidPrice.toString()),
			orderExpiry,
			receiverAddress
		)

		const receipt2 = await createOrderInvalidPrice.wait(1)
		const events2 = receipt2.events
		const createOrderEvent2 = events2?.find(x => x.event == "OrderCreated")
		const invalidPriceOrderId = createOrderEvent2?.args?.orderId

		await expect(handler.connect(receiver).executeOrder(invalidDeltaCallOrderId)).to.be.revertedWith(
			"CustomOrderInvalidDeltaValue()"
		)
		await expect(handler.connect(receiver).executeOrder(invalidDeltaPutOrderId)).to.be.revertedWith(
			"CustomOrderInvalidDeltaValue()"
		)

		await expect(handler.connect(receiver).executeOrder(invalidPriceOrderId)).to.be.revertedWith(
			"CustomOrderInsufficientPrice()"
		)
	})

	it("Can compute IV from volatility skew coefs", async () => {
		const coefs: BigNumberish[] = [
			1.42180236,
			0,
			-0.08626792,
			0.07873822,
			0.00650549,
			0.02160918,
			-0.1393287
		].map(x => toWei(x.toString()))
		const points = [-0.36556715, 0.59115575].map(x => toWei(x.toString()))
		const expected_iv = 1.4473946
		//@ts-ignore
		const res = await volatility.computeIVFromSkewInts(coefs, points)
		expect(tFormatEth(res)).to.eq(truncate(expected_iv))
	})

	it("Adds additional liquidity from new account", async () => {
		optionRegistry.setLiquidityPool(liquidityPool.address)
		const [sender, receiver] = signers
		const sendAmount = toUSDC("20000")
		const usdReceiver = usd.connect(receiver)
		await usdReceiver.approve(liquidityPool.address, sendAmount)
		const lpReceiver = liquidityPool.connect(receiver)
		const totalSupply = await liquidityPool.totalSupply()
		await lpReceiver.deposit(sendAmount, receiverAddress)
		const newTotalSupply = await liquidityPool.totalSupply()
		const lpBalance = await lpReceiver.balanceOf(receiverAddress)
		const difference = newTotalSupply.sub(lpBalance)
		expect(difference).to.eq(await lpReceiver.balanceOf(senderAddress))
		expect(newTotalSupply).to.eq(totalSupply.add(lpBalance))
	})

	it("LP can redeem half shares", async () => {
		const shares = (await liquidityPool.balanceOf(senderAddress)).div(2)
		const totalShares = await liquidityPool.totalSupply()
		//@ts-ignore
		const ratio = 1 / fromWei(totalShares)
		const usdBalance = await usd.balanceOf(liquidityPool.address)
		const withdraw = await liquidityPool.withdraw(shares, senderAddress)
		const receipt = await withdraw.wait(1)
		const events = receipt.events
		const removeEvent = events?.find(x => x.event == "Withdraw")
		const strikeAmount = removeEvent?.args?.strikeAmount
		const usdBalanceAfter = await usd.balanceOf(liquidityPool.address)
		//@ts-ignore
		const diff = fromWei(usdBalance) * ratio
		expect(diff).to.be.within(0, 1)
		expect(strikeAmount).to.be.eq(usdBalance.sub(usdBalanceAfter))
	})
	it("LP can not redeems shares when in excess of liquidity", async () => {
		const [sender, receiver] = signers
		const shares = await liquidityPool.balanceOf(senderAddress)
		const withdraw = liquidityPool.withdraw(shares, senderAddress)
		await expect(withdraw).to.be.revertedWith("WithdrawExceedsLiquidity()")
	})
	it("pauses and unpauses LP contract", async () => {
		await usd.approve(liquidityPool.address, toUSDC("200"))
		await liquidityPool.deposit(toUSDC("100"), senderAddress)
		await liquidityPool.pauseContract()
		await expect(liquidityPool.deposit(toUSDC("100"), senderAddress)).to.be.revertedWith(
			"Pausable: paused"
		)
		await liquidityPool.unpause()
	})
<<<<<<< HEAD
	it("simulates a flash loan deposit and withdraw in same tx", async () => {
		const whaleSigner = await ethers.getSigner(USDC_OWNER_ADDRESS[chainId])
		const lpUsdcBalanceBefore = await usd.balanceOf(liquidityPool.address)

		const whaleUsdcBalanceBefore = await usd.balanceOf(whaleSigner.address)

		expect(flashLoanContract).to.haveOwnProperty("depositAndWithdraw")
		await usd.connect(whaleSigner).approve(flashLoanContract.address, whaleUsdcBalanceBefore)
		console.log({ whaleUsdcBalanceBefore })
		await flashLoanContract.depositAndWithdraw(whaleUsdcBalanceBefore)

		const whaleUsdcBalanceAfter = await usd.balanceOf(whaleSigner.address)
		const lpUsdcBalanceAfter = await usd.balanceOf(liquidityPool.address)

		console.log({
			whaleUsdcBalanceBefore: tFormatUSDC(whaleUsdcBalanceBefore),
			whaleUsdcBalanceAfter: tFormatUSDC(whaleUsdcBalanceAfter),
			poolBalanceBefore: tFormatUSDC(lpUsdcBalanceBefore),
			poolBalanceAfter: tFormatUSDC(lpUsdcBalanceAfter)
		})
		expect(tFormatUSDC(whaleUsdcBalanceAfter)).to.not.be.gt(tFormatUSDC(whaleUsdcBalanceBefore))
		expect(tFormatUSDC(lpUsdcBalanceAfter)).to.not.be.lt(tFormatUSDC(lpUsdcBalanceBefore))
	})
	it("simulates a flash loan deposit, large option buy and withdraw in same tx", async () => {
		const whaleSigner = await ethers.getSigner(USDC_OWNER_ADDRESS[chainId])
		const lpUsdcBalanceBefore = await usd.balanceOf(liquidityPool.address)
		const whaleUsdcBalanceBefore = await usd.balanceOf(whaleSigner.address)
		const amount = toWei("100")
		const priceQuote = await priceFeed.getNormalizedRate(weth.address, usd.address)
		const strikePrice = priceQuote.sub(toWei(strike))
		proposedSeries = {
			expiration: expiration3,
			strike: BigNumber.from(strikePrice),
			isPut: false,
			strikeAsset: usd.address,
			underlying: weth.address,
			collateral: usd.address
		}

		const localQuote = await calculateOptionQuoteLocally(
			liquidityPool,
			priceFeed,
			proposedSeries,
			amount
		)

		await usd.connect(whaleSigner).approve(flashLoanContract.address, whaleUsdcBalanceBefore)
		// expect liquidity buffer  threshold revert when whale tries to withdraw funds

		await expect(
			flashLoanContract.depositBuyAndWithdraw(
				whaleUsdcBalanceBefore.mul(8).div(10),
				amount,
				proposedSeries
			)
		).to.be.revertedWith("WithdrawExceedsLiquidity()")
	})
	it("simulates a flash loan deposit, large option buy then sell, and withdraw in same tx", async () => {
		const [sender, receiver, smallUser] = await ethers.getSigners()
		const whaleSigner = await ethers.getSigner(USDC_OWNER_ADDRESS[chainId])
		await usd.connect(whaleSigner).transfer(smallUser.address, toUSDC("1000"))
		const lpUsdcBalanceBefore = await usd.balanceOf(liquidityPool.address)
		const whaleUsdcBalanceBefore = await usd.balanceOf(whaleSigner.address)
		const userUsdcBalanceBefore = await usd.balanceOf(smallUser.address)
		const amount = toWei("100")
		const priceQuote = await priceFeed.getNormalizedRate(weth.address, usd.address)
		const strikePrice = priceQuote.sub(toWei(strike))

		proposedSeries = {
			expiration: expiration3,
			strike: BigNumber.from(strikePrice),
			isPut: false,
			strikeAsset: usd.address,
			underlying: weth.address,
			collateral: usd.address
		}

		await usd.connect(whaleSigner).approve(flashLoanContract.address, whaleUsdcBalanceBefore)
		await usd.connect(whaleSigner).approve(liquidityPool.address, whaleUsdcBalanceBefore)
		await usd.connect(smallUser).approve(liquidityPool.address, userUsdcBalanceBefore)

		const smallUserShares = await liquidityPool
			.connect(smallUser)
			.callStatic.deposit(userUsdcBalanceBefore, smallUser.address)
		await liquidityPool.connect(smallUser).deposit(userUsdcBalanceBefore, smallUser.address)
		const collateralAllocatedBefore = await liquidityPool.collateralAllocated()

		await flashLoanContract.depositBuySellAndWithdraw(
			whaleUsdcBalanceBefore.mul(8).div(10),
			amount,
			proposedSeries
		)
		await liquidityPool.connect(smallUser).withdraw(smallUserShares, smallUser.address)

		const lpUsdcBalanceAfter = await usd.balanceOf(liquidityPool.address)
		const whaleUsdcBalanceAfter = await usd.balanceOf(whaleSigner.address)
		const userUsdcBalanceAfter = await usd.balanceOf(smallUser.address)
		const collateralAllocatedAfter = await liquidityPool.collateralAllocated()

		expect(whaleUsdcBalanceAfter).is.not.gt(whaleUsdcBalanceBefore)
		expect(lpUsdcBalanceAfter).is.not.lt(lpUsdcBalanceBefore)
		expect(userUsdcBalanceAfter).is.not.lt(userUsdcBalanceBefore)
		expect(collateralAllocatedBefore).to.eq(collateralAllocatedAfter)
	})
	it("simulates a flash loan deposit and option buy. Then changes the price before sell and withdraw", async () => {
		const [sender, receiver, smallUser] = await ethers.getSigners()
		const whaleSigner = await ethers.getSigner(USDC_OWNER_ADDRESS[chainId])
		await usd.connect(whaleSigner).transfer(smallUser.address, toUSDC("1000"))
		const lpUsdcBalanceBefore = await usd.balanceOf(liquidityPool.address)
		const whaleUsdcBalanceBefore = await usd.balanceOf(whaleSigner.address)
		const userUsdcBalanceBefore = await usd.balanceOf(smallUser.address)
		const collateralAllocatedBefore = await liquidityPool.collateralAllocated()
		const amount = toWei("100")
		const priceQuote = await priceFeed.getNormalizedRate(weth.address, usd.address)
		const strikePrice = priceQuote.sub(toWei(strike))

		proposedSeries = {
			expiration: expiration3,
			strike: BigNumber.from(strikePrice),
			isPut: false,
			strikeAsset: usd.address,
			underlying: weth.address,
			collateral: usd.address
		}

		const localDelta = await calculateOptionDeltaLocally(
			liquidityPool,
			priceFeed,
			proposedSeries,
			amount,
			true
		)

		const localQuote = await calculateOptionQuoteLocally(
			liquidityPool,
			priceFeed,
			proposedSeries,
			amount,
			false
		)

		await usd.connect(whaleSigner).approve(flashLoanContract.address, whaleUsdcBalanceBefore)
		await usd.connect(whaleSigner).approve(liquidityPool.address, whaleUsdcBalanceBefore)
		await usd.connect(smallUser).approve(liquidityPool.address, userUsdcBalanceBefore)

		const prevaluesBefore = await portfolioValuesFeed.getPortfolioValues(weth.address, usd.address)

		const smallUserShares = await liquidityPool
			.connect(smallUser)
			.callStatic.deposit(userUsdcBalanceBefore, smallUser.address)
		await liquidityPool.connect(smallUser).deposit(userUsdcBalanceBefore, smallUser.address)

		const [optionAmount, seriesAddress, shares] = await flashLoanContract.callStatic.depositAndBuy(
			whaleUsdcBalanceBefore.mul(8).div(10),
			amount,
			proposedSeries
		)
		// deposit and buy options with whale account
		await flashLoanContract.depositAndBuy(
			whaleUsdcBalanceBefore.mul(8).div(10),
			amount,
			proposedSeries
		)

		// change price
		const oracle = await setupOracle(CHAINLINK_WETH_PRICER[chainId], senderAddress, true)
		await setOpynOracleExpiryPrice(
			WETH_ADDRESS[chainId],
			oracle,
			expiration,
			priceQuote.sub(toWei("20"))
		)
		// mock external adapter delta calculation
		const prevaluesAfter = await portfolioValuesFeed.getPortfolioValues(weth.address, usd.address)
		console.log({ before: prevaluesBefore.delta, after: prevaluesAfter.delta.add(localDelta) })
		await portfolioValuesFeed.fulfill(
			utils.formatBytes32String("2"),
			weth.address,
			usd.address,
			prevaluesAfter.delta.add(localDelta),
			BigNumber.from(0),
			BigNumber.from(0),
			BigNumber.from(0),
			prevaluesAfter.callPutsValue.add(toWei(localQuote.toString())),
			priceQuote
		)
		// sell the option back and withdraw
		await flashLoanContract.sellAndWithdraw(seriesAddress, optionAmount, shares)

		await liquidityPool.connect(smallUser).withdraw(smallUserShares, smallUser.address)

		const lpUsdcBalanceAfter = await usd.balanceOf(liquidityPool.address)
		const whaleUsdcBalanceAfter = await usd.balanceOf(whaleSigner.address)
		const userUsdcBalanceAfter = await usd.balanceOf(smallUser.address)
		const collateralAllocatedAfter = await liquidityPool.collateralAllocated()

		expect(whaleUsdcBalanceAfter).is.not.gt(whaleUsdcBalanceBefore)
		expect(lpUsdcBalanceAfter).is.not.lt(lpUsdcBalanceBefore)
		expect(userUsdcBalanceAfter).is.not.lt(userUsdcBalanceBefore)
		expect(collateralAllocatedBefore).to.eq(collateralAllocatedAfter)
	})
=======

>>>>>>> da44f3ff
	it("settles an expired ITM vault", async () => {
		const totalCollateralAllocatedBefore = await liquidityPool.collateralAllocated()
		const vaultId = await optionRegistry.vaultIds(putOptionToken.address)
		const collateralAllocatedToVault = (await controller.getVault(optionRegistry.address, vaultId))
			.collateralAmounts[0]
		const oracle = await setupOracle(CHAINLINK_WETH_PRICER[chainId], senderAddress, true)
		const strikePrice = await putOptionToken.strikePrice()
		// set price to $80 ITM for put
		const settlePrice = strikePrice.sub(toWei("80").div(oTokenDecimalShift18))
		// set the option expiry price, make sure the option has now expired
		await setOpynOracleExpiryPrice(WETH_ADDRESS[chainId], oracle, expiration, settlePrice)
		const lpBalanceBefore = await usd.balanceOf(liquidityPool.address)
		// settle the vault
		const settleVault = await liquidityPool.settleVault(putOptionToken.address)
		let receipt = await settleVault.wait()
		const events = receipt.events
		const settleEvent = events?.find(x => x.event == "SettleVault")
		const collateralReturned = settleEvent?.args?.collateralReturned
		const collateralLost = settleEvent?.args?.collateralLost
		const lpBalanceAfter = await usd.balanceOf(liquidityPool.address)
		const lpBalanceDiff = tFormatUSDC(lpBalanceAfter.sub(lpBalanceBefore))

		// puts expired ITM, so the amount ITM will be subtracted and used to pay out option holders
		const optionITMamount = strikePrice.sub(settlePrice)
		const amount = parseFloat(utils.formatUnits(await putOptionToken.totalSupply(), 8))
		// format from e8 oracle price to e6 USDC decimals
<<<<<<< HEAD
		expect(
			collateralReturned.sub(collateralAllocatedToVault1.sub(optionITMamount.div(100)).mul(amount))
		).to.be.within(-1, 1)
=======
		// check collateral returned to LP is correct
		expect(
			tFormatUSDC(collateralReturned) -
				tFormatUSDC(collateralAllocatedToVault.sub(optionITMamount.div(100).mul(amount)))
		).to.be.within(-0.001, 0.001)
		// check LP USDC balance increases by correct amount
		expect(lpBalanceDiff).to.eq(tFormatUSDC(collateralReturned))
		// check collateralAllocated updates to correct amount
>>>>>>> da44f3ff
		expect(await liquidityPool.collateralAllocated()).to.equal(
			totalCollateralAllocatedBefore.sub(collateralReturned).sub(collateralLost)
		)
	})

	it("settles an expired OTM vault", async () => {
		const collateralAllocatedBefore = await liquidityPool.collateralAllocated()
		const oracle = await setupOracle(CHAINLINK_WETH_PRICER[chainId], senderAddress, true)
		const strikePrice = await putOptionToken2.strikePrice()
		// set price to $100 OTM for put
		const settlePrice = strikePrice.add(toWei("100").div(oTokenDecimalShift18))
		const lpBalanceBefore = await usd.balanceOf(liquidityPool.address)
		// set the option expiry price, make sure the option has now expired
		await setOpynOracleExpiryPrice(WETH_ADDRESS[chainId], oracle, expiration2, settlePrice)
		// settle the vault
		const settleVault = await liquidityPool.settleVault(putOptionToken2.address)
		let receipt = await settleVault.wait()
		const events = receipt.events
		const settleEvent = events?.find(x => x.event == "SettleVault")
		const collateralReturned = settleEvent?.args?.collateralReturned
		const collateralLost = settleEvent?.args?.collateralLost
		const lpBalanceAfter = await usd.balanceOf(liquidityPool.address)
		const collateralAllocatedAfter = await liquidityPool.collateralAllocated()
		// puts expired OTM, so all collateral should be returned
		const amount = parseFloat(utils.formatUnits(await putOptionToken.totalSupply(), 8))
		expect(lpBalanceAfter.sub(lpBalanceBefore)).to.equal(collateralReturned) // format from e8 oracle price to e6 USDC decimals
		expect(collateralAllocatedBefore.sub(collateralAllocatedAfter)).to.equal(collateralReturned)
		expect(collateralLost).to.equal(0)
	})
<<<<<<< HEAD

=======
>>>>>>> da44f3ff
	it("updates option params with setter", async () => {
		await liquidityPool.setNewOptionParams(
			utils.parseEther("700"),
			utils.parseEther("12000"),
			utils.parseEther("200"),
			utils.parseEther("6000"),
			86400 * 3,
			86400 * 365
		)

		const minCallStrikePrice = (await liquidityPool.optionParams()).minCallStrikePrice
		const maxCallStrikePrice = (await liquidityPool.optionParams()).maxCallStrikePrice
		const minPutStrikePrice = (await liquidityPool.optionParams()).minPutStrikePrice
		const maxPutStrikePrice = (await liquidityPool.optionParams()).maxPutStrikePrice
		const minExpiry = (await liquidityPool.optionParams()).minExpiry
		const maxExpiry = (await liquidityPool.optionParams()).maxExpiry

		expect(minCallStrikePrice).to.equal(utils.parseEther("700"))
		expect(maxCallStrikePrice).to.equal(utils.parseEther("12000"))
		expect(minPutStrikePrice).to.equal(utils.parseEther("200"))
		expect(maxPutStrikePrice).to.equal(utils.parseEther("6000"))
		expect(minExpiry).to.equal(86400 * 3)
		expect(maxExpiry).to.equal(86400 * 365)
	})

	it("adds and deletes a hedging reactor address", async () => {
		const reactorAddress = uniswapV3HedgingReactor.address

		const hedgingReactorBefore = await liquidityPool.hedgingReactors(0)
		// check hedging reactor exists in array
		expect(parseInt(hedgingReactorBefore, 16)).to.not.eq(0x0)
		await liquidityPool.removeHedgingReactorAddress(0)
		// check no hedging reactors exist
		await expect(liquidityPool.hedgingReactors(0)).to.be.reverted
		// restore hedging reactor
		await liquidityPool.setHedgingReactorAddress(reactorAddress)
		await expect(await liquidityPool.hedgingReactors(0)).to.equal(reactorAddress)

		await liquidityPool.setHedgingReactorAddress(ETH_ADDRESS)
		await liquidityPool.setHedgingReactorAddress(ETH_ADDRESS)

		// check added addresses show
		expect(await liquidityPool.hedgingReactors(2)).to.equal(ETH_ADDRESS)
		// delete two added reactors
		// should remove middle element (element 1)
		await liquidityPool.removeHedgingReactorAddress(1)
		// should remove last element (elements 1)
		await liquidityPool.removeHedgingReactorAddress(1)
		expect(await liquidityPool.hedgingReactors(0)).to.equal(reactorAddress)
		await expect(liquidityPool.hedgingReactors(1)).to.be.reverted
	})
	it("sets new custom order bounds", async () => {
		const customOrderBoundsBefore = await handler.customOrderBounds()

		await handler.setCustomOrderBounds(
			BigNumber.from(0),
			utils.parseEther("0.3"),
			utils.parseEther("-0.3"),
			utils.parseEther("-0.05"),
			BigNumber.from(800)
		)

		const customOrderBoundsAfter = await handler.customOrderBounds()

		expect(customOrderBoundsAfter).to.not.eq(customOrderBoundsBefore)
		expect(customOrderBoundsAfter.callMaxDelta).to.equal(utils.parseEther("0.3"))
		expect(customOrderBoundsAfter.putMinDelta).to.equal(utils.parseEther("-0.3"))
		expect(customOrderBoundsAfter.putMaxDelta).to.equal(utils.parseEther("-0.05"))
		expect(customOrderBoundsAfter.maxPriceRange).to.equal(800)
	})
	it("updates maxTotalSupply variable", async () => {
		const beforeValue = await liquidityPool.maxTotalSupply()
		const expectedValue = toWei("1000000000000000")
		await liquidityPool.setMaxTotalSupply(expectedValue)
		const afterValue = await liquidityPool.maxTotalSupply()
		expect(afterValue).to.eq(expectedValue)
		expect(afterValue).to.not.eq(beforeValue)
	})
	it("updates maxDiscount variable", async () => {
		const beforeValue = await liquidityPool.maxDiscount()
		const expectedValue = toWei("2")
		await liquidityPool.setMaxDiscount(expectedValue)
		const afterValue = await liquidityPool.maxDiscount()
		expect(afterValue).to.eq(expectedValue)
		expect(afterValue).to.not.eq(beforeValue)
	})
	it("updates bufferPercentage variable", async () => {
		const beforeValue = await liquidityPool.bufferPercentage()
		expect(beforeValue).to.equal(2000)
		const expectedValue = 1500
		await liquidityPool.setBufferPercentage(expectedValue)
		const afterValue = await liquidityPool.bufferPercentage()
		expect(afterValue).to.eq(expectedValue)
		expect(afterValue).to.not.eq(beforeValue)
	})
	it("updates riskFreeRate variable", async () => {
		const beforeValue = await liquidityPool.riskFreeRate()
		expect(beforeValue).to.equal(toWei("0.03"))
		const expectedValue = toWei("0.06")
		await liquidityPool.setRiskFreeRate(expectedValue)
		const afterValue = await liquidityPool.riskFreeRate()
		expect(afterValue).to.eq(expectedValue)
		expect(afterValue).to.not.eq(beforeValue)
	})
	it("handler-only functions in Liquidity pool revert if not called by handler", async () => {
<<<<<<< HEAD
		await expect(liquidityPool.resetTempValues()).to.be.reverted
=======
		await expect(liquidityPool.resetEphemeralValues()).to.be.reverted
>>>>>>> da44f3ff
		await expect(
			liquidityPool.handlerBuybackOption(
				proposedSeries,
				toWei("1"),
				optionRegistry.address,
				optionToken.address,
				toWei("1"),
<<<<<<< HEAD
=======
				toWei("1"),
>>>>>>> da44f3ff
				senderAddress
			)
		).to.be.reverted
		await expect(liquidityPool.handlerIssue(proposedSeries)).to.be.reverted
		await expect(
			liquidityPool.handlerWriteOption(
				proposedSeries,
				optionToken.address,
				toWei("1"),
				optionRegistry.address,
				toWei("1"),
<<<<<<< HEAD
=======
				toWei("1"),
>>>>>>> da44f3ff
				senderAddress
			)
		).to.be.reverted
		await expect(
<<<<<<< HEAD
			liquidityPool.handlerIssueAndWriteOption(proposedSeries, toWei("1"), toWei("1"), senderAddress)
=======
			liquidityPool.handlerIssueAndWriteOption(
				proposedSeries,
				toWei("1"),
				toWei("1"),
				toWei("1"),
				senderAddress
			)
>>>>>>> da44f3ff
		).to.be.reverted
	})
	it("reverts when trying to deposit/withdraw 0", async () => {
		await expect(liquidityPool.deposit(0, senderAddress)).to.be.revertedWith("InvalidAmount()")
		await expect(liquidityPool.withdraw(0, senderAddress)).to.be.revertedWith("InvalidShareAmount()")
	})
	it("returns a volatility skew", async () => {
		type int7 = [
			BigNumberish,
			BigNumberish,
			BigNumberish,
			BigNumberish,
			BigNumberish,
			BigNumberish,
			BigNumberish
		]
		type number7 = [number, number, number, number, number, number, number]
		const coefInts: number7 = [
			1.42180236,
			0,
			-0.08626792,
			0.07873822,
			0.00650549,
			0.02160918,
			-0.1393287
		]
		//@ts-ignore
		const coefs: int7 = coefInts.map(x => toWei(x.toString()))
		const putVol = await volFeed.getVolatilitySkew(true)
		const callVol = await volFeed.getVolatilitySkew(false)
		expect(putVol[0]).to.eq(coefs[0])
		expect(putVol[1]).to.eq(coefs[1])
		expect(putVol[2]).to.eq(coefs[2])
		expect(putVol[3]).to.eq(coefs[3])
		expect(putVol[4]).to.eq(coefs[4])
		expect(putVol[5]).to.eq(coefs[5])
		expect(putVol[6]).to.eq(coefs[6])
		expect(callVol[1]).to.eq(coefs[1])
		expect(callVol[2]).to.eq(coefs[2])
		expect(callVol[3]).to.eq(coefs[3])
		expect(callVol[4]).to.eq(coefs[4])
		expect(callVol[5]).to.eq(coefs[5])
		expect(callVol[6]).to.eq(coefs[6])
	})
<<<<<<< HEAD

=======
>>>>>>> da44f3ff
	// have as final test as this just sets things wrong
	it("protocol changes feeds", async () => {
		await optionProtocol.changePortfolioValuesFeed(priceFeed.address)
		await optionProtocol.changeVolatilityFeed(priceFeed.address)
		expect(await optionProtocol.portfolioValuesFeed()).to.eq(priceFeed.address)
		expect(await optionProtocol.volatilityFeed()).to.eq(priceFeed.address)
	})
})<|MERGE_RESOLUTION|>--- conflicted
+++ resolved
@@ -65,10 +65,7 @@
 import { deployLiquidityPool, deploySystem } from "../utils/generic-system-deployer"
 import { ERC20Interface } from "../types/ERC20Interface"
 import { OptionHandler } from "../types/OptionHandler"
-<<<<<<< HEAD
 import { FlashLoanMock } from "../types/FlashLoanMock"
-=======
->>>>>>> da44f3ff
 import { Console } from "console"
 let usd: MintableERC20
 let weth: WETH
@@ -95,10 +92,7 @@
 let collateralAllocatedToVault1: BigNumber
 let proposedSeries: any
 let handler: OptionHandler
-<<<<<<< HEAD
 let flashLoanContract: FlashLoanMock
-=======
->>>>>>> da44f3ff
 
 const IMPLIED_VOL = "60"
 const ZERO_ADDRESS = "0x0000000000000000000000000000000000000000"
@@ -247,7 +241,6 @@
 		signers = await hre.ethers.getSigners()
 		senderAddress = await signers[0].getAddress()
 		receiverAddress = await signers[1].getAddress()
-<<<<<<< HEAD
 
 		const whaleSigner = await ethers.getSigner(USDC_OWNER_ADDRESS[chainId])
 
@@ -259,8 +252,6 @@
 			handler.address,
 			liquidityPool.address
 		)) as FlashLoanMock
-=======
->>>>>>> da44f3ff
 	})
 	it("Deposit to the liquidityPool", async () => {
 		const USDC_WHALE = "0x55fe002aeff02f77364de339a1292923a15844b8"
@@ -681,7 +672,6 @@
 		// ensure option buyer's OToken uyerUSDB is correct
 		expect(putBalance).to.eq(opynAmount)
 		// ensure correct amount of USD is taken from buyer's address
-<<<<<<< HEAD
 		expect(
 			tFormatUSDC(buyerUSDBalanceBefore.sub(buyerUSDBalanceAfter)) - tFormatEth(quote)
 		).to.be.within(-0.1, 0.1)
@@ -694,20 +684,6 @@
 		).to.be.within(-0.1, 0.1)
 		// ensure allocated collateral is correct
 		expect(
-=======
-		expect(
-			tFormatUSDC(buyerUSDBalanceBefore.sub(buyerUSDBalanceAfter)) - tFormatEth(quote)
-		).to.be.within(-0.1, 0.1)
-
-		// check pool balance increased by (quote - collateral)
-		const poolBalanceDiff = poolBalanceAfter.sub(poolBalanceBefore)
-		const collateralAllocatedDiff = collateralAllocatedAfter.sub(collateralAllocatedBefore)
-		expect(
-			tFormatUSDC(poolBalanceDiff) - (tFormatEth(quote) - tFormatUSDC(collateralAllocatedDiff))
-		).to.be.within(-0.1, 0.1)
-		// ensure allocated collateral is correct
-		expect(
->>>>>>> da44f3ff
 			tFormatUSDC(collateralAllocatedDiff) - tFormatUSDC(expectedCollateralAllocated)
 		).to.be.within(-0.001, 0.001)
 	})
@@ -804,14 +780,6 @@
 			(tFormatUSDC(vaultDetails.collateralAmounts[0]) * parseInt(fromWei(amount))) /
 			parseInt(fromOpyn(vaultDetails.shortAmounts[0]))
 
-<<<<<<< HEAD
-		console.log(
-			tFormatUSDC(vaultDetails.collateralAmounts[0]),
-			fromOpyn(vaultDetails.shortAmounts[0])
-		)
-
-=======
->>>>>>> da44f3ff
 		const seriesInfoDecimalCorrected = {
 			expiration: seriesInfo.expiration,
 			isPut: seriesInfo.isPut,
@@ -855,16 +823,8 @@
 		)
 		// expect collateral allocated in LP reduces by correct amount
 		expect(collateralAllocatedDiff - expectedCollateralReturned).to.be.within(-0.001, 0.001)
-<<<<<<< HEAD
-
-		// *************************************************************************
-		// Believe this line is failing due to the discrepancy of weighting vars ***
-		// *************************************************************************
-		expect(deltaAfter).to.equal(deltaBefore.add(expectedDeltaChange.mul(tFormatEth(amount))))
-=======
 		// expect portfolio delta to change
 		expect(tFormatEth(deltaAfter)).to.equal(tFormatEth(deltaBefore.add(expectedDeltaChange)))
->>>>>>> da44f3ff
 	})
 	it("can compute portfolio delta", async function () {
 		const localDelta = await calculateOptionDeltaLocally(
@@ -1188,7 +1148,6 @@
 		// check balances are unchanged
 		expect(collateralAllocatedBefore).to.eq(collateralAllocatedAfter)
 		expect(lpUSDBalanceBefore).to.eq(lpUSDBalanceAfter)
-<<<<<<< HEAD
 	})
 	it("Create buy order reverts if price is zero", async () => {
 		const [sender, receiver] = signers
@@ -1208,26 +1167,6 @@
 		await expect(
 			handler.createOrder(proposedSeries, amount, pricePer, orderExpiry, receiverAddress)
 		).to.be.revertedWith("InvalidPrice()")
-=======
-	})
-	it("Create buy order reverts if price is zero", async () => {
-		const [sender, receiver] = signers
-		const priceQuote = await priceFeed.getNormalizedRate(weth.address, usd.address)
-		const strikePrice = priceQuote.sub(toWei(strike).add(100))
-		const amount = toWei("1")
-		const pricePer = 0
-		const orderExpiry = 10
-		const proposedSeries = {
-			expiration: expiration,
-			isPut: true,
-			strike: BigNumber.from(strikePrice),
-			strikeAsset: usd.address,
-			underlying: weth.address,
-			collateral: usd.address
-		}
-		await expect(
-			handler.createOrder(proposedSeries, amount, pricePer, orderExpiry, receiverAddress)
-		).to.be.revertedWith("InvalidPrice()")
 	})
 	it("Create buy order reverts if order expiry too long", async () => {
 		const [sender, receiver] = signers
@@ -1250,36 +1189,10 @@
 	})
 	it("cant exercise order if not buyer", async () => {
 		await expect(handler.executeOrder(1)).to.be.revertedWith("InvalidBuyer()")
->>>>>>> da44f3ff
 	})
 	it("Create buy order reverts if order expiry too long", async () => {
 		const [sender, receiver] = signers
 		const priceQuote = await priceFeed.getNormalizedRate(weth.address, usd.address)
-<<<<<<< HEAD
-		const strikePrice = priceQuote.sub(toWei(strike).add(100))
-		const amount = toWei("1")
-		const pricePer = toWei("1000")
-		const orderExpiry = 2000 // 1800 is max
-		const proposedSeries = {
-			expiration: expiration,
-			isPut: true,
-			strike: BigNumber.from(strikePrice),
-			strikeAsset: usd.address,
-			underlying: weth.address,
-			collateral: usd.address
-		}
-		await expect(
-			handler.createOrder(proposedSeries, amount, pricePer, orderExpiry, receiverAddress)
-		).to.be.revertedWith("OrderExpiryTooLong()")
-	})
-	it("cant exercise order if not buyer", async () => {
-		await expect(handler.executeOrder(1)).to.be.revertedWith("InvalidBuyer()")
-	})
-	it("Executes a buy order", async () => {
-		const [sender, receiver] = signers
-		const priceQuote = await priceFeed.getNormalizedRate(weth.address, usd.address)
-=======
->>>>>>> da44f3ff
 		const lpUSDBalanceBefore = await usd.balanceOf(liquidityPool.address)
 		const collateralAllocatedBefore = await liquidityPool.collateralAllocated()
 		const buyerBalBefore = await usd.balanceOf(receiverAddress)
@@ -1549,8 +1462,6 @@
 		).to.be.within(-0.01, 0.01)
 		// check delta changes by expected amount
 		expect(deltaAfter).to.eq(deltaBefore + tFormatEth(localDelta))
-<<<<<<< HEAD
-=======
 	})
 	it("does not buy back an option from a non-whitelisted address if it moves delta away to zero", async () => {
 		const [sender, receiver] = signers
@@ -1564,7 +1475,6 @@
 		await expect(
 			handler.connect(receiver).buybackOption(buybackToken.address, amount)
 		).to.be.revertedWith("DeltaNotDecreased()")
->>>>>>> da44f3ff
 	})
 	it("does not buy back an option from a non-whitelisted address if it moves delta away to zero", async () => {
 		const [sender, receiver] = signers
@@ -1676,7 +1586,6 @@
 			collateral: usd.address
 		}
 		const localQuoteInvalidDeltaCall = await calculateOptionQuoteLocally(
-<<<<<<< HEAD
 			liquidityPool,
 			priceFeed,
 			proposedSeriesInvalidDeltaCall,
@@ -1685,16 +1594,6 @@
 		const localQuoteInvalidDeltaPut = await calculateOptionQuoteLocally(
 			liquidityPool,
 			priceFeed,
-=======
-			liquidityPool,
-			priceFeed,
-			proposedSeriesInvalidDeltaCall,
-			amount
-		)
-		const localQuoteInvalidDeltaPut = await calculateOptionQuoteLocally(
-			liquidityPool,
-			priceFeed,
->>>>>>> da44f3ff
 			proposedSeriesInvalidDeltaPut,
 			amount
 		)
@@ -1827,7 +1726,6 @@
 		)
 		await liquidityPool.unpause()
 	})
-<<<<<<< HEAD
 	it("simulates a flash loan deposit and withdraw in same tx", async () => {
 		const whaleSigner = await ethers.getSigner(USDC_OWNER_ADDRESS[chainId])
 		const lpUsdcBalanceBefore = await usd.balanceOf(liquidityPool.address)
@@ -2029,9 +1927,6 @@
 		expect(userUsdcBalanceAfter).is.not.lt(userUsdcBalanceBefore)
 		expect(collateralAllocatedBefore).to.eq(collateralAllocatedAfter)
 	})
-=======
-
->>>>>>> da44f3ff
 	it("settles an expired ITM vault", async () => {
 		const totalCollateralAllocatedBefore = await liquidityPool.collateralAllocated()
 		const vaultId = await optionRegistry.vaultIds(putOptionToken.address)
@@ -2058,11 +1953,6 @@
 		const optionITMamount = strikePrice.sub(settlePrice)
 		const amount = parseFloat(utils.formatUnits(await putOptionToken.totalSupply(), 8))
 		// format from e8 oracle price to e6 USDC decimals
-<<<<<<< HEAD
-		expect(
-			collateralReturned.sub(collateralAllocatedToVault1.sub(optionITMamount.div(100)).mul(amount))
-		).to.be.within(-1, 1)
-=======
 		// check collateral returned to LP is correct
 		expect(
 			tFormatUSDC(collateralReturned) -
@@ -2071,7 +1961,6 @@
 		// check LP USDC balance increases by correct amount
 		expect(lpBalanceDiff).to.eq(tFormatUSDC(collateralReturned))
 		// check collateralAllocated updates to correct amount
->>>>>>> da44f3ff
 		expect(await liquidityPool.collateralAllocated()).to.equal(
 			totalCollateralAllocatedBefore.sub(collateralReturned).sub(collateralLost)
 		)
@@ -2101,10 +1990,6 @@
 		expect(collateralAllocatedBefore.sub(collateralAllocatedAfter)).to.equal(collateralReturned)
 		expect(collateralLost).to.equal(0)
 	})
-<<<<<<< HEAD
-
-=======
->>>>>>> da44f3ff
 	it("updates option params with setter", async () => {
 		await liquidityPool.setNewOptionParams(
 			utils.parseEther("700"),
@@ -2210,11 +2095,7 @@
 		expect(afterValue).to.not.eq(beforeValue)
 	})
 	it("handler-only functions in Liquidity pool revert if not called by handler", async () => {
-<<<<<<< HEAD
-		await expect(liquidityPool.resetTempValues()).to.be.reverted
-=======
 		await expect(liquidityPool.resetEphemeralValues()).to.be.reverted
->>>>>>> da44f3ff
 		await expect(
 			liquidityPool.handlerBuybackOption(
 				proposedSeries,
@@ -2222,10 +2103,7 @@
 				optionRegistry.address,
 				optionToken.address,
 				toWei("1"),
-<<<<<<< HEAD
-=======
 				toWei("1"),
->>>>>>> da44f3ff
 				senderAddress
 			)
 		).to.be.reverted
@@ -2237,17 +2115,11 @@
 				toWei("1"),
 				optionRegistry.address,
 				toWei("1"),
-<<<<<<< HEAD
-=======
 				toWei("1"),
->>>>>>> da44f3ff
 				senderAddress
 			)
 		).to.be.reverted
 		await expect(
-<<<<<<< HEAD
-			liquidityPool.handlerIssueAndWriteOption(proposedSeries, toWei("1"), toWei("1"), senderAddress)
-=======
 			liquidityPool.handlerIssueAndWriteOption(
 				proposedSeries,
 				toWei("1"),
@@ -2255,7 +2127,6 @@
 				toWei("1"),
 				senderAddress
 			)
->>>>>>> da44f3ff
 		).to.be.reverted
 	})
 	it("reverts when trying to deposit/withdraw 0", async () => {
@@ -2300,10 +2171,6 @@
 		expect(callVol[5]).to.eq(coefs[5])
 		expect(callVol[6]).to.eq(coefs[6])
 	})
-<<<<<<< HEAD
-
-=======
->>>>>>> da44f3ff
 	// have as final test as this just sets things wrong
 	it("protocol changes feeds", async () => {
 		await optionProtocol.changePortfolioValuesFeed(priceFeed.address)
