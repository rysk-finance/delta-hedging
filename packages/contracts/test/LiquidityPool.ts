import hre, { ethers, network } from "hardhat"
import { BigNumberish, Contract, utils, Signer, BigNumber, providers } from "ethers"
import {
	toWei,
	truncate,
	tFormatEth,
	fromWei,
	percentDiff,
	toUSDC,
	fromWeiToUSDC,
	toWeiFromUSDC,
	fromOpyn,
	toOpyn,
	tFormatUSDC,
	scaleNum
} from "../utils/conversion-helper"
import moment from "moment"
//@ts-ignore
import bs from "black-scholes"
import { deployOpyn } from "../utils/opyn-deployer"
import { expect } from "chai"
import Otoken from "../artifacts/contracts/packages/opyn/core/Otoken.sol/Otoken.json"
import LiquidityPoolSol from "../artifacts/contracts/LiquidityPool.sol/LiquidityPool.json"
import { UniswapV3HedgingReactor } from "../types/UniswapV3HedgingReactor"
import { MintableERC20 } from "../types/MintableERC20"
import { OptionRegistry } from "../types/OptionRegistry"
import { Otoken as IOToken } from "../types/Otoken"
import { PriceFeed } from "../types/PriceFeed"
import { AlphaPortfolioValuesFeed } from "../types/AlphaPortfolioValuesFeed"
import { LiquidityPool } from "../types/LiquidityPool"
import { WETH } from "../types/WETH"
import { Protocol } from "../types/Protocol"
import { Volatility } from "../types/Volatility"
import { VolatilityFeed } from "../types/VolatilityFeed"
import { NewController } from "../types/NewController"
import { AddressBook } from "../types/AddressBook"
import { Oracle } from "../types/Oracle"
import { NewMarginCalculator } from "../types/NewMarginCalculator"
import {
	setupTestOracle,
	setupOracle,
	calculateOptionQuoteLocally,
	applySlippageLocally,
	calculateOptionDeltaLocally,
	increase,
	setOpynOracleExpiryPrice,
	getSeriesWithe18Strike,
	getNetDhvExposure,
	localQuoteOptionPrice
} from "./helpers"
import {
	GAMMA_CONTROLLER,
	MARGIN_POOL,
	OTOKEN_FACTORY,
	USDC_ADDRESS,
	USDC_OWNER_ADDRESS,
	WETH_ADDRESS,
	ADDRESS_BOOK,
	UNISWAP_V3_SWAP_ROUTER,
	CONTROLLER_OWNER,
	GAMMA_ORACLE_NEW,
	CHAINLINK_WETH_PRICER
} from "./constants"
import { MockChainlinkAggregator } from "../types/MockChainlinkAggregator"
import exp from "constants"
import { deployLiquidityPool, deploySystem } from "../utils/generic-system-deployer"
import { ERC20Interface } from "../types/ERC20Interface"
import { OptionExchange } from "../types/OptionExchange"
import { BeyondPricer } from "../types/BeyondPricer"

let usd: MintableERC20
let weth: WETH
let wethERC20: ERC20Interface
let optionRegistry: OptionRegistry
let optionProtocol: Protocol
let signers: Signer[]
let senderAddress: string
let receiverAddress: string
let liquidityPool: LiquidityPool
let volatility: Volatility
let volFeed: VolatilityFeed
let priceFeed: PriceFeed
let portfolioValuesFeed: AlphaPortfolioValuesFeed
let pricer: BeyondPricer
let uniswapV3HedgingReactor: UniswapV3HedgingReactor
let rate: string
let controller: NewController
let addressBook: AddressBook
let newCalculator: NewMarginCalculator
let oracle: Oracle
let opynAggregator: MockChainlinkAggregator
let putOptionToken: IOToken
let putOptionToken2: IOToken
let collateralAllocatedToVault1: BigNumber
let proposedSeries: any
let exchange: OptionExchange
let authority: string

const IMPLIED_VOL = "60"
const ZERO_ADDRESS = "0x0000000000000000000000000000000000000000"
const ETH_ADDRESS = "0xEeeeeEeeeEeEeeEeEeEeeEEEeeeeEeeeeeeeEEeE"

/* --- variables to change --- */

// Date for option to expire on format yyyy-mm-dd
// Will automatically convert to 08:00 UTC timestamp
// First mined block will be timestamped 2022-02-27 19:05 UTC
const expiryDate: string = "2022-04-05"

const invalidExpiryDateLong: string = "2022-04-22"
const invalidExpiryDateShort: string = "2022-03-01"
// decimal representation of a percentage
const rfr: string = "0"
// edit depending on the chain id to be tested on
const chainId = 1
const oTokenDecimalShift18 = 10000000000
const collatDecimalShift = BigNumber.from(1000000000000)
// amount of dollars OTM written options will be (both puts and calls)
// use negative numbers for ITM options
const strike = "20"

// hardcoded value for strike price that is outside of accepted bounds
const invalidStrikeHigh = utils.parseEther("12500")
const invalidStrikeLow = utils.parseEther("200")

// balances to deposit into the LP
const liquidityPoolUsdcDeposit = "500000"
const liquidityPoolWethDeposit = "1"

// balance to withdraw after deposit
const liquidityPoolWethWidthdraw = "0.1"

const minCallStrikePrice = utils.parseEther("500")
const maxCallStrikePrice = utils.parseEther("10000")
const minPutStrikePrice = utils.parseEther("500")
const maxPutStrikePrice = utils.parseEther("10000")
// one week in seconds
const minExpiry = 86400 * 7
// 365 days in seconds
const maxExpiry = 86400 * 50

// time travel period between each expiry
const expiryPeriod = {
	days: 0,
	weeks: 0,
	months: 1,
	years: 0
}
const productSpotShockValue = scaleNum("0.6", 27)
// array of time to expiry
const day = 60 * 60 * 24
const timeToExpiry = [day * 7, day * 14, day * 28, day * 42, day * 56, day * 84]
// array of upper bound value correspond to time to expiry
const expiryToValue = [
	scaleNum("0.1678", 27),
	scaleNum("0.237", 27),
	scaleNum("0.3326", 27),
	scaleNum("0.4032", 27),
	scaleNum("0.4603", 27),
	scaleNum("0.5", 27)
]

const slippageGradient = toWei("0.001") // 0.1% slippage per contract
const lowDeltaSlippageMultiplier = toWei("2") // gradient multiplier for  <10d contracts
const mediumDeltaSlippageMultiplier = toWei("1.5") // gradient multiplier for 10 <= d < 25 contracts
const highDeltaSlippageMultiplier = toWei("1") // multiplier for >25d contracts

/* --- end variables to change --- */

const expiration = moment.utc(expiryDate).add(8, "h").valueOf() / 1000
const expiration2 = moment.utc(expiryDate).add(1, "w").add(8, "h").valueOf() / 1000 // have another batch of options exire 1 week after the first
const invalidExpirationLong = moment.utc(invalidExpiryDateLong).add(8, "h").valueOf() / 1000
const invalidExpirationShort = moment.utc(invalidExpiryDateShort).add(8, "h").valueOf() / 1000
const emptySeries = {
	expiration: 1,
	strike: 1,
	isPut: true,
	collateral: ZERO_ADDRESS,
	underlying: ZERO_ADDRESS,
	strikeAsset: ZERO_ADDRESS
}
const CALL_FLAVOR = false
const PUT_FLAVOR = true

describe("Liquidity Pools", async () => {
	before(async function () {
		await hre.network.provider.request({
			method: "hardhat_reset",
			params: [
				{
					forking: {
						chainId: 1,
						jsonRpcUrl: `https://eth-mainnet.alchemyapi.io/v2/${process.env.ALCHEMY}`,
						blockNumber: 14290000
					}
				}
			]
		})

		await network.provider.request({
			method: "hardhat_impersonateAccount",
			params: [CHAINLINK_WETH_PRICER[chainId]]
		})
		signers = await ethers.getSigners()
		let opynParams = await deployOpyn(signers, productSpotShockValue, timeToExpiry, expiryToValue)
		controller = opynParams.controller
		addressBook = opynParams.addressBook
		oracle = opynParams.oracle
		newCalculator = opynParams.newCalculator
		const [sender] = signers

		const signer = await ethers.getSigner(CONTROLLER_OWNER[chainId])
		await sender.sendTransaction({
			to: signer.address,
			value: ethers.utils.parseEther("10.0") // Sends exactly 10.0 ether
		})
		const forceSendContract = await ethers.getContractFactory("ForceSend")
		const forceSend = await forceSendContract.deploy() // force Send is a contract that forces the sending of Ether to WBTC minter (which is a contract with no receive() function)
		await forceSend
			.connect(signer)
			.go(CHAINLINK_WETH_PRICER[chainId], { value: utils.parseEther("0.5") })
		// get the oracle
		const res = await setupTestOracle(await sender.getAddress())
		oracle = res[0] as Oracle
		opynAggregator = res[1] as MockChainlinkAggregator
		let deployParams = await deploySystem(signers, oracle, opynAggregator)
		weth = deployParams.weth
		wethERC20 = deployParams.wethERC20
		usd = deployParams.usd
		optionRegistry = deployParams.optionRegistry
		priceFeed = deployParams.priceFeed
		volFeed = deployParams.volFeed
		portfolioValuesFeed = deployParams.portfolioValuesFeed
		optionProtocol = deployParams.optionProtocol
		authority = deployParams.authority.address
		let lpParams = await deployLiquidityPool(
			signers,
			optionProtocol,
			usd,
			wethERC20,
			rfr,
			minCallStrikePrice,
			minPutStrikePrice,
			maxCallStrikePrice,
			maxPutStrikePrice,
			minExpiry,
			maxExpiry,
			optionRegistry,
			portfolioValuesFeed,
			authority
		)
		volatility = lpParams.volatility
		liquidityPool = lpParams.liquidityPool
		exchange = lpParams.exchange
		pricer = lpParams.pricer
		signers = await hre.ethers.getSigners()
		senderAddress = await signers[0].getAddress()
		receiverAddress = await signers[1].getAddress()
		const USDC_WHALE = "0x55fe002aeff02f77364de339a1292923a15844b8"
		await hre.network.provider.request({
			method: "hardhat_impersonateAccount",
			params: [USDC_WHALE]
		})
		const usdcWhale = await ethers.getSigner(USDC_WHALE)
		const usdWhaleConnect = await usd.connect(usdcWhale)
		await usdWhaleConnect.transfer(senderAddress, toUSDC("1000000"))
		await usdWhaleConnect.transfer(receiverAddress, toUSDC("1000000"))
	})
	it("SETUP: set sabrParams", async () => {
		const proposedSabrParams = {
			callAlpha: 250000,
			callBeta: 1_000000,
			callRho: -300000,
			callVolvol: 1_500000,
			putAlpha: 250000,
			putBeta: 1_000000,
			putRho: -300000,
			putVolvol: 1_500000
		}
		await volFeed.setSabrParameters(proposedSabrParams, expiration)
		const volFeedSabrParams = await volFeed.sabrParams(expiration)
		expect(proposedSabrParams.callAlpha).to.equal(volFeedSabrParams.callAlpha)
		expect(proposedSabrParams.callBeta).to.equal(volFeedSabrParams.callBeta)
		expect(proposedSabrParams.callRho).to.equal(volFeedSabrParams.callRho)
		expect(proposedSabrParams.callVolvol).to.equal(volFeedSabrParams.callVolvol)
		expect(proposedSabrParams.putAlpha).to.equal(volFeedSabrParams.putAlpha)
		expect(proposedSabrParams.putBeta).to.equal(volFeedSabrParams.putBeta)
		expect(proposedSabrParams.putRho).to.equal(volFeedSabrParams.putRho)
		expect(proposedSabrParams.putVolvol).to.equal(volFeedSabrParams.putVolvol)
	})
	it("sets slippage gradient in pricer contract", async () => {
		await pricer.setSlippageGradient(slippageGradient)

		expect(await pricer.slippageGradient()).to.eq(slippageGradient)
	})
	it("reverts when unauthorised party tries to update slippage variables", async () => {
		await expect(
			pricer.connect((await ethers.getSigners())[4]).setSlippageGradient(0)
		).to.be.revertedWith("UNAUTHORIZED")
	})
	it("SETUP: approve series", async () => {
		const priceQuote = await priceFeed.getNormalizedRate(weth.address, usd.address)
		const strikePrice = priceQuote.sub(toWei(strike))
		const tx = await exchange.issueNewSeries([
			{
				expiration: expiration,
				isPut: PUT_FLAVOR,
				strike: BigNumber.from(strikePrice),
				isBuyable: true,
				isSellable: true
			}
		])
		let receipt = await tx.wait()
		const events = receipt.events
		const approveEvents = events?.find(x => x.event == "SeriesApproved")
		const formattedStrikePrice = (await exchange.formatStrikePrice(strikePrice, usd.address)).mul(
			ethers.utils.parseUnits("1", 10)
		)
		const oHash = ethers.utils.solidityKeccak256(
			["uint64", "uint128", "bool"],
			[expiration, formattedStrikePrice, PUT_FLAVOR]
		)
		const isApproved = await exchange.approvedOptions(oHash)
		const expirationList = await exchange.getExpirations()
		const chainStrike = await exchange.getOptionDetails(expiration, true)
		const isSellable = await exchange.isSellable(oHash)
		const isBuyable = await exchange.isBuyable(oHash)
		expect(isApproved).to.be.true
		expect(isSellable).to.be.true
		expect(isBuyable).to.be.true
		expect(chainStrike[0]).to.equal(formattedStrikePrice)
		expect(expirationList[0]).to.equal(expiration)
	})
	it("SUCCEEDs: change option buy or sell on series", async () => {
		const priceQuote = await priceFeed.getNormalizedRate(weth.address, usd.address)
		const strikePrice = priceQuote.sub(toWei(strike))
		const formattedStrikePrice = (await exchange.formatStrikePrice(strikePrice, usd.address)).mul(
			ethers.utils.parseUnits("1", 10)
		)
		const tx = await exchange.changeOptionBuyOrSell([
			{
				expiration: expiration,
				isPut: PUT_FLAVOR,
				strike: formattedStrikePrice,
				isSellable: false,
				isBuyable: false
			}
		])
		const oHash = ethers.utils.solidityKeccak256(
			["uint64", "uint128", "bool"],
			[expiration, formattedStrikePrice, PUT_FLAVOR]
		)
		const isApproved = await exchange.approvedOptions(oHash)
		const expirationList = await exchange.getExpirations()
		const chainStrike = await exchange.getOptionDetails(expiration, true)
		const isSellable = await exchange.isSellable(oHash)
		const isBuyable = await exchange.isBuyable(oHash)
		expect(isApproved).to.be.true
		expect(isSellable).to.be.false
		expect(isBuyable).to.be.false
		expect(chainStrike[0]).to.equal(formattedStrikePrice)
		expect(expirationList[0]).to.equal(expiration)
	})
	it("REVERTs: change option buy or sell on series for unapproved option", async () => {
		const priceQuote = await priceFeed.getNormalizedRate(weth.address, usd.address)
		const strikePrice = priceQuote.sub(toWei(strike))
		await expect(
			exchange.changeOptionBuyOrSell([
				{
					expiration: expiration,
					isPut: PUT_FLAVOR,
					strike: 0,
					isSellable: false,
					isBuyable: false
				}
			])
		).to.be.revertedWith("UnapprovedSeries()")
	})
	it("SUCCEEDs: reapprove series doesn't work", async () => {
		const priceQuote = await priceFeed.getNormalizedRate(weth.address, usd.address)
		const strikePrice = priceQuote.sub(toWei(strike))
		const tx = await exchange.issueNewSeries([
			{
				expiration: expiration,
				isPut: PUT_FLAVOR,
				strike: BigNumber.from(strikePrice),
				isSellable: true,
				isBuyable: true
			}
		])
		let receipt = await tx.wait()
		const events = receipt.events
		const approveEvents = events?.find(x => x.event == "SeriesApproved")
		expect(approveEvents).to.be.undefined
	})
	it("SETUP: approve series", async () => {
		const priceQuote = await priceFeed.getNormalizedRate(weth.address, usd.address)
		const strikePrice = priceQuote.sub(toWei(strike))
		const tx = await exchange.changeOptionBuyOrSell([
			{
				expiration: expiration,
				isPut: PUT_FLAVOR,
				strike: BigNumber.from(strikePrice),
				isSellable: true,
				isBuyable: true
			}
		])
		const formattedStrikePrice = (await exchange.formatStrikePrice(strikePrice, usd.address)).mul(
			ethers.utils.parseUnits("1", 10)
		)
		const oHash = ethers.utils.solidityKeccak256(
			["uint64", "uint128", "bool"],
			[expiration, formattedStrikePrice, PUT_FLAVOR]
		)
		const isApproved = await exchange.approvedOptions(oHash)
		const expirationList = await exchange.getExpirations()
		const chainStrike = await exchange.getOptionDetails(expiration, true)
		const isSellable = await exchange.isSellable(oHash)
		const isBuyable = await exchange.isBuyable(oHash)
		expect(isApproved).to.be.true
		expect(isSellable).to.be.true
		expect(isBuyable).to.be.true
		expect(chainStrike[0]).to.equal(formattedStrikePrice)
		expect(expirationList[0]).to.equal(expiration)
	})
	it("Succeeds: User 1: Deposit to the liquidityPool", async () => {
		const user = senderAddress
		const usdBalanceBefore = await usd.balanceOf(user)
		const lpBalanceBefore = await liquidityPool.balanceOf(user)
		const lpusdBalanceBefore = await usd.balanceOf(liquidityPool.address)
		const lplpBalanceBefore = await liquidityPool.balanceOf(liquidityPool.address)
		const epochBefore = await liquidityPool.depositEpoch()
		const depositReceiptBefore = await liquidityPool.depositReceipts(user)
		const pendingDepositBefore = await liquidityPool.pendingDeposits()
		await usd.approve(liquidityPool.address, toUSDC(liquidityPoolUsdcDeposit))
		expect(await liquidityPool.callStatic.deposit(toUSDC(liquidityPoolUsdcDeposit))).to.be.true
		const deposit = await liquidityPool.deposit(toUSDC(liquidityPoolUsdcDeposit))
		const usdBalanceAfter = await usd.balanceOf(user)
		const lpBalanceAfter = await liquidityPool.balanceOf(user)
		const lpusdBalanceAfter = await usd.balanceOf(liquidityPool.address)
		const lplpBalanceAfter = await liquidityPool.balanceOf(liquidityPool.address)
		const epochAfter = await liquidityPool.depositEpoch()
		const depositReceiptAfter = await liquidityPool.depositReceipts(user)
		const pendingDepositAfter = await liquidityPool.pendingDeposits()
		const logs = await liquidityPool.queryFilter(liquidityPool.filters.Deposit(), 0)
		const depositEvent = logs[0].args
		expect(depositEvent.recipient).to.equal(user)
		expect(depositEvent.amount).to.equal(toUSDC(liquidityPoolUsdcDeposit))
		expect(depositEvent.epoch).to.equal(epochBefore)
		expect(usdBalanceBefore.sub(usdBalanceAfter)).to.equal(toUSDC(liquidityPoolUsdcDeposit))
		expect(lpBalanceBefore.sub(lpBalanceAfter)).to.equal(0)
		expect(lpusdBalanceAfter.sub(lpusdBalanceBefore)).to.equal(toUSDC(liquidityPoolUsdcDeposit))
		expect(lplpBalanceBefore.sub(lplpBalanceAfter)).to.equal(0)
		expect(epochAfter).to.equal(epochBefore)
		expect(pendingDepositAfter.sub(pendingDepositBefore)).to.equal(toUSDC(liquidityPoolUsdcDeposit))
		expect(depositReceiptBefore.epoch).to.equal(0)
		expect(depositReceiptAfter.epoch).to.equal(epochBefore).to.equal(epochAfter)
		expect(depositReceiptAfter.amount.sub(depositReceiptBefore.amount)).to.equal(
			toUSDC(liquidityPoolUsdcDeposit)
		)
		expect(depositReceiptAfter.unredeemedShares.sub(depositReceiptBefore.unredeemedShares)).to.equal(
			0
		)
		expect(depositReceiptAfter.unredeemedShares).to.equal(0)
	})
	it("Succeeds: pauses trading", async () => {
		await liquidityPool.pauseTradingAndRequest()
		expect(await liquidityPool.isTradingPaused()).to.be.true
		await portfolioValuesFeed.fulfill(weth.address, usd.address)
	})
	it("Succeeds: execute epoch", async () => {
		const depositEpochBefore = await liquidityPool.depositEpoch()
		const withdrawalEpochBefore = await liquidityPool.withdrawalEpoch()
		const pendingDepositBefore = (await liquidityPool.pendingDeposits()).mul(collatDecimalShift)
		const pendingWithdrawBefore = await liquidityPool.pendingWithdrawals()
		const lplpBalanceBefore = await liquidityPool.balanceOf(liquidityPool.address)
		const totalSupplyBefore = await liquidityPool.totalSupply()
		const partitionedFundsBefore = await liquidityPool.partitionedFunds()
		await liquidityPool.executeEpochCalculation()
		const lplpBalanceAfter = await liquidityPool.balanceOf(liquidityPool.address)
		const pendingDepositAfter = (await liquidityPool.pendingDeposits()).mul(collatDecimalShift)
		const pendingWithdrawAfter = await liquidityPool.pendingWithdrawals()
		const partitionedFundsAfter = await liquidityPool.partitionedFunds()
		const partitionedFundsDiffe18 = toWeiFromUSDC(
			partitionedFundsAfter.sub(partitionedFundsBefore).toString()
		)
		// check partitioned funds increased by pendingWithdrawals * price per share
		expect(
			parseFloat(fromWei(partitionedFundsDiffe18)) -
			parseFloat(fromWei(pendingWithdrawBefore)) *
			parseFloat(fromWei(await liquidityPool.withdrawalEpochPricePerShare(withdrawalEpochBefore)))
		).to.be.within(-0.0001, 0.0001)
		expect(await liquidityPool.depositEpochPricePerShare(depositEpochBefore)).to.equal(
			totalSupplyBefore.eq(0)
				? toWei("1")
				: toWei("1")
					.mul((await liquidityPool.getNAV()).add(partitionedFundsDiffe18).sub(pendingDepositBefore))
					.div(totalSupplyBefore)
		)
		expect(await liquidityPool.pendingDeposits()).to.equal(0)
		expect(pendingDepositBefore).to.not.eq(0)
		expect(pendingWithdrawAfter).to.eq(0)
		expect(pendingDepositAfter).to.eq(0)
		expect(await liquidityPool.isTradingPaused()).to.be.false
		expect(await liquidityPool.depositEpoch()).to.equal(depositEpochBefore.add(1))
		expect(
			pendingDepositBefore
				.mul(toWei("1"))
				.div(await liquidityPool.depositEpochPricePerShare(depositEpochBefore))
		).to.equal(lplpBalanceAfter.sub(lplpBalanceBefore))
	})
	it("deploys the hedging reactor", async () => {
		const uniswapV3HedgingReactorFactory = await ethers.getContractFactory(
			"UniswapV3HedgingReactor",
			{
				signer: signers[0]
			}
		)

		uniswapV3HedgingReactor = (await uniswapV3HedgingReactorFactory.deploy(
			UNISWAP_V3_SWAP_ROUTER[chainId],
			USDC_ADDRESS[chainId],
			WETH_ADDRESS[chainId],
			liquidityPool.address,
			3000,
			priceFeed.address,
			authority
		)) as UniswapV3HedgingReactor

		expect(uniswapV3HedgingReactor).to.have.property("hedgeDelta")
	})
	it("sets reactor address on LP contract", async () => {
		const reactorAddress = uniswapV3HedgingReactor.address

		await liquidityPool.setHedgingReactorAddress(reactorAddress)

		await expect(await liquidityPool.hedgingReactors(0)).to.equal(reactorAddress)
	})
	it("adds and deletes a hedging reactor address", async () => {
		const reactorAddress = uniswapV3HedgingReactor.address

		const hedgingReactorBefore = await liquidityPool.hedgingReactors(0)
		// check hedging reactor exists in array
		expect(parseInt(hedgingReactorBefore, 16)).to.not.eq(0x0)
		await liquidityPool.removeHedgingReactorAddress(0, false)
		// check no hedging reactors exist
		await expect(liquidityPool.hedgingReactors(0)).to.be.reverted
		await expect(liquidityPool.hedgingReactors(1)).to.be.reverted

		// restore hedging reactor
		await liquidityPool.setHedgingReactorAddress(reactorAddress)
		await expect(await liquidityPool.hedgingReactors(0)).to.equal(reactorAddress)

		await liquidityPool.setHedgingReactorAddress(ETH_ADDRESS)
		await liquidityPool.setHedgingReactorAddress(WETH_ADDRESS[chainId])

		// check added addresses show
		expect(await liquidityPool.hedgingReactors(1)).to.equal(ETH_ADDRESS)
		expect(await liquidityPool.hedgingReactors(2)).to.equal(WETH_ADDRESS[chainId])
		// delete two added reactors
		// should remove middle element (element 1)
		await liquidityPool.removeHedgingReactorAddress(1, true)
		// should remove last element (elements 1)
		await liquidityPool.removeHedgingReactorAddress(1, true)
		expect(await liquidityPool.hedgingReactors(0)).to.equal(reactorAddress)
		await expect(liquidityPool.hedgingReactors(1)).to.be.reverted
	})
	it("reverts when adding invalid reactor address", async () => {
		await expect(
			liquidityPool.setHedgingReactorAddress(uniswapV3HedgingReactor.address)
		).to.be.revertedWith("ReactorAlreadyExists()")
		await expect(liquidityPool.setHedgingReactorAddress(ZERO_ADDRESS)).to.be.revertedWith(
			"InvalidAddress()"
		)
	})
	it("SETUP: sets the exchange as a hedging reactor", async function () {
		await liquidityPool.setHedgingReactorAddress(exchange.address)
		expect(await liquidityPool.hedgingReactors(1)).to.equal(exchange.address)
	})
	it("Returns a quote for a ETH/USD put with utilization", async () => {
		const amount = toWei("500")
		const priceQuote = await priceFeed.getNormalizedRate(weth.address, usd.address)
		const strikePrice = priceQuote.sub(toWei(strike))
		const optionSeries = {
			expiration: expiration,
			strike: strikePrice,
			isPut: PUT_FLAVOR,
			strikeAsset: usd.address,
			underlying: weth.address,
			collateral: usd.address
		}

		const localQuote = await calculateOptionQuoteLocally(
			liquidityPool,
			optionRegistry,
			usd,
			priceFeed,
			optionSeries,
			amount,
			pricer,
			false
		)
		const localDelta = await calculateOptionDeltaLocally(
			liquidityPool,
			priceFeed,
			optionSeries,
			amount,
			true
		)
		const slippageFactor = await applySlippageLocally(
			pricer,
			exchange,
			optionSeries,
			amount,
			localDelta.div(parseFloat(fromWei(amount))),
			false
		)
		console.log({ slippageFactor })
		const formattedStrikePrice = (await exchange.formatStrikePrice(strikePrice, usd.address)).mul(
			ethers.utils.parseUnits("1", 10)
		)
		const oHash = ethers.utils.solidityKeccak256(
			["uint64", "uint128", "bool"],
			[expiration, formattedStrikePrice, PUT_FLAVOR]
		)
		const netDhvExposure = await getNetDhvExposure(optionSeries.strike, optionSeries.collateral, exchange, optionSeries.expiration, optionSeries.isPut)
		expect(netDhvExposure).to.eq(0)
		let quoteResponse = await pricer.quoteOptionPrice(optionSeries, amount, false, netDhvExposure)
		let localQuoteWithSlippage = localQuote * slippageFactor
		expect(localQuoteWithSlippage).to.be.gt(localQuote)
		let quote = quoteResponse[0].add(quoteResponse[2])
		const truncQuote = truncate(localQuoteWithSlippage)
		const chainQuote = tFormatUSDC(quote.toString())
		const diff = percentDiff(truncQuote, chainQuote)
		console.log({ diff })
		expect(diff).to.be.within(0, 0.1)
	})

	it("Returns a quote for a ETH/USD put for DHV to buy", async () => {
		const thirtyPercentStr = "0.3"
		const amount = toWei("350")
		const priceQuote = await priceFeed.getNormalizedRate(weth.address, usd.address)
		const strikePrice = priceQuote.sub(toWei(strike))
		const optionSeries = {
			expiration: expiration,
			strike: strikePrice,
			isPut: PUT_FLAVOR,
			strikeAsset: usd.address,
			underlying: weth.address,
			collateral: usd.address
		}

		const localQuote = await calculateOptionQuoteLocally(
			liquidityPool,
			optionRegistry,
			usd,
			priceFeed,
			optionSeries,
			amount,
			pricer,
			true
		)
		const localDelta = await calculateOptionDeltaLocally(
			liquidityPool,
			priceFeed,
			optionSeries,
			amount,
			false
		)
		const slippageFactor = await applySlippageLocally(
			pricer,
			exchange,
			optionSeries,
			amount,
			localDelta.div(parseFloat(fromWei(amount))),
			true
		)
		console.log({ slippageFactor })
		let quoteResponse = await pricer.quoteOptionPrice(optionSeries, amount, true, 0)
		let localQuoteWithSlippage = localQuote * slippageFactor
		expect(localQuoteWithSlippage).to.be.lt(localQuote)
		let buyQuote = quoteResponse[0].add(quoteResponse[2])
		const truncQuote = truncate(localQuoteWithSlippage)
		const chainQuote = tFormatUSDC(buyQuote.toString())
		const diff = percentDiff(truncQuote, chainQuote)
		console.log({ diff })
		expect(diff).to.be.within(0, 0.1)
	})
	it("SETUP: approve series", async () => {
		const priceQuote = await priceFeed.getNormalizedRate(weth.address, usd.address)
		const strikePrice = priceQuote.sub(toWei(strike))
		await exchange.issueNewSeries([
			{
				expiration: invalidExpirationLong,
				isPut: PUT_FLAVOR,
				strike: BigNumber.from(strikePrice),
				isSellable: true,
				isBuyable: true
			},
			{
				expiration: invalidExpirationShort,
				isPut: PUT_FLAVOR,
				strike: BigNumber.from(strikePrice),
				isSellable: true,
				isBuyable: true
			}
		])
	})
	it("reverts when attempting to write ETH/USD puts with expiry outside of limit", async () => {
		const amount = toWei("1")
		const priceQuote = await priceFeed.getNormalizedRate(weth.address, usd.address)
		const strikePrice = priceQuote.sub(toWei(strike))
		const collateralAllocatedBefore = await liquidityPool.collateralAllocated()
		const senderUSDBalanceBefore = await usd.balanceOf(senderAddress)
		await volFeed.setSabrParameters(
			{
				callAlpha: 250000,
				callBeta: 1_000000,
				callRho: -300000,
				callVolvol: 1_500000,
				putAlpha: 250000,
				putBeta: 1_000000,
				putRho: -300000,
				putVolvol: 1_500000
			},
			invalidExpirationLong
		)
		await portfolioValuesFeed.fulfill(weth.address, usd.address)
		// series with expiry too long
		const proposedSeries1 = {
			expiration: invalidExpirationLong,
			strike: BigNumber.from(strikePrice),
			isPut: PUT_FLAVOR,
			strikeAsset: usd.address,
			underlying: weth.address,
			collateral: usd.address
		}

		await usd.approve(exchange.address, toWei("1000000000"))
		await expect(
			exchange.operate([
				{
					operation: 1,
					operationQueue: [
						{
							actionType: 0,
							owner: ZERO_ADDRESS,
							secondAddress: ZERO_ADDRESS,
							asset: ZERO_ADDRESS,
							vaultId: 0,
							amount: 0,
							optionSeries: proposedSeries1,
							index: 0,
							data: "0x"
						},
						{
							actionType: 1,
							owner: ZERO_ADDRESS,
							secondAddress: senderAddress,
							asset: ZERO_ADDRESS,
							vaultId: 0,
							amount: amount,
							optionSeries: proposedSeries1,
							index: 0,
							data: "0x"
						}
					]
				}
			])
		).to.be.revertedWith("OptionExpiryInvalid()")
		await volFeed.setSabrParameters(
			{
				callAlpha: 250000,
				callBeta: 1_000000,
				callRho: -300000,
				callVolvol: 1_500000,
				putAlpha: 250000,
				putBeta: 1_000000,
				putRho: -300000,
				putVolvol: 1_500000
			},
			invalidExpirationShort
		)
		// series with expiry too short
		const proposedSeries2 = {
			expiration: invalidExpirationShort,
			strike: BigNumber.from(strikePrice),
			isPut: PUT_FLAVOR,
			strikeAsset: usd.address,
			underlying: weth.address,
			collateral: usd.address
		}
		await usd.approve(exchange.address, toWei("1000000000"))
		await expect(
			exchange.operate([
				{
					operation: 1,
					operationQueue: [
						{
							actionType: 0,
							owner: ZERO_ADDRESS,
							secondAddress: ZERO_ADDRESS,
							asset: ZERO_ADDRESS,
							vaultId: 0,
							amount: 0,
							optionSeries: proposedSeries2,
							index: 0,
							data: "0x"
						},
						{
							actionType: 1,
							owner: ZERO_ADDRESS,
							secondAddress: senderAddress,
							asset: ZERO_ADDRESS,
							vaultId: 0,
							amount: amount,
							optionSeries: proposedSeries2,
							index: 0,
							data: "0x"
						}
					]
				}
			])
		).to.be.revertedWith("OptionExpiryInvalid()")
		const collateralAllocatedAfter = await liquidityPool.collateralAllocated()
		const senderUSDBalanceAfter = await usd.balanceOf(senderAddress)
		// check to make sure no balances have changed
		expect(collateralAllocatedBefore).to.eq(collateralAllocatedAfter)
		expect(senderUSDBalanceBefore).to.eq(senderUSDBalanceAfter)
	})
	it("SETUP: approve series", async () => {
		const priceQuote = await priceFeed.getNormalizedRate(weth.address, usd.address)
		const strikePrice = priceQuote.sub(toWei(strike))
		await exchange.issueNewSeries([
			{
				expiration: expiration,
				isPut: PUT_FLAVOR,
				strike: invalidStrikeHigh,
				isSellable: true,
				isBuyable: true
			},
			{
				expiration: expiration,
				isPut: PUT_FLAVOR,
				strike: invalidStrikeLow,
				isSellable: true,
				isBuyable: true
			}
		])
	})
	it("reverts when attempting to write a ETH/USD put with strike outside of limit", async () => {
		const amount = toWei("7")
		const collateralAllocatedBefore = await liquidityPool.collateralAllocated()
		const senderUSDBalanceBefore = await usd.balanceOf(senderAddress)
		// Series with strike price too high
		const proposedSeries1 = {
			expiration: expiration,
			strike: invalidStrikeHigh,
			isPut: PUT_FLAVOR,
			strikeAsset: usd.address,
			underlying: weth.address,
			collateral: usd.address
		}
		// const quote = (await pricer.quoteOptionPrice(proposedSeries1, amount, false))[0]
		await usd.approve(exchange.address, toWei("100000000"))
		await expect(
			exchange.operate([
				{
					operation: 1,
					operationQueue: [
						{
							actionType: 0,
							owner: ZERO_ADDRESS,
							secondAddress: ZERO_ADDRESS,
							asset: ZERO_ADDRESS,
							vaultId: 0,
							amount: 0,
							optionSeries: proposedSeries1,
							index: 0,
							data: "0x"
						},
						{
							actionType: 1,
							owner: ZERO_ADDRESS,
							secondAddress: senderAddress,
							asset: ZERO_ADDRESS,
							vaultId: 0,
							amount: amount,
							optionSeries: proposedSeries1,
							index: 0,
							data: "0x"
						}
					]
				}
			])
		).to.be.revertedWith("OptionStrikeInvalid()")
		// Series with strike price too low

		const proposedSeries2 = {
			expiration: expiration,
			strike: invalidStrikeLow,
			isPut: PUT_FLAVOR,
			strikeAsset: usd.address,
			underlying: weth.address,
			collateral: usd.address
		}
		// const quote2 = (await pricer.quoteOptionPrice(proposedSeries2, amount, false))[0]
		await usd.approve(exchange.address, toWei("100000000"))
		await expect(
			exchange.operate([
				{
					operation: 1,
					operationQueue: [
						{
							actionType: 0,
							owner: ZERO_ADDRESS,
							secondAddress: ZERO_ADDRESS,
							asset: ZERO_ADDRESS,
							vaultId: 0,
							amount: 0,
							optionSeries: proposedSeries2,
							index: 0,
							data: "0x"
						},
						{
							actionType: 1,
							owner: ZERO_ADDRESS,
							secondAddress: senderAddress,
							asset: ZERO_ADDRESS,
							vaultId: 0,
							amount: amount,
							optionSeries: proposedSeries2,
							index: 0,
							data: "0x"
						}
					]
				}
			])
		).to.be.revertedWith("OptionStrikeInvalid()")
		const collateralAllocatedAfter = await liquidityPool.collateralAllocated()
		const senderUSDBalanceAfter = await usd.balanceOf(senderAddress)
		// check to make sure no balances have changed
		expect(collateralAllocatedBefore).to.eq(collateralAllocatedAfter)
		expect(senderUSDBalanceBefore).to.eq(senderUSDBalanceAfter)
	})
	it("SETUP: approve series", async () => {
		const priceQuote = await priceFeed.getNormalizedRate(weth.address, usd.address)
		const strikePrice = priceQuote.add(toWei(strike))
		await exchange.issueNewSeries([
			{
				expiration: invalidExpirationLong,
				isPut: CALL_FLAVOR,
				strike: BigNumber.from(strikePrice),
				isSellable: true,
				isBuyable: true
			},
			{
				expiration: invalidExpirationShort,
				isPut: CALL_FLAVOR,
				strike: BigNumber.from(strikePrice),
				isSellable: true,
				isBuyable: true
			}
		])
	})
	it("reverts when attempting to write ETH/USD call with expiry outside of limit", async () => {
		const amount = toWei("1")
		const priceQuote = await priceFeed.getNormalizedRate(weth.address, usd.address)
		const strikePrice = priceQuote.add(toWei(strike))
		const collateralAllocatedBefore = await liquidityPool.collateralAllocated()
		const senderUSDBalanceBefore = await usd.balanceOf(senderAddress)
		await volFeed.setSabrParameters(
			{
				callAlpha: 250000,
				callBeta: 1_000000,
				callRho: -300000,
				callVolvol: 1_500000,
				putAlpha: 250000,
				putBeta: 1_000000,
				putRho: -300000,
				putVolvol: 1_500000
			},
			invalidExpirationLong
		)
		// series with expiry too long
		const proposedSeries1 = {
			expiration: invalidExpirationLong,
			strike: BigNumber.from(strikePrice),
			isPut: CALL_FLAVOR,
			strikeAsset: usd.address,
			underlying: weth.address,
			collateral: usd.address
		}
		await usd.approve(exchange.address, toWei("1000000000"))
		await expect(
			exchange.operate([
				{
					operation: 1,
					operationQueue: [
						{
							actionType: 0,
							owner: ZERO_ADDRESS,
							secondAddress: ZERO_ADDRESS,
							asset: ZERO_ADDRESS,
							vaultId: 0,
							amount: 0,
							optionSeries: proposedSeries1,
							index: 0,
							data: "0x"
						},
						{
							actionType: 1,
							owner: ZERO_ADDRESS,
							secondAddress: senderAddress,
							asset: ZERO_ADDRESS,
							vaultId: 0,
							amount: amount,
							optionSeries: proposedSeries1,
							index: 0,
							data: "0x"
						}
					]
				}
			])
		).to.be.revertedWith("OptionExpiryInvalid()")
		await volFeed.setSabrParameters(
			{
				callAlpha: 250000,
				callBeta: 1_000000,
				callRho: -300000,
				callVolvol: 1_500000,
				putAlpha: 250000,
				putBeta: 1_000000,
				putRho: -300000,
				putVolvol: 1_500000
			},
			invalidExpirationShort
		)
		// series with expiry too short
		const proposedSeries2 = {
			expiration: invalidExpirationShort,
			strike: BigNumber.from(strikePrice),
			isPut: CALL_FLAVOR,
			strikeAsset: usd.address,
			underlying: weth.address,
			collateral: usd.address
		}
		await usd.approve(exchange.address, toWei("1000000000"))
		await expect(
			exchange.operate([
				{
					operation: 1,
					operationQueue: [
						{
							actionType: 0,
							owner: ZERO_ADDRESS,
							secondAddress: ZERO_ADDRESS,
							asset: ZERO_ADDRESS,
							vaultId: 0,
							amount: 0,
							optionSeries: proposedSeries2,
							index: 0,
							data: "0x"
						},
						{
							actionType: 1,
							owner: ZERO_ADDRESS,
							secondAddress: senderAddress,
							asset: ZERO_ADDRESS,
							vaultId: 0,
							amount: amount,
							optionSeries: proposedSeries2,
							index: 0,
							data: "0x"
						}
					]
				}
			])
		).to.be.revertedWith("OptionExpiryInvalid()")
		const collateralAllocatedAfter = await liquidityPool.collateralAllocated()
		const senderUSDBalanceAfter = await usd.balanceOf(senderAddress)
		// check to make sure no balances have changed
		expect(collateralAllocatedBefore).to.eq(collateralAllocatedAfter)
		expect(senderUSDBalanceBefore).to.eq(senderUSDBalanceAfter)
	})
	it("SETUP: approve series", async () => {
		const priceQuote = await priceFeed.getNormalizedRate(weth.address, usd.address)
		const strikePrice = priceQuote.add(toWei(strike))
		await exchange.issueNewSeries([
			{
				expiration: expiration,
				isPut: CALL_FLAVOR,
				strike: invalidStrikeHigh,
				isSellable: true,
				isBuyable: true
			},
			{
				expiration: expiration,
				isPut: CALL_FLAVOR,
				strike: invalidStrikeLow,
				isSellable: true,
				isBuyable: true
			}
		])
	})
	it("reverts when attempting to write a ETH/USD call with strike outside of limit", async () => {
		const amount = toWei("7")
		const collateralAllocatedBefore = await liquidityPool.collateralAllocated()
		const senderUSDBalanceBefore = await usd.balanceOf(senderAddress)
		// Series with strike price too high
		const proposedSeries1 = {
			expiration: expiration,
			strike: invalidStrikeHigh,
			isPut: CALL_FLAVOR,
			strikeAsset: usd.address,
			underlying: weth.address,
			collateral: usd.address
		}
		// const quote = (await pricer.quoteOptionPrice(proposedSeries1, amount, false))[0]
		await usd.approve(exchange.address, toWei("100000000"))
		await expect(
			exchange.operate([
				{
					operation: 1,
					operationQueue: [
						{
							actionType: 0,
							owner: ZERO_ADDRESS,
							secondAddress: ZERO_ADDRESS,
							asset: ZERO_ADDRESS,
							vaultId: 0,
							amount: 0,
							optionSeries: proposedSeries1,
							index: 0,
							data: "0x"
						},
						{
							actionType: 1,
							owner: ZERO_ADDRESS,
							secondAddress: senderAddress,
							asset: ZERO_ADDRESS,
							vaultId: 0,
							amount: amount,
							optionSeries: proposedSeries1,
							index: 0,
							data: "0x"
						}
					]
				}
			])
		).to.be.revertedWith("OptionStrikeInvalid()")
		// Series with strike price too low

		const proposedSeries2 = {
			expiration: expiration,
			strike: invalidStrikeLow,
			isPut: CALL_FLAVOR,
			strikeAsset: usd.address,
			underlying: weth.address,
			collateral: usd.address
		}
		// const quote2 = (await pricer.quoteOptionPrice(proposedSeries2, amount, false))[0]
		await usd.approve(exchange.address, toWei("100000000"))
		await expect(
			exchange.operate([
				{
					operation: 1,
					operationQueue: [
						{
							actionType: 0,
							owner: ZERO_ADDRESS,
							secondAddress: ZERO_ADDRESS,
							asset: ZERO_ADDRESS,
							vaultId: 0,
							amount: 0,
							optionSeries: proposedSeries2,
							index: 0,
							data: "0x"
						},
						{
							actionType: 1,
							owner: ZERO_ADDRESS,
							secondAddress: senderAddress,
							asset: ZERO_ADDRESS,
							vaultId: 0,
							amount: amount,
							optionSeries: proposedSeries2,
							index: 0,
							data: "0x"
						}
					]
				}
			])
		).to.be.revertedWith("OptionStrikeInvalid()")
		const collateralAllocatedAfter = await liquidityPool.collateralAllocated()
		const senderUSDBalanceAfter = await usd.balanceOf(senderAddress)
		// check to make sure no balances have changed
		expect(collateralAllocatedBefore).to.eq(collateralAllocatedAfter)
		expect(senderUSDBalanceBefore).to.eq(senderUSDBalanceAfter)
	})
	it("can compute portfolio delta", async function () {
		const delta = await liquidityPool.getPortfolioDelta()
		// no options have been written yet
		expect(delta).to.equal(0)
	})
	it("SETUP: set sabrParams", async () => {
		const proposedSabrParams = {
			callAlpha: 250000,
			callBeta: 1_000000,
			callRho: -300000,
			callVolvol: 1_500000,
			putAlpha: 250000,
			putBeta: 1_000000,
			putRho: -300000,
			putVolvol: 1_500000
		}
		await volFeed.setSabrParameters(proposedSabrParams, expiration)
		const volFeedSabrParams = await volFeed.sabrParams(expiration)
		expect(proposedSabrParams.callAlpha).to.equal(volFeedSabrParams.callAlpha)
		expect(proposedSabrParams.callBeta).to.equal(volFeedSabrParams.callBeta)
		expect(proposedSabrParams.callRho).to.equal(volFeedSabrParams.callRho)
		expect(proposedSabrParams.callVolvol).to.equal(volFeedSabrParams.callVolvol)
		expect(proposedSabrParams.putAlpha).to.equal(volFeedSabrParams.putAlpha)
		expect(proposedSabrParams.putBeta).to.equal(volFeedSabrParams.putBeta)
		expect(proposedSabrParams.putRho).to.equal(volFeedSabrParams.putRho)
		expect(proposedSabrParams.putVolvol).to.equal(volFeedSabrParams.putVolvol)
	})
	it("REVERTs: when attempting to write a ETH/USD call with unapproved series", async () => {
		const amount = toWei("7")
		const collateralAllocatedBefore = await liquidityPool.collateralAllocated()
		const senderUSDBalanceBefore = await usd.balanceOf(senderAddress)
		const priceQuote = await priceFeed.getNormalizedRate(weth.address, usd.address)
		const strikePrice = priceQuote.add(toWei(strike).add(5))
		const proposedSeries1 = {
			expiration: expiration,
			strike: strikePrice,
			isPut: CALL_FLAVOR,
			strikeAsset: usd.address,
			underlying: weth.address,
			collateral: usd.address
		}
		// const quote = (await pricer.quoteOptionPrice(proposedSeries1, amount, false))[0]
		await usd.approve(exchange.address, toWei("100000000"))
		await expect(
			exchange.operate([
				{
					operation: 1,
					operationQueue: [
						{
							actionType: 0,
							owner: ZERO_ADDRESS,
							secondAddress: ZERO_ADDRESS,
							asset: ZERO_ADDRESS,
							vaultId: 0,
							amount: 0,
							optionSeries: proposedSeries1,
							index: 0,
							data: "0x"
						},
						{
							actionType: 1,
							owner: ZERO_ADDRESS,
							secondAddress: senderAddress,
							asset: ZERO_ADDRESS,
							vaultId: 0,
							amount: amount,
							optionSeries: proposedSeries1,
							index: 0,
							data: "0x"
						}
					]
				}
			])
		).to.be.revertedWith("UnapprovedSeries()")
	})
	it("LP Writes a ETH/USD put for premium", async () => {
		const [sender] = signers
		const amount = toWei("25")
		const priceQuote = await priceFeed.getNormalizedRate(weth.address, usd.address)
		const strikePrice = priceQuote.sub(toWei(strike))
		const netDhvExposure = await getNetDhvExposure(strikePrice, usd.address, exchange, expiration, PUT_FLAVOR)
		expect(netDhvExposure).to.eq(0)

		proposedSeries = {
			expiration: expiration,
			strike: BigNumber.from(strikePrice),
			isPut: PUT_FLAVOR,
			strikeAsset: usd.address,
			underlying: weth.address,
			collateral: usd.address
		}

		console.log({ proposedSeries })

		const localQuote = await calculateOptionQuoteLocally(
			liquidityPool,
			optionRegistry,
			usd,
			priceFeed,
			proposedSeries,
			amount,
			pricer,
			false
		)
		const localDelta = await calculateOptionDeltaLocally(
			liquidityPool,
			priceFeed,
			proposedSeries,
			amount,
			true
		)
		const slippageFactor = await applySlippageLocally(
			pricer,
			exchange,
			proposedSeries,
			amount,
			localDelta.div(parseFloat(fromWei(amount))),
			false
		)
		console.log({ slippageFactor })
		let quoteResponse = await pricer.quoteOptionPrice(proposedSeries, amount, false, 0)
		let localQuoteWithSlippage = localQuote * slippageFactor
		expect(localQuoteWithSlippage).to.be.gt(localQuote)
		let quote = quoteResponse[0].add(quoteResponse[2])
		let delta = quoteResponse[1]
		const truncQuote = truncate(localQuoteWithSlippage)
		const chainQuote = tFormatUSDC(quote.toString())
		const diff = percentDiff(truncQuote, chainQuote)
		console.log({ diff })
		expect(diff).to.be.within(0, 0.1)

		const poolBalanceBefore = await usd.balanceOf(liquidityPool.address)
		const senderUSDBalanceBefore = await usd.balanceOf(senderAddress)
		const collateralAllocatedBefore = await liquidityPool.collateralAllocated()
		const expectedCollateralAllocated = await optionRegistry.getCollateral(
			{
				expiration: expiration,
				isPut: PUT_FLAVOR,
				strike: strikePrice.div(10 ** 10), // convert to 1e8 for getCollateral
				strikeAsset: usd.address,
				underlying: weth.address,
				collateral: usd.address
			},
			amount
		)

		await usd.approve(exchange.address, quote)
		await exchange.operate([
			{
				operation: 1,
				operationQueue: [
					{
						actionType: 0,
						owner: ZERO_ADDRESS,
						secondAddress: ZERO_ADDRESS,
						asset: ZERO_ADDRESS,
						vaultId: 0,
						amount: 0,
						optionSeries: proposedSeries,
						index: 0,
						data: "0x"
					},
					{
						actionType: 1,
						owner: ZERO_ADDRESS,
						secondAddress: senderAddress,
						asset: ZERO_ADDRESS,
						vaultId: 0,
						amount: amount,
						optionSeries: proposedSeries,
						index: 0,
						data: "0x"
					}
				]
			}
		])
		const seriesAddress = await getSeriesWithe18Strike(proposedSeries, optionRegistry)
		putOptionToken = new Contract(seriesAddress, Otoken.abi, sender) as IOToken
		const poolBalanceAfter = await usd.balanceOf(liquidityPool.address)
		const senderPutBalance = await putOptionToken.balanceOf(senderAddress)
		const collateralAllocatedAfter = await liquidityPool.collateralAllocated()
		const collateralAllocatedDiff = collateralAllocatedAfter.sub(collateralAllocatedBefore)
		const senderUSDBalanceAfter = await usd.balanceOf(senderAddress)
		const opynAmount = toOpyn(fromWei(amount))
		// check buyer's OToken balance is correct
		expect(senderPutBalance).to.eq(opynAmount)
		// ensure correct amount of USDC has been taken from buyer
		expect(
			tFormatUSDC(senderUSDBalanceBefore.sub(senderUSDBalanceAfter)) - tFormatUSDC(quote)
		).to.be.within(-0.1, 0.1)

		const poolUSDBalanceDiff = tFormatUSDC(poolBalanceAfter.sub(poolBalanceBefore))
		const expectedUSDBalanceDiff = tFormatUSDC(quote) - tFormatUSDC(collateralAllocatedDiff)
		// check LP USDC balance is changed
		expect(poolUSDBalanceDiff - expectedUSDBalanceDiff).to.be.within(-0.0015, 0.0015)
		// check collateral allocated is increased
		expect(
			tFormatUSDC(collateralAllocatedDiff) - tFormatUSDC(expectedCollateralAllocated)
		).to.be.within(-0.001, 0.001)
		// check ephemeral values update correctly
		expect(tFormatEth(await liquidityPool.ephemeralDelta())).to.equal(-tFormatEth(delta))
		expect(
			tFormatEth(await liquidityPool.ephemeralLiabilities()) - tFormatUSDC(quote.sub(quoteResponse[2]))
		).to.be.within(-0.01, 0.01)
	})
	it("SETUP: change option buy or sell on series", async () => {
		const priceQuote = await priceFeed.getNormalizedRate(weth.address, usd.address)
		const strikePrice = priceQuote.sub(toWei(strike))
		const formattedStrikePrice = (await exchange.formatStrikePrice(strikePrice, usd.address)).mul(
			ethers.utils.parseUnits("1", 10)
		)
		const tx = await exchange.changeOptionBuyOrSell([
			{
				expiration: expiration,
				isPut: PUT_FLAVOR,
				strike: formattedStrikePrice,
				isSellable: false,
				isBuyable: false
			}
		])
		const oHash = ethers.utils.solidityKeccak256(
			["uint64", "uint128", "bool"],
			[expiration, formattedStrikePrice, PUT_FLAVOR]
		)
		const isApproved = await exchange.approvedOptions(oHash)
		const expirationList = await exchange.getExpirations()
		const chainStrike = await exchange.getOptionDetails(expiration, true)
		const isSellable = await exchange.isSellable(oHash)
		const isBuyable = await exchange.isBuyable(oHash)
		expect(isApproved).to.be.true
		expect(isSellable).to.be.false
		expect(isBuyable).to.be.false
		expect(chainStrike[0]).to.equal(formattedStrikePrice)
		expect(expirationList[0]).to.equal(expiration)
	})
	it("REVERTs: LP issueWrites a ETH/USD put for premium for series not approved for sale", async () => {
		const [sender] = signers
		const amount = toWei("5")
		const priceQuote = await priceFeed.getNormalizedRate(weth.address, usd.address)
		const strikePrice = priceQuote.sub(toWei(strike))
		proposedSeries = {
			expiration: expiration,
			strike: BigNumber.from(strikePrice),
			isPut: PUT_FLAVOR,
			strikeAsset: usd.address,
			underlying: weth.address,
			collateral: usd.address
		}
		let quoteResponse = await pricer.quoteOptionPrice(proposedSeries, amount, false, 0)
		let quote = quoteResponse[0].add(quoteResponse[2])

		await usd.approve(exchange.address, quote)
		await expect(
			exchange.operate([
				{
					operation: 1,
					operationQueue: [
						{
							actionType: 0,
							owner: ZERO_ADDRESS,
							secondAddress: ZERO_ADDRESS,
							asset: ZERO_ADDRESS,
							vaultId: 0,
							amount: 0,
							optionSeries: proposedSeries,
							index: 0,
							data: "0x"
						},
						{
							actionType: 1,
							owner: ZERO_ADDRESS,
							secondAddress: senderAddress,
							asset: ZERO_ADDRESS,
							vaultId: 0,
							amount: amount,
							optionSeries: proposedSeries,
							index: 0,
							data: "0x"
						}
					]
				}
			])
		).to.be.revertedWith("SeriesNotBuyable()")
	})
	it("REVERTs: LP writes a ETH/USD put for premium for series not approved for sale", async () => {
		const [sender] = signers
		const amount = toWei("5")
		let quoteResponse = await pricer.quoteOptionPrice(proposedSeries, amount, false, 0)
		let quote = quoteResponse[0].add(quoteResponse[2])
		await usd.approve(exchange.address, quote)
		await expect(
			exchange.operate([
				{
					operation: 1,
					operationQueue: [
						{
							actionType: 1,
							owner: ZERO_ADDRESS,
							secondAddress: senderAddress,
							asset: putOptionToken.address,
							vaultId: 0,
							amount: amount,
							optionSeries: proposedSeries,
							index: 0,
							data: "0x"
						}
					]
				}
			])
		).to.be.revertedWith("SeriesNotBuyable()")
	})
	it("REVERTs: LP buyback a ETH/USD put for premium for series not approved for buying", async () => {
		const [sender] = signers
		const amount = toWei("5")
		let quoteResponse = await pricer.quoteOptionPrice(proposedSeries, amount, true, 0)
		let quote = quoteResponse[0].add(quoteResponse[2])
		await usd.approve(exchange.address, quote)
		await expect(
			exchange.operate([
				{
					operation: 1,
					operationQueue: [
						{
							actionType: 2,
							owner: ZERO_ADDRESS,
							secondAddress: senderAddress,
							asset: putOptionToken.address,
							vaultId: 0,
							amount: amount,
							optionSeries: proposedSeries,
							index: 0,
							data: "0x"
						}
					]
				}
			])
		).to.be.revertedWith("SeriesNotSellable()")
	})
	it("SETUP: change option buy or sell on series", async () => {
		const priceQuote = await priceFeed.getNormalizedRate(weth.address, usd.address)
		const strikePrice = priceQuote.sub(toWei(strike))
		const formattedStrikePrice = (await exchange.formatStrikePrice(strikePrice, usd.address)).mul(
			ethers.utils.parseUnits("1", 10)
		)
		const tx = await exchange.changeOptionBuyOrSell([
			{
				expiration: expiration,
				isPut: PUT_FLAVOR,
				strike: formattedStrikePrice,
				isSellable: true,
				isBuyable: true
			}
		])
		const oHash = ethers.utils.solidityKeccak256(
			["uint64", "uint128", "bool"],
			[expiration, formattedStrikePrice, PUT_FLAVOR]
		)
		const isApproved = await exchange.approvedOptions(oHash)
		const expirationList = await exchange.getExpirations()
		const chainStrike = await exchange.getOptionDetails(expiration, true)
		const isSellable = await exchange.isSellable(oHash)
		const isBuyable = await exchange.isBuyable(oHash)
		expect(isApproved).to.be.true
		expect(isSellable).to.be.true
		expect(isBuyable).to.be.true
		expect(chainStrike[0]).to.equal(formattedStrikePrice)
		expect(expirationList[0]).to.equal(expiration)
	})
	it("SETUP: set sabrParams", async () => {
		const proposedSabrParams = {
			callAlpha: 250000,
			callBeta: 1_000000,
			callRho: -300000,
			callVolvol: 1_500000,
			putAlpha: 250000,
			putBeta: 1_000000,
			putRho: -300000,
			putVolvol: 1_500000
		}
		await volFeed.setSabrParameters(proposedSabrParams, expiration)
		const volFeedSabrParams = await volFeed.sabrParams(expiration)
		expect(proposedSabrParams.callAlpha).to.equal(volFeedSabrParams.callAlpha)
		expect(proposedSabrParams.callBeta).to.equal(volFeedSabrParams.callBeta)
		expect(proposedSabrParams.callRho).to.equal(volFeedSabrParams.callRho)
		expect(proposedSabrParams.callVolvol).to.equal(volFeedSabrParams.callVolvol)
		expect(proposedSabrParams.putAlpha).to.equal(volFeedSabrParams.putAlpha)
		expect(proposedSabrParams.putBeta).to.equal(volFeedSabrParams.putBeta)
		expect(proposedSabrParams.putRho).to.equal(volFeedSabrParams.putRho)
		expect(proposedSabrParams.putVolvol).to.equal(volFeedSabrParams.putVolvol)
	})
	it("can compute portfolio delta", async function () {
		expect(await liquidityPool.ephemeralDelta()).to.not.eq(0)
		expect(await liquidityPool.ephemeralLiabilities()).to.not.eq(0)
		const priceQuote = await priceFeed.getNormalizedRate(weth.address, usd.address)
		const localDelta = await calculateOptionDeltaLocally(
			liquidityPool,
			priceFeed,
			proposedSeries,
			toWei("25"),
			true
		)
		// mock external adapter delta calculation
		await portfolioValuesFeed.fulfill(weth.address, usd.address)
		const delta = await liquidityPool.getPortfolioDelta()
		const addressSet = await portfolioValuesFeed.getAddressSet()
		expect(delta.sub(localDelta)).to.be.within(-1000000000000, 1000000000000)
		// expect ephemeral values to be reset
		expect(await liquidityPool.ephemeralDelta()).to.eq(0)
		expect(await liquidityPool.ephemeralLiabilities()).to.eq(0)
	})
	it("writes more options for an existing series", async () => {
		const ephemeralDeltaBefore = await liquidityPool.ephemeralDelta()
		const ephemeralLiabilitiesBefore = await liquidityPool.ephemeralLiabilities()
		const amount = toWei("12")
		const putBalance = await putOptionToken.balanceOf(senderAddress)
		const LpBalanceBefore = tFormatUSDC(await usd.balanceOf(liquidityPool.address))
		const collateralAllocatedBefore = await liquidityPool.collateralAllocated()
		const numberOTokensMintedBefore = await putOptionToken.totalSupply()

		const seriesInfo = await optionRegistry.getSeriesInfo(putOptionToken.address)
		const netDhvExposure = await getNetDhvExposure(seriesInfo.strike.mul(ethers.utils.parseUnits("1", 10)), usd.address, exchange, expiration, PUT_FLAVOR)
		expect(netDhvExposure).to.eq(toWei("-25"))

		const expectedCollateralAllocated = await optionRegistry.getCollateral(seriesInfo, amount)
		const seriesInfoDecimalCorrected = {
			expiration: seriesInfo.expiration.toNumber(),
			strike: seriesInfo.strike.mul(1e10),
			isPut: seriesInfo.isPut,
			strikeAsset: seriesInfo.strikeAsset,
			underlying: seriesInfo.underlying,
			collateral: seriesInfo.collateral
		}

		const localQuote = await calculateOptionQuoteLocally(
			liquidityPool,
			optionRegistry,
			usd,
			priceFeed,
			seriesInfoDecimalCorrected,
			amount,
			pricer,
			false
		)
		const localDelta = await calculateOptionDeltaLocally(
			liquidityPool,
			priceFeed,
			seriesInfoDecimalCorrected,
			amount,
			true
		)
		const slippageFactor = await applySlippageLocally(
			pricer,
			exchange,
			seriesInfoDecimalCorrected,
			amount,
			localDelta.div(parseFloat(fromWei(amount))),
			false
		)
		let quoteResponse = await pricer.quoteOptionPrice(
			seriesInfoDecimalCorrected,
			amount,
			false,
			netDhvExposure
		)
		let quote = quoteResponse[0].add(quoteResponse[2])
		const delta = quoteResponse[1]
		let localQuoteWithSlippage = localQuote * slippageFactor
		console.log({ slippageFactor })
		// slippage should make option more expensive as existing dhv exposure is short and this tx makes it more short
		expect(localQuoteWithSlippage).to.be.gt(localQuote)

		const truncQuote = truncate(localQuoteWithSlippage)
		const chainQuote = tFormatUSDC(quote.toString())
		const diff = percentDiff(truncQuote, chainQuote)
		console.log({ diff })
		expect(diff).to.be.within(0, 0.1)
		await usd.approve(exchange.address, quote)
		await exchange.operate([
			{
				operation: 1,
				operationQueue: [
					{
						actionType: 1,
						owner: ZERO_ADDRESS,
						secondAddress: senderAddress,
						asset: putOptionToken.address,
						vaultId: 0,
						amount: amount,
						optionSeries: proposedSeries,
						index: 0,
						data: "0x"
					}
				]
			}
		])

		const putBalanceAfter = await putOptionToken.balanceOf(senderAddress)
		const LpBalanceAfter = tFormatUSDC(await usd.balanceOf(liquidityPool.address))
		const numberOTokensMintedAfter = await putOptionToken.totalSupply()
		const collateralAllocatedAfter = await liquidityPool.collateralAllocated()
		const collateralAllocatedDiff = collateralAllocatedAfter.sub(collateralAllocatedBefore)
		// check option buyer's OToken balance increases by correct amount
		expect(putBalanceAfter).to.eq(putBalance.add(utils.parseUnits(fromWei(amount), 8)))
		// LP USDC balance after should equal balanceBefore, minus collateral allocated, plus premium quote.
		// This does have a small rounding discrepency that might need looking into
		expect(
			LpBalanceAfter - LpBalanceBefore - (tFormatUSDC(quote) - tFormatUSDC(collateralAllocatedDiff))
		).to.be.within(-0.003, 0.003)
		// check number of OTokens minted increases
		expect(numberOTokensMintedAfter).to.eq(numberOTokensMintedBefore.add(amount.div(1e10)))
		// check expected amount of collateral was used
		expect(expectedCollateralAllocated).to.eq(collateralAllocatedDiff)
		// check ephemeral values update correctly
		const ephemeralLiabilitiesDiff =
			tFormatEth(await liquidityPool.ephemeralLiabilities()) - tFormatEth(ephemeralLiabilitiesBefore)
		const ephemeralDeltaDiff =
			tFormatEth(await liquidityPool.ephemeralDelta()) - tFormatEth(ephemeralDeltaBefore)
		expect(ephemeralDeltaDiff).to.equal(-tFormatEth(delta))
		expect(ephemeralLiabilitiesDiff - tFormatUSDC(quote.sub(quoteResponse[2]))).to.be.within(
			-0.01,
			0.01
		)
	})
	it("pauses and unpauses exchange contract", async () => {
		const lpUSDBalanceBefore = await usd.balanceOf(liquidityPool.address)
		await exchange.pause()
		const amount = toWei("1")

		expect(await exchange.paused()).to.eq(true)

		await expect(
			exchange.operate([
				{
					operation: 1,
					operationQueue: [
						{
							actionType: 1,
							owner: ZERO_ADDRESS,
							secondAddress: senderAddress,
							asset: putOptionToken.address,
							vaultId: 0,
							amount: amount,
							optionSeries: proposedSeries,
							index: 0,
							data: "0x"
						}
					]
				}
			])
		).to.be.revertedWith("Pausable: paused")

		await exchange.unpause()
		expect(await exchange.paused()).to.eq(false)
	})
	it("SETUP: set sabrParams", async () => {
		const proposedSabrParams = {
			callAlpha: 250000,
			callBeta: 1_000000,
			callRho: -300000,
			callVolvol: 1_500000,
			putAlpha: 250000,
			putBeta: 1_000000,
			putRho: -300000,
			putVolvol: 1_500000
		}
		await volFeed.setSabrParameters(proposedSabrParams, expiration2)
		const volFeedSabrParams = await volFeed.sabrParams(expiration2)
		expect(proposedSabrParams.callAlpha).to.equal(volFeedSabrParams.callAlpha)
		expect(proposedSabrParams.callBeta).to.equal(volFeedSabrParams.callBeta)
		expect(proposedSabrParams.callRho).to.equal(volFeedSabrParams.callRho)
		expect(proposedSabrParams.callVolvol).to.equal(volFeedSabrParams.callVolvol)
		expect(proposedSabrParams.putAlpha).to.equal(volFeedSabrParams.putAlpha)
		expect(proposedSabrParams.putBeta).to.equal(volFeedSabrParams.putBeta)
		expect(proposedSabrParams.putRho).to.equal(volFeedSabrParams.putRho)
		expect(proposedSabrParams.putVolvol).to.equal(volFeedSabrParams.putVolvol)
	})
	it("SETUP: approve series", async () => {
		const priceQuote = await priceFeed.getNormalizedRate(weth.address, usd.address)
		const strikePrice = priceQuote.sub(toWei(strike))
		await exchange.issueNewSeries([
			{
				expiration: expiration2,
				isPut: PUT_FLAVOR,
				strike: BigNumber.from(strikePrice),
				isSellable: true,
				isBuyable: true
			}
		])
	})
	it("LP writes another ETH/USD put that expires later", async () => {
		const ephemeralDeltaBefore = await liquidityPool.ephemeralDelta()
		const ephemeralLiabilitiesBefore = await liquidityPool.ephemeralLiabilities()
		const lpUSDBalanceBefore = await usd.balanceOf(liquidityPool.address)
		const [sender] = signers
		const amount = toWei("50")
		const priceQuote = await priceFeed.getNormalizedRate(weth.address, usd.address)
		const strikePrice = priceQuote.sub(toWei(strike))
		const netDhvExposure = await getNetDhvExposure(strikePrice, usd.address, exchange, expiration2, PUT_FLAVOR)
		expect(netDhvExposure).to.eq(0)

		const proposedSeries = {
			expiration: expiration2,
			strike: strikePrice,
			isPut: PUT_FLAVOR,
			strikeAsset: usd.address,
			underlying: weth.address,
			collateral: usd.address
		}

		const expectedCollateralAllocated = await optionRegistry.getCollateral(
			{
				expiration: expiration2,
				isPut: PUT_FLAVOR,
				strike: strikePrice.div(10 ** 10), // convert to 1e8 for getCollateral
				strikeAsset: usd.address,
				underlying: weth.address,
				collateral: usd.address
			},
			amount
		)
		const localQuote = await calculateOptionQuoteLocally(
			liquidityPool,
			optionRegistry,
			usd,
			priceFeed,
			proposedSeries,
			amount,
			pricer,
		)
		const localDelta = await calculateOptionDeltaLocally(
			liquidityPool,
			priceFeed,
			proposedSeries,
			amount,
			true
		)
		const slippageFactor = await applySlippageLocally(
			pricer,
			exchange,
			proposedSeries,
			amount,
			localDelta.div(parseFloat(fromWei(amount))),
			false
		)
		console.log({ slippageFactor })
		const poolBalanceBefore = await usd.balanceOf(liquidityPool.address)
		const collateralAllocatedBefore = await liquidityPool.collateralAllocated()
		let quoteResponse = await pricer.quoteOptionPrice(proposedSeries, amount, false, 0)
		let localQuoteWithSlippage = localQuote * slippageFactor
		expect(localQuoteWithSlippage).to.be.gt(localQuote)
		let quote = quoteResponse[0].add(quoteResponse[2])
		let delta = quoteResponse[1]
		await usd.approve(exchange.address, quote)
		const buyerUSDBalanceBefore = await usd.balanceOf(senderAddress)
		await exchange.operate([
			{
				operation: 1,
				operationQueue: [
					{
						actionType: 0,
						owner: ZERO_ADDRESS,
						secondAddress: ZERO_ADDRESS,
						asset: ZERO_ADDRESS,
						vaultId: 0,
						amount: 0,
						optionSeries: proposedSeries,
						index: 0,
						data: "0x"
					},
					{
						actionType: 1,
						owner: ZERO_ADDRESS,
						secondAddress: senderAddress,
						asset: ZERO_ADDRESS,
						vaultId: 0,
						amount: amount,
						optionSeries: proposedSeries,
						index: 0,
						data: "0x"
					}
				]
			}
		])
		const seriesAddress = await getSeriesWithe18Strike(proposedSeries, optionRegistry)
		const poolBalanceAfter = await usd.balanceOf(liquidityPool.address)
		putOptionToken2 = new Contract(seriesAddress, Otoken.abi, sender) as IOToken
		const putBalance = await putOptionToken2.balanceOf(senderAddress)

		const collateralAllocatedAfter = await liquidityPool.collateralAllocated()
		const buyerUSDBalanceAfter = await usd.balanceOf(senderAddress)
		const opynAmount = toOpyn(fromWei(amount))

		// ensure quote is accurate
		const truncQuote = truncate(localQuoteWithSlippage)
		const chainQuote = tFormatUSDC(quote.toString())
		const diff = percentDiff(truncQuote, chainQuote)
		console.log({ diff })
		expect(diff).to.be.within(0, 0.1)

		// ensure option buyer's OToken uyerUSDB is correct
		expect(putBalance).to.eq(opynAmount)
		// ensure correct amount of USD is taken from buyer's address
		expect(
			tFormatUSDC(buyerUSDBalanceBefore.sub(buyerUSDBalanceAfter)) - tFormatUSDC(quote)
		).to.be.within(-0.1, 0.1)

		// check pool balance increased by (quote - collateral)
		const poolBalanceDiff = poolBalanceAfter.sub(poolBalanceBefore)
		const collateralAllocatedDiff = collateralAllocatedAfter.sub(collateralAllocatedBefore)
		expect(
			tFormatUSDC(poolBalanceDiff) - (tFormatUSDC(quote) - tFormatUSDC(collateralAllocatedDiff))
		).to.be.within(-0.1, 0.1)
		// ensure allocated collateral is correct
		expect(
			tFormatUSDC(collateralAllocatedDiff) - tFormatUSDC(expectedCollateralAllocated)
		).to.be.within(-0.001, 0.001)
		// check ephemeral values update correctly
		const ephemeralLiabilitiesDiff =
			tFormatEth(await liquidityPool.ephemeralLiabilities()) - tFormatEth(ephemeralLiabilitiesBefore)
		const ephemeralDeltaDiff =
			tFormatEth(await liquidityPool.ephemeralDelta()) - tFormatEth(ephemeralDeltaBefore)
		expect(ephemeralDeltaDiff).to.equal(-tFormatEth(delta))
		expect(ephemeralLiabilitiesDiff - tFormatUSDC(quote.sub(quoteResponse[2]))).to.be.within(
			-0.01,
			0.01
		)
	})
	it("LP can buy back option to reduce open interest", async () => {
		// sender was added to buyback whitelist in prev test
		const amount = toWei("2")
		const putOptionAddress = putOptionToken.address
		const seriesInfo = await optionRegistry.getSeriesInfo(putOptionToken.address)
		const vaultId = await optionRegistry.vaultIds(putOptionToken.address)
		const vaultDetails = await controller.getVault(optionRegistry.address, vaultId)
		const netDhvExposure = await getNetDhvExposure(seriesInfo.strike.mul(ethers.utils.parseUnits("1", 10)), usd.address, exchange, seriesInfo.expiration, PUT_FLAVOR)
		expect(netDhvExposure).to.eq(toWei("-37"))

		// expected collateral returned is no. options short div collateral allocated mul no. options bought back
		const expectedCollateralReturned =
			(tFormatUSDC(vaultDetails.collateralAmounts[0]) * parseInt(fromWei(amount))) /
			parseInt(fromOpyn(vaultDetails.shortAmounts[0]))

		const seriesInfoDecimalCorrected = {
			expiration: seriesInfo.expiration.toNumber(),
			isPut: seriesInfo.isPut,
			strike: seriesInfo.strike.mul(1e10),
			strikeAsset: seriesInfo.strikeAsset,
			underlying: seriesInfo.underlying,
			collateral: seriesInfo.collateral
		}

		const localQuote = await calculateOptionQuoteLocally(
			liquidityPool,
			optionRegistry,
			usd,
			priceFeed,
			seriesInfoDecimalCorrected,
			amount,
			pricer,
			true
		)
		const localDelta = await calculateOptionDeltaLocally(
			liquidityPool,
			priceFeed,
			seriesInfoDecimalCorrected,
			amount,
			false
		)
		const slippageFactor = await applySlippageLocally(
			pricer,
			exchange,
			seriesInfoDecimalCorrected,
			amount,
			localDelta.div(parseFloat(fromWei(amount))),
			true
		)

		const lpUSDBalanceBefore = await usd.balanceOf(liquidityPool.address)
		const totalSupplyBefore = await putOptionToken.totalSupply()
		const sellerOTokenBalanceBefore = await putOptionToken.balanceOf(senderAddress)
		const sellerUsdcBalanceBefore = await usd.balanceOf(senderAddress)
		const collateralAllocatedBefore = await liquidityPool.collateralAllocated()
		const ephemeralDeltaBefore = await liquidityPool.ephemeralDelta()
		const ephemeralLiabilitiesBefore = await liquidityPool.ephemeralLiabilities()

		await putOptionToken.approve(exchange.address, toOpyn("2.1"))
		let quoteResponse = (await pricer.quoteOptionPrice(seriesInfoDecimalCorrected, amount, true, netDhvExposure))
		let quote = quoteResponse[0].sub(quoteResponse[2])
		let delta = quoteResponse[1]
		let localQuoteWithSlippage = localQuote * slippageFactor
		console.log({ quoteResponse, quote, localQuoteWithSlippage })
		console.log({ slippageFactor })
		const truncQuote = truncate(localQuoteWithSlippage)
		const chainQuote = tFormatUSDC(quote.toString())
		const diff = percentDiff(truncQuote, chainQuote)
		console.log({ diff })
		expect(diff).to.be.within(0, 0.1)
		const write = await exchange.operate([
			{
				operation: 1,
				operationQueue: [
					{
						actionType: 2,
						owner: ZERO_ADDRESS,
						secondAddress: senderAddress,
						asset: putOptionToken.address,
						vaultId: 0,
						amount: amount,
						optionSeries: proposedSeries,
						index: 0,
						data: "0x"
					}
				]
			}
		])
		await write.wait(1)
		const logs = await liquidityPool.queryFilter(liquidityPool.filters.BuybackOption(), 0)
		const buybackEvent = logs[0].args
		const totalSupplyAfter = await putOptionToken.totalSupply()
		const collateralAllocatedAfter = await liquidityPool.collateralAllocated()
		const collateralAllocatedDiff = tFormatUSDC(
			collateralAllocatedBefore.sub(collateralAllocatedAfter)
		)
		const sellerOTokenBalanceAfter = await putOptionToken.balanceOf(senderAddress)
		const sellerUsdcBalanceAfter = await usd.balanceOf(senderAddress)
		const lpUSDBalanceAfter = await usd.balanceOf(liquidityPool.address)
		const lpUSDBalanceDiff = tFormatUSDC(lpUSDBalanceBefore) - tFormatUSDC(lpUSDBalanceAfter)

		// expect number of options sold in event to be correct
		expect(buybackEvent.amount).to.equal(amount)
		// premium in emitted event is correct
		expect(tFormatUSDC(buybackEvent.premium) - tFormatUSDC(quote.add(quoteResponse[2]))).to.be.within(
			-0.001,
			0.001
		)
		// collateral returned in event is correct
		expect(tFormatUSDC(buybackEvent.escrowReturned)).to.equal(collateralAllocatedDiff)
		// option seller in event is correct
		// TODO: inform frontend team about the next line change
		// expect(buybackEvent.seller).to.equal(senderAddress)
		// expect correct amount of OTokens to be burned
		expect(totalSupplyAfter).to.equal(totalSupplyBefore.sub(toOpyn(fromWei(amount))))
		// seller's OToken balance goes down by correct amount
		expect(sellerOTokenBalanceAfter).to.equal(sellerOTokenBalanceBefore.sub(toOpyn(fromWei(amount))))
		// seller's USDC balance goes up by quoted amount
		expect(
			tFormatUSDC(sellerUsdcBalanceAfter) - (tFormatUSDC(sellerUsdcBalanceBefore) + tFormatUSDC(quote))
		).to.be.within(-0.002, 0.002)
		// liquidity pool USD balance goes down by (quote - collateralReturned)
		expect(lpUSDBalanceDiff - (tFormatUSDC(quote) - collateralAllocatedDiff)).to.be.within(
			-0.0011,
			0.0011
		)
		// collateral returned is correct amount
		expect(collateralAllocatedDiff - expectedCollateralReturned).to.be.within(-0.001, 0.001)
		// check ephemeral values update correctly
		const ephemeralLiabilitiesDiff =
			tFormatEth(await liquidityPool.ephemeralLiabilities()) - tFormatEth(ephemeralLiabilitiesBefore)
		const ephemeralDeltaDiff =
			tFormatEth(await liquidityPool.ephemeralDelta()) - tFormatEth(ephemeralDeltaBefore)
		expect(ephemeralDeltaDiff - tFormatEth(delta)).to.be.within(-0.01, 0.01)
		expect(ephemeralLiabilitiesDiff + tFormatUSDC(quote.add(quoteResponse[2]))).to.be.within(
			-0.01,
			0.01
		)
	})
	it("buys back an option if it moves delta closer to zero", async () => {
		const amount = toWei("5")

		const seriesInfo = await optionRegistry.getSeriesInfo(putOptionToken2.address)
		const vaultId = await optionRegistry.vaultIds(putOptionToken2.address)
		const vaultDetails = await controller.getVault(optionRegistry.address, vaultId)
		const netDhvExposure = await getNetDhvExposure(seriesInfo.strike.mul(ethers.utils.parseUnits("1", 10)), seriesInfo.collateral, exchange, seriesInfo.expiration, seriesInfo.isPut)
		expect(netDhvExposure).to.eq(toWei("-50"))
		// expected collateral returned is no. options short div collateral allocated mul no. options bought back
		const expectedCollateralReturned =
			(tFormatUSDC(vaultDetails.collateralAmounts[0]) * parseInt(fromWei(amount))) /
			parseInt(fromOpyn(vaultDetails.shortAmounts[0]))

		const seriesInfoDecimalCorrected = {
			expiration: seriesInfo.expiration.toNumber(),
			isPut: seriesInfo.isPut,
			strike: seriesInfo.strike.mul(1e10),
			strikeAsset: seriesInfo.strikeAsset,
			underlying: seriesInfo.underlying,
			collateral: seriesInfo.collateral
		}
		const localQuote = await calculateOptionQuoteLocally(
			liquidityPool,
			optionRegistry,
			usd,
			priceFeed,
			seriesInfoDecimalCorrected,
			amount,
			pricer,
			true
		)
		const localDelta = await calculateOptionDeltaLocally(
			liquidityPool,
			priceFeed,
			seriesInfoDecimalCorrected,
			amount,
<<<<<<< HEAD
			true
		)
		const slippageFactor = await applySlippageLocally(
			pricer,
			exchange,
			seriesInfoDecimalCorrected,
			amount,
			localDelta.div(parseFloat(fromWei(amount))),
=======
>>>>>>> cde326aa
			true
		)
		let quoteResponse = await pricer.quoteOptionPrice(
			seriesInfoDecimalCorrected,
			amount,
			true,
			netDhvExposure
		)
		let quote = quoteResponse[0].sub(quoteResponse[2])
		let expectedDeltaChange = quoteResponse[1]
		let localQuoteWithSlippage = await localQuoteOptionPrice(liquidityPool, optionRegistry, usd, priceFeed, seriesInfoDecimalCorrected, amount, pricer, true, exchange, localDelta.div(amount.div(toWei("1"))))
		// DHV is 50 short so a 5 buyback will still have positive slippage
		expect(localQuoteWithSlippage).to.be.gt(localQuote)
		// ensure quote is accurate
		const truncQuote = truncate(localQuoteWithSlippage)
		const chainQuote = tFormatUSDC(quote.toString())
		const diff = percentDiff(truncQuote, chainQuote)
		console.log({ diff })
		expect(diff).to.be.within(0, 0.1)

		const lpUSDBalanceBefore = await usd.balanceOf(liquidityPool.address)
		const deltaBefore = await liquidityPool.getPortfolioDelta()
		const sellerOTokenBalanceBefore = await putOptionToken2.balanceOf(senderAddress)
		const sellerUSDBalanceBefore = await usd.balanceOf(senderAddress)
		const collateralAllocatedBefore = await liquidityPool.collateralAllocated()
		const ephemeralDeltaBefore = await liquidityPool.ephemeralDelta()
		const ephemeralLiabilitiesBefore = await liquidityPool.ephemeralLiabilities()
		console.log("BOOP")
		console.log("series addy test:", putOptionToken2.address)
		await putOptionToken2.approve(exchange.address, toOpyn(fromWei(amount)))
		await exchange.operate([
			{
				operation: 1,
				operationQueue: [
					{
						actionType: 2,
						owner: ZERO_ADDRESS,
						secondAddress: senderAddress,
						asset: putOptionToken2.address,
						vaultId: 0,
						amount: amount,
						optionSeries: proposedSeries,
						index: 0,
						data: "0x"
					}
				]
			}
		])

		const deltaAfter = await liquidityPool.getPortfolioDelta()
		const sellerOTokenBalanceAfter = await putOptionToken2.balanceOf(senderAddress)
		const lpUSDBalanceAfter = await usd.balanceOf(liquidityPool.address)
		const sellerUSDBalanceAfter = await usd.balanceOf(senderAddress)
		const collateralAllocatedAfter = await liquidityPool.collateralAllocated()
		const collateralAllocatedDiff = tFormatUSDC(
			collateralAllocatedBefore.sub(collateralAllocatedAfter)
		)

<<<<<<< HEAD
		// expect delta to be further from 0 afterwards because selling back a put option
		expect(Math.abs(tFormatEth(deltaAfter))).to.be.gt(Math.abs(tFormatEth(deltaBefore)))
=======
		// expect delta to be closer to 0 afterwards because selling back a put option
		expect(Math.abs(tFormatEth(deltaAfter))).to.be.lt(Math.abs(tFormatEth(deltaBefore)))
>>>>>>> cde326aa
		// check option seller's OToken balance reduced
		expect(sellerOTokenBalanceAfter).to.equal(sellerOTokenBalanceBefore.sub(toOpyn(fromWei(amount))))
		// check option seller's USD balance increases by correct amount
		expect(tFormatUSDC(sellerUSDBalanceAfter.sub(sellerUSDBalanceBefore)).toPrecision(5)).to.eq(
			tFormatUSDC(quote).toPrecision(5)
		)
		// expect liquidity pool's USD balance decreases by correct amount
		expect(
			tFormatUSDC(lpUSDBalanceBefore.sub(lpUSDBalanceAfter)) -
			(tFormatUSDC(quote) - collateralAllocatedDiff)
		).to.be.within(-0.0011, 0.0011)
		// expect collateral allocated in LP reduces by correct amount
		expect(collateralAllocatedDiff - expectedCollateralReturned).to.be.within(-0.0011, 0.0011)
		// expect portfolio delta to change
		expect(tFormatEth(deltaAfter)).to.equal(tFormatEth(deltaBefore.add(expectedDeltaChange)))
		// check ephemeral values update correctly
		const ephemeralLiabilitiesDiff =
			tFormatEth(await liquidityPool.ephemeralLiabilities()) - tFormatEth(ephemeralLiabilitiesBefore)
		const ephemeralDeltaDiff =
			tFormatEth(await liquidityPool.ephemeralDelta()) - tFormatEth(ephemeralDeltaBefore)
		expect(ephemeralDeltaDiff - tFormatEth(expectedDeltaChange)).to.be.within(-0.01, 0.01)
		expect(ephemeralLiabilitiesDiff + tFormatUSDC(quote.add(quoteResponse[2]))).to.be.within(
			-0.01,
			0.01
		)
	})
	it("can compute portfolio delta", async function () {
		expect(await liquidityPool.ephemeralDelta()).to.not.eq(0)
		expect(await liquidityPool.ephemeralLiabilities()).to.not.eq(0)
		let localDelta = toWei("0")
		const addressSet = await portfolioValuesFeed.getAddressSet()
		for (let i = 0; i < addressSet.length; i++) {
			const seriesStore = await portfolioValuesFeed.storesForAddress(addressSet[i])
			const delta_ = await calculateOptionDeltaLocally(
				liquidityPool,
				priceFeed,
				{
					expiration: seriesStore.optionSeries.expiration.toNumber(),
					isPut: seriesStore.optionSeries.isPut,
					strike: seriesStore.optionSeries.strike,
					strikeAsset: seriesStore.optionSeries.strikeAsset,
					underlying: seriesStore.optionSeries.underlying,
					collateral: seriesStore.optionSeries.collateral
				},
				seriesStore.shortExposure,
				true
			)
			localDelta = localDelta.add(delta_)
		}
		await portfolioValuesFeed.fulfill(weth.address, usd.address)
		const delta = await liquidityPool.getPortfolioDelta()
		const oracleDelta = (
			await portfolioValuesFeed.getPortfolioValues(WETH_ADDRESS[chainId], USDC_ADDRESS[chainId])
		).delta
		expect(tFormatEth(oracleDelta.sub(localDelta))).to.be.within(-5, 5)
		expect(delta.sub(localDelta)).to.be.within(-1e15, 1e15)
		// expect ephemeral values to be reset
		expect(await liquidityPool.ephemeralDelta()).to.eq(0)
		expect(await liquidityPool.ephemeralLiabilities()).to.eq(0)
	})
	it("reverts if option collateral exceeds buffer limit", async () => {
		const lpUSDBalanceBefore = await usd.balanceOf(liquidityPool.address)
		const collateralAllocatedBefore = await liquidityPool.collateralAllocated()
		const ephemeralDeltaBefore = await liquidityPool.ephemeralDelta()
		const ephemeralLiabilitiesBefore = await liquidityPool.ephemeralLiabilities()

		const amount = toWei("2000")
		const priceQuote = await priceFeed.getNormalizedRate(weth.address, usd.address)
		const strikePrice = priceQuote.sub(toWei(strike))
		const proposedSeries = {
			expiration: expiration2,
			strike: BigNumber.from(strikePrice),
			isPut: PUT_FLAVOR,
			strikeAsset: usd.address,
			underlying: weth.address,
			collateral: usd.address
		}
		await usd.approve(exchange.address, toWei("2000"))
		await expect(
			exchange.operate([
				{
					operation: 1,
					operationQueue: [
						{
							actionType: 0,
							owner: ZERO_ADDRESS,
							secondAddress: ZERO_ADDRESS,
							asset: ZERO_ADDRESS,
							vaultId: 0,
							amount: 0,
							optionSeries: proposedSeries,
							index: 0,
							data: "0x"
						},
						{
							actionType: 1,
							owner: ZERO_ADDRESS,
							secondAddress: senderAddress,
							asset: ZERO_ADDRESS,
							vaultId: 0,
							amount: amount,
							optionSeries: proposedSeries,
							index: 0,
							data: "0x"
						}
					]
				}
			])
		).to.be.revertedWith("MaxLiquidityBufferReached")

		const lpUSDBalanceAfter = await usd.balanceOf(liquidityPool.address)
		const collateralAllocatedAfter = await liquidityPool.collateralAllocated()
		const ephemeralDeltaAfter = await liquidityPool.ephemeralDelta()
		const ephemeralLiabilitiesAfter = await liquidityPool.ephemeralLiabilities()
		expect(lpUSDBalanceBefore).to.eq(lpUSDBalanceAfter)
		expect(collateralAllocatedBefore).to.eq(collateralAllocatedAfter)
		expect(ephemeralDeltaBefore).to.eq(ephemeralDeltaAfter)
		expect(ephemeralLiabilitiesBefore).to.eq(ephemeralLiabilitiesAfter)
	})
	it("reverts when non-admin calls rebalance function", async () => {
		const delta = await liquidityPool.getPortfolioDelta()
		await expect(liquidityPool.connect(signers[1]).rebalancePortfolioDelta(delta, 0)).to.be.reverted
	})
	it("reverts when rebalance delta too small", async () => {
		const delta = await liquidityPool.getPortfolioDelta()
		await expect(liquidityPool.connect(signers[1]).rebalancePortfolioDelta(toWei("0.00001"), 0)).to.be
			.reverted
	})
	it("returns zero when hedging positive delta when reactor has no funds", async () => {
		const delta = await liquidityPool.getPortfolioDelta()
		expect(delta).to.be.gt(0)
		const reactorDelta = await uniswapV3HedgingReactor.internalDelta()
		await liquidityPool.rebalancePortfolioDelta(delta, 0)
		const newReactorDelta = await uniswapV3HedgingReactor.internalDelta()
		const newDelta = await liquidityPool.getPortfolioDelta()
		expect(reactorDelta).to.equal(newReactorDelta).to.equal(0)
		expect(newDelta.sub(delta)).to.be.within(0, 1e13)
	})

	it("Returns a quote for ETH/USD call with utilization", async () => {
		const amount = toWei("50")
		const priceQuote = await priceFeed.getNormalizedRate(weth.address, usd.address)
		const strikePrice = priceQuote.add(toWei(strike))
		const optionSeries = {
			expiration: expiration,
			strike: strikePrice,
			isPut: CALL_FLAVOR,
			strikeAsset: usd.address,
			underlying: weth.address,
			collateral: usd.address
		}
		const localQuote = await calculateOptionQuoteLocally(
			liquidityPool,
			optionRegistry,
			usd,
			priceFeed,
			optionSeries,
			amount,
			pricer,
			false
		)
		const localDelta = await calculateOptionDeltaLocally(
			liquidityPool,
			priceFeed,
			optionSeries,
			amount,
			true
		)
		const slippageFactor = await applySlippageLocally(
			pricer,
			exchange,
			optionSeries,
			amount,
			localDelta.div(parseFloat(fromWei(amount))),
			false
		)
		console.log({ slippageFactor })

		let quoteResponse = await pricer.quoteOptionPrice(optionSeries, amount, false, 0)
		let localQuoteWithSlippage = localQuote * slippageFactor
		expect(localQuoteWithSlippage).to.be.gt(localQuote)
		let quote = quoteResponse[0].add(quoteResponse[2])
		const truncQuote = truncate(localQuoteWithSlippage)
		const chainQuote = tFormatUSDC(quote.toString())
		const diff = percentDiff(truncQuote, chainQuote)
		console.log({ diff })
		expect(diff).to.be.within(0, 0.1)
	})

	let optionToken: IOToken
	let customOrderPrice: number
	let customOrderId: number
	it("Can compute IV from volatility skew coefs", async () => {
		const coefs: BigNumberish[] = [
			1.42180236, 0, -0.08626792, 0.07873822, 0.00650549, 0.02160918, -0.1393287
		].map(x => toWei(x.toString()))
		const points = [-0.36556715, 0.59115575].map(x => toWei(x.toString()))
		const expected_iv = 1.4473946
		//@ts-ignore
		const res = await volatility.computeIVFromSkewInts(coefs, points)
		expect(tFormatEth(res)).to.eq(truncate(expected_iv))
	})

	it("Succeeds: User 2: Deposit to the liquidityPool", async () => {
		const user = receiverAddress
		const usdBalanceBefore = await usd.balanceOf(user)
		const lpBalanceBefore = await liquidityPool.balanceOf(user)
		const lpusdBalanceBefore = await usd.balanceOf(liquidityPool.address)
		const lplpBalanceBefore = await liquidityPool.balanceOf(liquidityPool.address)
		const epochBefore = await liquidityPool.depositEpoch()
		const depositReceiptBefore = await liquidityPool.depositReceipts(user)
		const pendingDepositBefore = await liquidityPool.pendingDeposits()
		await usd.connect(signers[1]).approve(liquidityPool.address, toUSDC(liquidityPoolUsdcDeposit))
		expect(
			await liquidityPool.connect(signers[1]).callStatic.deposit(toUSDC(liquidityPoolUsdcDeposit))
		).to.be.true
		const deposit = await liquidityPool.connect(signers[1]).deposit(toUSDC(liquidityPoolUsdcDeposit))
		const usdBalanceAfter = await usd.balanceOf(user)
		const lpBalanceAfter = await liquidityPool.balanceOf(user)
		const lpusdBalanceAfter = await usd.balanceOf(liquidityPool.address)
		const lplpBalanceAfter = await liquidityPool.balanceOf(liquidityPool.address)
		const epochAfter = await liquidityPool.depositEpoch()
		const depositReceiptAfter = await liquidityPool.depositReceipts(user)
		const pendingDepositAfter = await liquidityPool.pendingDeposits()
		const logs = await liquidityPool.queryFilter(liquidityPool.filters.Deposit(), 0)
		const depositEvent = logs[1].args
		expect(depositEvent.recipient).to.equal(user)
		expect(depositEvent.amount).to.equal(toUSDC(liquidityPoolUsdcDeposit))
		expect(depositEvent.epoch).to.equal(epochBefore)
		expect(usdBalanceBefore.sub(usdBalanceAfter)).to.equal(toUSDC(liquidityPoolUsdcDeposit))
		expect(lpBalanceBefore.sub(lpBalanceAfter)).to.equal(0)
		expect(lpusdBalanceAfter.sub(lpusdBalanceBefore)).to.equal(toUSDC(liquidityPoolUsdcDeposit))
		expect(lplpBalanceBefore.sub(lplpBalanceAfter)).to.equal(0)
		expect(epochAfter).to.equal(epochBefore)
		expect(pendingDepositAfter.sub(pendingDepositBefore)).to.equal(toUSDC(liquidityPoolUsdcDeposit))
		expect(depositReceiptBefore.epoch).to.equal(0)
		expect(depositReceiptAfter.epoch).to.equal(epochBefore).to.equal(epochAfter)
		expect(depositReceiptAfter.amount.sub(depositReceiptBefore.amount)).to.equal(
			toUSDC(liquidityPoolUsdcDeposit)
		)
		expect(depositReceiptAfter.unredeemedShares.sub(depositReceiptBefore.unredeemedShares)).to.equal(
			0
		)
		expect(depositReceiptAfter.unredeemedShares).to.equal(0)
	})
	it("Succeed: User 1: redeems all shares", async () => {
		const user = senderAddress
		const usdBalanceBefore = await usd.balanceOf(user)
		const lpBalanceBefore = await liquidityPool.balanceOf(user)
		const lpusdBalanceBefore = await usd.balanceOf(liquidityPool.address)
		const lplpBalanceBefore = await liquidityPool.balanceOf(liquidityPool.address)
		const epochBefore = await liquidityPool.depositEpoch()
		const depositReceiptBefore = await liquidityPool.depositReceipts(user)
		const pendingDepositBefore = await liquidityPool.pendingDeposits()
		// set as big number to redeem all
		const toRedeem = await liquidityPool.callStatic.redeem(toWei("100000000000000"))
		await liquidityPool.redeem(toWei("100000000000000"))
		const usdBalanceAfter = await usd.balanceOf(user)
		const lpBalanceAfter = await liquidityPool.balanceOf(user)
		const lpusdBalanceAfter = await usd.balanceOf(liquidityPool.address)
		const lplpBalanceAfter = await liquidityPool.balanceOf(liquidityPool.address)
		const epochAfter = await liquidityPool.depositEpoch()
		const depositReceiptAfter = await liquidityPool.depositReceipts(user)
		const pendingDepositAfter = await liquidityPool.pendingDeposits()
		const logs = await liquidityPool.queryFilter(liquidityPool.filters.Redeem(), 0)
		const redeemEvent = logs[0].args
		expect(redeemEvent.recipient).to.equal(user)
		expect(redeemEvent.amount).to.equal(toRedeem)
		expect(redeemEvent.epoch).to.equal(epochBefore.sub(1))
		expect(usdBalanceAfter).to.equal(usdBalanceBefore)
		expect(lpBalanceAfter.sub(lpBalanceBefore)).to.equal(toRedeem)
		expect(lpusdBalanceBefore).to.equal(lpusdBalanceAfter)
		expect(lplpBalanceBefore.sub(lplpBalanceAfter)).to.equal(toRedeem)
		expect(epochAfter).to.equal(epochBefore)
		expect(depositReceiptAfter.epoch).to.equal(epochBefore.sub(1)).to.equal(epochAfter.sub(1))
		expect(depositReceiptBefore.amount.sub(depositReceiptAfter.amount)).to.equal(
			depositReceiptBefore.amount
		)
		expect(depositReceiptAfter.amount).to.equal(0)
		expect(
			depositReceiptBefore.unredeemedShares.add(
				depositReceiptBefore.amount
					.mul(collatDecimalShift)
					.mul(toWei("1"))
					.div(await liquidityPool.depositEpochPricePerShare(depositReceiptBefore.epoch))
			)
		).to.equal(toRedeem)
		expect(depositReceiptAfter.unredeemedShares).to.equal(0)
		expect(await liquidityPool.allowance(liquidityPool.address, user)).to.equal(0)
	})
	it("Succeeds: pauses trading", async () => {
		await liquidityPool.pauseTradingAndRequest()
		expect(await liquidityPool.isTradingPaused()).to.be.true
		const priceQuote = await priceFeed.getNormalizedRate(weth.address, usd.address)
		const prevalues = await portfolioValuesFeed.getPortfolioValues(weth.address, usd.address)
		await portfolioValuesFeed.fulfill(weth.address, usd.address)
	})
	it("Succeeds: execute epoch", async () => {
		const depositEpochBefore = await liquidityPool.depositEpoch()
		const withdrawalEpochBefore = await liquidityPool.withdrawalEpoch()
		const pendingDepositBefore = (await liquidityPool.pendingDeposits()).mul(collatDecimalShift)
		const pendingWithdrawBefore = await liquidityPool.pendingWithdrawals()
		const lplpBalanceBefore = await liquidityPool.balanceOf(liquidityPool.address)
		const totalSupplyBefore = await liquidityPool.totalSupply()
		const partitionedFundsBefore = await liquidityPool.partitionedFunds()
		await liquidityPool.executeEpochCalculation()
		const lplpBalanceAfter = await liquidityPool.balanceOf(liquidityPool.address)
		const pendingDepositAfter = (await liquidityPool.pendingDeposits()).mul(collatDecimalShift)
		const pendingWithdrawAfter = await liquidityPool.pendingWithdrawals()
		const partitionedFundsAfter = await liquidityPool.partitionedFunds()
		const partitionedFundsDiffe18 = toWeiFromUSDC(
			partitionedFundsAfter.sub(partitionedFundsBefore).toString()
		)
		// check partitioned funds increased by pendingWithdrawals * price per share
		expect(
			parseFloat(fromWei(partitionedFundsDiffe18)) -
			parseFloat(fromWei(pendingWithdrawBefore)) *
			parseFloat(fromWei(await liquidityPool.withdrawalEpochPricePerShare(withdrawalEpochBefore)))
		).to.be.within(-0.0001, 0.0001)
		expect(await liquidityPool.depositEpochPricePerShare(depositEpochBefore)).to.equal(
			toWei("1")
				.mul((await liquidityPool.getNAV()).add(partitionedFundsDiffe18).sub(pendingDepositBefore))
				.div(totalSupplyBefore)
		)
		expect(await liquidityPool.pendingDeposits()).to.equal(0)
		expect(pendingDepositBefore).to.not.eq(0)
		expect(pendingWithdrawAfter).to.eq(0)
		expect(pendingDepositAfter).to.eq(0)
		expect(await liquidityPool.isTradingPaused()).to.be.false
		expect(await liquidityPool.depositEpoch()).to.equal(depositEpochBefore.add(1))
		expect(
			pendingDepositBefore
				.mul(toWei("1"))
				.div(await liquidityPool.depositEpochPricePerShare(depositEpochBefore))
		).to.equal(lplpBalanceAfter.sub(lplpBalanceBefore))
	})
	it("Succeed: User 1: Initiates Withdraw for half owned balance", async () => {
		const user = senderAddress
		const usdBalanceBefore = await usd.balanceOf(user)
		const lpBalanceBefore = await liquidityPool.balanceOf(user)
		const lpusdBalanceBefore = await usd.balanceOf(liquidityPool.address)
		const lplpBalanceBefore = await liquidityPool.balanceOf(liquidityPool.address)
		const epochBefore = await liquidityPool.withdrawalEpoch()
		const withdrawalReceiptBefore = await liquidityPool.withdrawalReceipts(user)
		await liquidityPool.initiateWithdraw(lpBalanceBefore.div(2))
		const usdBalanceAfter = await usd.balanceOf(user)
		const lpBalanceAfter = await liquidityPool.balanceOf(user)
		const lpusdBalanceAfter = await usd.balanceOf(liquidityPool.address)
		const lplpBalanceAfter = await liquidityPool.balanceOf(liquidityPool.address)
		const epochAfter = await liquidityPool.withdrawalEpoch()
		const withdrawalReceiptAfter = await liquidityPool.withdrawalReceipts(user)
		const logs = await liquidityPool.queryFilter(liquidityPool.filters.InitiateWithdraw(), 0)
		const initWithdrawEvent = logs[0].args
		expect(initWithdrawEvent.recipient).to.equal(user)
		expect(initWithdrawEvent.amount).to.equal(lpBalanceBefore.div(2))
		expect(initWithdrawEvent.epoch).to.equal(epochBefore)
		expect(usdBalanceAfter).to.equal(usdBalanceBefore)
		expect(lpBalanceBefore.sub(lpBalanceAfter)).to.equal(lpBalanceBefore.div(2))
		expect(lpusdBalanceAfter).to.equal(lpusdBalanceBefore)
		expect(lplpBalanceAfter.sub(lplpBalanceBefore)).to.equal(lpBalanceBefore.div(2))
		expect(withdrawalReceiptAfter.epoch).to.equal(epochBefore).to.equal(epochAfter)
		expect(withdrawalReceiptBefore.epoch).to.equal(0)
		expect(withdrawalReceiptAfter.shares).to.equal(lpBalanceBefore.div(2))
		expect(withdrawalReceiptBefore.shares).to.equal(0)
	})
	it("pauses and unpauses LP contract", async () => {
		await usd.approve(liquidityPool.address, toUSDC("200"))
		await liquidityPool.deposit(toUSDC("100"))
		await liquidityPool.pause()
		await expect(liquidityPool.deposit(toUSDC("100"))).to.be.revertedWith("Pausable: paused")
		await liquidityPool.unpause()
	})

	it("settles an expired ITM vault", async () => {
		const totalCollateralAllocatedBefore = await liquidityPool.collateralAllocated()
		const vaultId = await optionRegistry.vaultIds(putOptionToken.address)
		const collateralAllocatedToVault = (await controller.getVault(optionRegistry.address, vaultId))
			.collateralAmounts[0]
		const oracle = await setupOracle(CHAINLINK_WETH_PRICER[chainId], senderAddress, true)
		const strikePrice = await putOptionToken.strikePrice()
		// set price to $80 ITM for put
		const settlePrice = strikePrice.sub(toWei("80").div(oTokenDecimalShift18))
		// set the option expiry price, make sure the option has now expired
		await setOpynOracleExpiryPrice(WETH_ADDRESS[chainId], oracle, expiration, settlePrice)
		const lpBalanceBefore = await usd.balanceOf(liquidityPool.address)
		// settle the vault
		const settleVault = await liquidityPool.settleVault(putOptionToken.address)
		let receipt = await settleVault.wait()
		const events = receipt.events
		const settleEvent = events?.find(x => x.event == "SettleVault")
		const collateralReturned = settleEvent?.args?.collateralReturned
		const collateralLost = settleEvent?.args?.collateralLost
		const lpBalanceAfter = await usd.balanceOf(liquidityPool.address)
		const lpBalanceDiff = tFormatUSDC(lpBalanceAfter.sub(lpBalanceBefore))

		// puts expired ITM, so the amount ITM will be subtracted and used to pay out option holders
		const optionITMamount = strikePrice.sub(settlePrice)
		const amount = parseFloat(utils.formatUnits(await putOptionToken.totalSupply(), 8))
		// format from e8 oracle price to e6 USDC decimals
		// check collateral returned to LP is correct
		expect(
			tFormatUSDC(collateralReturned) -
			tFormatUSDC(collateralAllocatedToVault.sub(optionITMamount.div(100).mul(amount)))
		).to.be.within(-0.001, 0.001)
		// check LP USDC balance increases by correct amount
		expect(lpBalanceDiff).to.eq(tFormatUSDC(collateralReturned))
		// check collateralAllocated updates to correct amount
		expect(await liquidityPool.collateralAllocated()).to.equal(
			totalCollateralAllocatedBefore.sub(collateralReturned).sub(collateralLost)
		)
	})

	it("settles an expired OTM vault", async () => {
		const collateralAllocatedBefore = await liquidityPool.collateralAllocated()
		const oracle = await setupOracle(CHAINLINK_WETH_PRICER[chainId], senderAddress, true)
		const strikePrice = await putOptionToken2.strikePrice()
		// set price to $100 OTM for put
		const settlePrice = strikePrice.add(toWei("100").div(oTokenDecimalShift18))
		const lpBalanceBefore = await usd.balanceOf(liquidityPool.address)
		// set the option expiry price, make sure the option has now expired
		await setOpynOracleExpiryPrice(WETH_ADDRESS[chainId], oracle, expiration2, settlePrice)
		// settle the vault
		const settleVault = await liquidityPool.settleVault(putOptionToken2.address)
		let receipt = await settleVault.wait()
		const events = receipt.events
		const settleEvent = events?.find(x => x.event == "SettleVault")
		const collateralReturned = settleEvent?.args?.collateralReturned
		const collateralLost = settleEvent?.args?.collateralLost
		const lpBalanceAfter = await usd.balanceOf(liquidityPool.address)
		const collateralAllocatedAfter = await liquidityPool.collateralAllocated()
		// puts expired OTM, so all collateral should be returned
		const amount = parseFloat(utils.formatUnits(await putOptionToken.totalSupply(), 8))
		expect(lpBalanceAfter.sub(lpBalanceBefore)).to.equal(collateralReturned) // format from e8 oracle price to e6 USDC decimals
		expect(collateralAllocatedBefore.sub(collateralAllocatedAfter)).to.equal(collateralReturned)
		expect(collateralLost).to.equal(0)
	})
	it("Reverts: tries to sell an expired option back to the pool", async () => {
		await expect(
			exchange.operate([
				{
					operation: 1,
					operationQueue: [
						{
							actionType: 2,
							owner: ZERO_ADDRESS,
							secondAddress: senderAddress,
							asset: putOptionToken2.address,
							vaultId: 0,
							amount: toWei("3"),
							optionSeries: proposedSeries,
							index: 0,
							data: "0x"
						}
					]
				}
			])
		).to.be.revertedWith("OptionExpiryInvalid()")
	})
	it("Reverts: tries to write an option that doesnt exist in the handler", async () => {
		await expect(
			exchange.operate([
				{
					operation: 1,
					operationQueue: [
						{
							actionType: 2,
							owner: ZERO_ADDRESS,
							secondAddress: senderAddress,
							asset: exchange.address,
							vaultId: 0,
							amount: toWei("3"),
							optionSeries: emptySeries,
							index: 0,
							data: "0x"
						}
					]
				}
			])
		).to.be.reverted
	})
	it("updates option params with setter", async () => {
		await liquidityPool.setNewOptionParams(
			utils.parseEther("700"),
			utils.parseEther("12000"),
			utils.parseEther("200"),
			utils.parseEther("6000"),
			86400 * 3,
			86400 * 365
		)

		const minCallStrikePrice = (await liquidityPool.optionParams()).minCallStrikePrice
		const maxCallStrikePrice = (await liquidityPool.optionParams()).maxCallStrikePrice
		const minPutStrikePrice = (await liquidityPool.optionParams()).minPutStrikePrice
		const maxPutStrikePrice = (await liquidityPool.optionParams()).maxPutStrikePrice
		const minExpiry = (await liquidityPool.optionParams()).minExpiry
		const maxExpiry = (await liquidityPool.optionParams()).maxExpiry

		expect(minCallStrikePrice).to.equal(utils.parseEther("700"))
		expect(maxCallStrikePrice).to.equal(utils.parseEther("12000"))
		expect(minPutStrikePrice).to.equal(utils.parseEther("200"))
		expect(maxPutStrikePrice).to.equal(utils.parseEther("6000"))
		expect(minExpiry).to.equal(86400 * 3)
		expect(maxExpiry).to.equal(86400 * 365)
	})
	it("updates collateralCap variable", async () => {
		const beforeValue = await liquidityPool.collateralCap()
		const expectedValue = toWei("1000000000000000")
		await liquidityPool.setCollateralCap(expectedValue)
		const afterValue = await liquidityPool.collateralCap()
		expect(afterValue).to.eq(expectedValue)
		expect(afterValue).to.not.eq(beforeValue)
	})
	it("updates bufferPercentage variable", async () => {
		const beforeValue = await liquidityPool.bufferPercentage()
		expect(beforeValue).to.equal(5000)
		const expectedValue = 1500
		await liquidityPool.setBufferPercentage(expectedValue)
		const afterValue = await liquidityPool.bufferPercentage()
		expect(afterValue).to.eq(expectedValue)
		expect(afterValue).to.not.eq(beforeValue)
	})
	it("updates riskFreeRate variable", async () => {
		const beforeValue = await liquidityPool.riskFreeRate()
		expect(beforeValue).to.equal(toWei("0"))
		const expectedValue = toWei("0.06")
		await liquidityPool.setRiskFreeRate(expectedValue)
		const afterValue = await liquidityPool.riskFreeRate()
		expect(afterValue).to.eq(expectedValue)
		expect(afterValue).to.not.eq(beforeValue)
	})
	it("pauses trading", async () => {
		await liquidityPool.pauseUnpauseTrading(true)
		expect(await liquidityPool.isTradingPaused()).to.be.true
		await liquidityPool.pauseUnpauseTrading(false)
		expect(await liquidityPool.isTradingPaused()).to.be.false
	})
	it("handler-only functions in Liquidity pool revert if not called by handler", async () => {
		await expect(liquidityPool.resetEphemeralValues()).to.be.reverted
		await expect(
			liquidityPool.handlerBuybackOption(
				proposedSeries,
				toWei("1"),
				optionRegistry.address,
				putOptionToken.address,
				toWei("1"),
				toWei("1"),
				senderAddress
			)
		).to.be.reverted
		await expect(liquidityPool.handlerIssue(proposedSeries)).to.be.reverted
		await expect(
			liquidityPool.handlerWriteOption(
				proposedSeries,
				putOptionToken.address,
				toWei("1"),
				optionRegistry.address,
				toWei("1"),
				toWei("1"),
				senderAddress
			)
		).to.be.reverted
		await expect(
			liquidityPool.handlerIssueAndWriteOption(
				proposedSeries,
				toWei("1"),
				toWei("1"),
				toWei("1"),
				senderAddress
			)
		).to.be.reverted
	})
	// have as final test as this just sets things wrong
	it("protocol changes feeds", async () => {
		await optionProtocol.changePortfolioValuesFeed(priceFeed.address)
		await optionProtocol.changeVolatilityFeed(priceFeed.address)
		await optionProtocol.changeAccounting(priceFeed.address)
		await optionProtocol.changePriceFeed(volFeed.address)
		expect(await optionProtocol.accounting()).to.eq(priceFeed.address)
		expect(await optionProtocol.portfolioValuesFeed()).to.eq(priceFeed.address)
		expect(await optionProtocol.volatilityFeed()).to.eq(priceFeed.address)
		expect(await optionProtocol.priceFeed()).to.eq(volFeed.address)
	})
	it("reverts when setting new handler address to zero", async () => {
		await expect(liquidityPool.changeHandler(ZERO_ADDRESS, true)).to.be.revertedWith(
			"InvalidAddress()"
		)
	})
	it("reverts when setting new keeper address to zero", async () => {
		await expect(liquidityPool.setKeeper(ZERO_ADDRESS, true)).to.be.revertedWith("InvalidAddress()")
	})
	it("sets a new pricer on the exchange", async () => {
		await exchange.setPricer(liquidityPool.address)
		expect(await exchange.pricer()).to.equal(liquidityPool.address)
		await exchange.setPricer(pricer.address)
		expect(await exchange.pricer()).to.equal(pricer.address)
	})
})

// describe("test slippage params", async () => {
// 	before(async function () {
// 		await hre.network.provider.request({
// 			method: "hardhat_reset",
// 			params: [
// 				{
// 					forking: {
// 						chainId: 1,
// 						jsonRpcUrl: `https://eth-mainnet.alchemyapi.io/v2/${process.env.ALCHEMY}`,
// 						blockNumber: 14290000
// 					}
// 				}
// 			]
// 		})

// 		await network.provider.request({
// 			method: "hardhat_impersonateAccount",
// 			params: [CHAINLINK_WETH_PRICER[chainId]]
// 		})
// 		signers = await ethers.getSigners()
// 		let opynParams = await deployOpyn(signers, productSpotShockValue, timeToExpiry, expiryToValue)
// 		controller = opynParams.controller
// 		addressBook = opynParams.addressBook
// 		oracle = opynParams.oracle
// 		newCalculator = opynParams.newCalculator
// 		const [sender] = signers

// 		const signer = await ethers.getSigner(CONTROLLER_OWNER[chainId])
// 		await sender.sendTransaction({
// 			to: signer.address,
// 			value: ethers.utils.parseEther("10.0") // Sends exactly 10.0 ether
// 		})
// 		const forceSendContract = await ethers.getContractFactory("ForceSend")
// 		const forceSend = await forceSendContract.deploy() // force Send is a contract that forces the sending of Ether to WBTC minter (which is a contract with no receive() function)
// 		await forceSend
// 			.connect(signer)
// 			.go(CHAINLINK_WETH_PRICER[chainId], { value: utils.parseEther("0.5") })
// 		// get the oracle
// 		const res = await setupTestOracle(await sender.getAddress())
// 		oracle = res[0] as Oracle
// 		opynAggregator = res[1] as MockChainlinkAggregator
// 		let deployParams = await deploySystem(signers, oracle, opynAggregator)
// 		weth = deployParams.weth
// 		wethERC20 = deployParams.wethERC20
// 		usd = deployParams.usd
// 		optionRegistry = deployParams.optionRegistry
// 		priceFeed = deployParams.priceFeed
// 		volFeed = deployParams.volFeed
// 		portfolioValuesFeed = deployParams.portfolioValuesFeed
// 		optionProtocol = deployParams.optionProtocol
// 		authority = deployParams.authority.address
// 		let lpParams = await deployLiquidityPool(
// 			signers,
// 			optionProtocol,
// 			usd,
// 			wethERC20,
// 			rfr,
// 			minCallStrikePrice,
// 			minPutStrikePrice,
// 			maxCallStrikePrice,
// 			maxPutStrikePrice,
// 			minExpiry,
// 			maxExpiry,
// 			optionRegistry,
// 			portfolioValuesFeed,
// 			authority
// 		)
// 		volatility = lpParams.volatility
// 		liquidityPool = lpParams.liquidityPool
// 		exchange = lpParams.exchange
// 		pricer = lpParams.pricer
// 		signers = await hre.ethers.getSigners()
// 		senderAddress = await signers[0].getAddress()
// 		receiverAddress = await signers[1].getAddress()
// 		const USDC_WHALE = "0x55fe002aeff02f77364de339a1292923a15844b8"
// 		await hre.network.provider.request({
// 			method: "hardhat_impersonateAccount",
// 			params: [USDC_WHALE]
// 		})
// 		const usdcWhale = await ethers.getSigner(USDC_WHALE)
// 		const usdWhaleConnect = await usd.connect(usdcWhale)
// 		await usdWhaleConnect.transfer(senderAddress, toUSDC("1000000"))
// 		await usdWhaleConnect.transfer(receiverAddress, toUSDC("1000000"))
// 	})
// 	it("SETUP: set sabrParams", async () => {
// 		const proposedSabrParams = {
// 			callAlpha: 250000,
// 			callBeta: 1_000000,
// 			callRho: -300000,
// 			callVolvol: 1_500000,
// 			putAlpha: 250000,
// 			putBeta: 1_000000,
// 			putRho: -300000,
// 			putVolvol: 1_500000
// 		}
// 		await volFeed.setSabrParameters(proposedSabrParams, expiration)
// 		const volFeedSabrParams = await volFeed.sabrParams(expiration)
// 		expect(proposedSabrParams.callAlpha).to.equal(volFeedSabrParams.callAlpha)
// 		expect(proposedSabrParams.callBeta).to.equal(volFeedSabrParams.callBeta)
// 		expect(proposedSabrParams.callRho).to.equal(volFeedSabrParams.callRho)
// 		expect(proposedSabrParams.callVolvol).to.equal(volFeedSabrParams.callVolvol)
// 		expect(proposedSabrParams.putAlpha).to.equal(volFeedSabrParams.putAlpha)
// 		expect(proposedSabrParams.putBeta).to.equal(volFeedSabrParams.putBeta)
// 		expect(proposedSabrParams.putRho).to.equal(volFeedSabrParams.putRho)
// 		expect(proposedSabrParams.putVolvol).to.equal(volFeedSabrParams.putVolvol)
// 	})
// 	it("sets slippage gradient in pricer contract", async () => {
// 		expect(await pricer.slippageGradient()).to.eq(0)
// 		await pricer.setSlippageGradient(slippageGradient)

// 		expect(await pricer.slippageGradient()).to.eq(slippageGradient)
// 	})
// 	it("sets slippage gradient multipliers in pricer contract", async () => {
// 		expect(await pricer.lowDeltaSlippageMultiplier()).to.eq(0)
// 		expect(await pricer.mediumDeltaSlippageMultiplier()).to.eq(0)
// 		expect(await pricer.highDeltaSlippageMultiplier()).to.eq(0)

// 		await pricer.setLowDeltaSlippageMultiplier(lowDeltaSlippageMultiplier)
// 		await pricer.setMediumDeltaSlippageMultiplier(mediumDeltaSlippageMultiplier)
// 		await pricer.setHighDeltaSlippageMultiplier(highDeltaSlippageMultiplier)

// 		expect(await pricer.lowDeltaSlippageMultiplier()).to.eq(lowDeltaSlippageMultiplier)
// 		expect(await pricer.mediumDeltaSlippageMultiplier()).to.eq(mediumDeltaSlippageMultiplier)
// 		expect(await pricer.highDeltaSlippageMultiplier()).to.eq(highDeltaSlippageMultiplier)
// 	})
// 	it("reverts when unauthorised party tries to update slippage variables", async () => {
// 		await expect(
// 			pricer.connect((await ethers.getSigners())[4]).setSlippageGradient(0)
// 		).to.be.revertedWith("UNAUTHORIZED")

// 		await expect(
// 			pricer.connect((await ethers.getSigners())[4]).setLowDeltaSlippageMultiplier(0)
// 		).to.be.revertedWith("UNAUTHORIZED")
// 		await expect(
// 			pricer.connect((await ethers.getSigners())[4]).setMediumDeltaSlippageMultiplier(0)
// 		).to.be.revertedWith("UNAUTHORIZED")
// 		await expect(
// 			pricer.connect((await ethers.getSigners())[4]).setHighDeltaSlippageMultiplier(0)
// 		).to.be.revertedWith("UNAUTHORIZED")
// 	})
// 	it("Returns a quote for a ETH/USD put with slippage", async () => {
// 		const amount = toWei("5")
// 		const priceQuote = await priceFeed.getNormalizedRate(weth.address, usd.address)
// 		const strikePrice = priceQuote.sub(toWei(strike))
// 		const optionSeries = {
// 			expiration: expiration,
// 			strike: strikePrice,
// 			isPut: PUT_FLAVOR,
// 			strikeAsset: usd.address,
// 			underlying: weth.address,
// 			collateral: usd.address
// 		}

// 		const localQuote = await calculateOptionQuoteLocally(
// 			liquidityPool,
// 			optionRegistry,
// 			usd,
// 			priceFeed,
// 			optionSeries,
// 			amount,
// 			false
// 		)
// 		let quoteResponse = await pricer.quoteOptionPrice(optionSeries, amount, false, 0)
// 		console.log({ quoteResponse, localQuote })
// 		let quote = quoteResponse[0].add(quoteResponse[2])
// 		const truncQuote = truncate(localQuote)
// 		const chainQuote = tFormatUSDC(quote.toString())
// 		const diff = percentDiff(truncQuote, chainQuote)
// 		expect(diff).to.be.within(0, 0.1)
// 	})
// })<|MERGE_RESOLUTION|>--- conflicted
+++ resolved
@@ -2100,17 +2100,6 @@
 			priceFeed,
 			seriesInfoDecimalCorrected,
 			amount,
-<<<<<<< HEAD
-			true
-		)
-		const slippageFactor = await applySlippageLocally(
-			pricer,
-			exchange,
-			seriesInfoDecimalCorrected,
-			amount,
-			localDelta.div(parseFloat(fromWei(amount))),
-=======
->>>>>>> cde326aa
 			true
 		)
 		let quoteResponse = await pricer.quoteOptionPrice(
@@ -2169,13 +2158,8 @@
 			collateralAllocatedBefore.sub(collateralAllocatedAfter)
 		)
 
-<<<<<<< HEAD
-		// expect delta to be further from 0 afterwards because selling back a put option
-		expect(Math.abs(tFormatEth(deltaAfter))).to.be.gt(Math.abs(tFormatEth(deltaBefore)))
-=======
 		// expect delta to be closer to 0 afterwards because selling back a put option
 		expect(Math.abs(tFormatEth(deltaAfter))).to.be.lt(Math.abs(tFormatEth(deltaBefore)))
->>>>>>> cde326aa
 		// check option seller's OToken balance reduced
 		expect(sellerOTokenBalanceAfter).to.equal(sellerOTokenBalanceBefore.sub(toOpyn(fromWei(amount))))
 		// check option seller's USD balance increases by correct amount
