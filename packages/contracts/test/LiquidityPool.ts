--- conflicted
+++ resolved
@@ -3,12 +3,6 @@
 import utc from "dayjs/plugin/utc"
 import { BigNumber, Signer, utils } from "ethers"
 import hre, { ethers, network } from "hardhat"
-<<<<<<< HEAD
-import { AlphaPortfolioValuesFeed, BeyondPricer, LiquidityPool, MintableERC20, MockChainlinkAggregator, NewController, OptionCatalogue, OptionExchange, OptionRegistry, Oracle, Otoken, PriceFeed, Protocol, UniswapV3HedgingReactor, VolatilityFeed, WETH } from "../types"
-import {
-	CALL_FLAVOR, emptySeries, fromOpyn, fromWei,
-	percentDiff, PUT_FLAVOR, tFormatEth, tFormatUSDC, toOpyn, toUSDC, toWei, toWeiFromUSDC, truncate, ZERO_ADDRESS
-=======
 import {
 	AlphaPortfolioValuesFeed,
 	BeyondPricer,
@@ -42,27 +36,19 @@
 	toWeiFromUSDC,
 	truncate,
 	ZERO_ADDRESS
->>>>>>> 37352e42
 } from "../utils/conversion-helper"
 import { deployLiquidityPool, deploySystem } from "../utils/generic-system-deployer"
 import { deployOpyn } from "../utils/opyn-deployer"
 import { OptionsCompute } from "../types/OptionsCompute"
 import {
-<<<<<<< HEAD
-	CHAINLINK_WETH_PRICER, CONTROLLER_OWNER, UNISWAP_V3_SWAP_ROUTER, USDC_ADDRESS,
-=======
 	CHAINLINK_WETH_PRICER,
 	CONTROLLER_OWNER,
 	UNISWAP_V3_SWAP_ROUTER,
 	USDC_ADDRESS,
->>>>>>> 37352e42
 	WETH_ADDRESS
 } from "./constants"
 import {
 	applySlippageLocally,
-<<<<<<< HEAD
-	calculateOptionDeltaLocally, calculateOptionQuoteLocally, compareQuotes, getNetDhvExposure, getSeriesWithe18Strike, localQuoteOptionPrice, setOpynOracleExpiryPrice, setupOracle, setupTestOracle
-=======
 	calculateOptionDeltaLocally,
 	calculateOptionQuoteLocally,
 	compareQuotes,
@@ -72,7 +58,6 @@
 	setOpynOracleExpiryPrice,
 	setupOracle,
 	setupTestOracle
->>>>>>> 37352e42
 } from "./helpers"
 
 dayjs.extend(utc)
@@ -262,14 +247,9 @@
 		let receipt = await tx.wait()
 		const events = receipt.events
 		const approveEvents = events?.find(x => x.event == "SeriesApproved")
-<<<<<<< HEAD
-		const formattedStrikePrice = ((strikePrice.div(ethers.utils.parseUnits("1", 12)))
-		).mul(ethers.utils.parseUnits("1", 12))
-=======
 		const formattedStrikePrice = strikePrice
 			.div(ethers.utils.parseUnits("1", 12))
 			.mul(ethers.utils.parseUnits("1", 12))
->>>>>>> 37352e42
 		const oHash = ethers.utils.solidityKeccak256(
 			["uint64", "uint128", "bool"],
 			[expiration, formattedStrikePrice, PUT_FLAVOR]
@@ -288,14 +268,9 @@
 	it("SUCCEEDs: change option buy or sell on series", async () => {
 		const priceQuote = await priceFeed.getNormalizedRate(weth.address, usd.address)
 		const strikePrice = priceQuote.sub(toWei(strike))
-<<<<<<< HEAD
-		const formattedStrikePrice = ((strikePrice.div(ethers.utils.parseUnits("1", 12)))
-		).mul(ethers.utils.parseUnits("1", 12))
-=======
 		const formattedStrikePrice = strikePrice
 			.div(ethers.utils.parseUnits("1", 12))
 			.mul(ethers.utils.parseUnits("1", 12))
->>>>>>> 37352e42
 		const tx = await catalogue.changeOptionBuyOrSell([
 			{
 				expiration: expiration,
@@ -364,14 +339,9 @@
 				isBuyable: true
 			}
 		])
-<<<<<<< HEAD
-		const formattedStrikePrice = ((strikePrice.div(ethers.utils.parseUnits("1", 12)))
-		).mul(ethers.utils.parseUnits("1", 12))
-=======
 		const formattedStrikePrice = strikePrice
 			.div(ethers.utils.parseUnits("1", 12))
 			.mul(ethers.utils.parseUnits("1", 12))
->>>>>>> 37352e42
 		const oHash = ethers.utils.solidityKeccak256(
 			["uint64", "uint128", "bool"],
 			[expiration, formattedStrikePrice, PUT_FLAVOR]
@@ -451,15 +421,15 @@
 		// check partitioned funds increased by pendingWithdrawals * price per share
 		expect(
 			parseFloat(fromWei(partitionedFundsDiffe18)) -
-			parseFloat(fromWei(pendingWithdrawBefore)) *
-			parseFloat(fromWei(await liquidityPool.withdrawalEpochPricePerShare(withdrawalEpochBefore)))
+				parseFloat(fromWei(pendingWithdrawBefore)) *
+					parseFloat(fromWei(await liquidityPool.withdrawalEpochPricePerShare(withdrawalEpochBefore)))
 		).to.be.within(-0.0001, 0.0001)
 		expect(await liquidityPool.depositEpochPricePerShare(depositEpochBefore)).to.equal(
 			totalSupplyBefore.eq(0)
 				? toWei("1")
 				: toWei("1")
-					.mul((await liquidityPool.getNAV()).add(partitionedFundsDiffe18).sub(pendingDepositBefore))
-					.div(totalSupplyBefore)
+						.mul((await liquidityPool.getNAV()).add(partitionedFundsDiffe18).sub(pendingDepositBefore))
+						.div(totalSupplyBefore)
 		)
 		expect(await liquidityPool.pendingDeposits()).to.equal(0)
 		expect(pendingDepositBefore).to.not.eq(0)
@@ -534,12 +504,8 @@
 			liquidityPool.setHedgingReactorAddress(uniswapV3HedgingReactor.address)
 		).to.be.revertedWithCustomError(liquidityPool, "ReactorAlreadyExists")
 		await expect(liquidityPool.setHedgingReactorAddress(ZERO_ADDRESS)).to.be.revertedWithCustomError(
-<<<<<<< HEAD
-			liquidityPool, "InvalidAddress"
-=======
 			liquidityPool,
 			"InvalidAddress"
->>>>>>> 37352e42
 		)
 	})
 	it("SETUP: sets the exchange as a hedging reactor", async function () {
@@ -558,14 +524,9 @@
 			underlying: weth.address,
 			collateral: usd.address
 		}
-<<<<<<< HEAD
-		const formattedStrikePrice = ((strikePrice.div(ethers.utils.parseUnits("1", 12)))
-		).mul(ethers.utils.parseUnits("1", 12))
-=======
 		const formattedStrikePrice = strikePrice
 			.div(ethers.utils.parseUnits("1", 12))
 			.mul(ethers.utils.parseUnits("1", 12))
->>>>>>> 37352e42
 		const oHash = ethers.utils.solidityKeccak256(
 			["uint64", "uint128", "bool"],
 			[expiration, formattedStrikePrice, PUT_FLAVOR]
@@ -583,10 +544,7 @@
 		await compareQuotes(
 			quoteResponse,
 			liquidityPool,
-<<<<<<< HEAD
-=======
 			optionProtocol,
->>>>>>> 37352e42
 			volFeed,
 			priceFeed,
 			optionSeries,
@@ -1350,11 +1308,7 @@
 			}
 		])
 		const seriesAddress = await getSeriesWithe18Strike(proposedSeries, optionRegistry)
-<<<<<<< HEAD
-		putOptionToken = await ethers.getContractAt("Otoken", seriesAddress) as Otoken
-=======
 		putOptionToken = (await ethers.getContractAt("Otoken", seriesAddress)) as Otoken
->>>>>>> 37352e42
 		const poolBalanceAfter = await usd.balanceOf(liquidityPool.address)
 		const senderPutBalance = await putOptionToken.balanceOf(senderAddress)
 		const collateralAllocatedAfter = await liquidityPool.collateralAllocated()
@@ -1385,14 +1339,9 @@
 	it("SETUP: change option buy or sell on series", async () => {
 		const priceQuote = await priceFeed.getNormalizedRate(weth.address, usd.address)
 		const strikePrice = priceQuote.sub(toWei(strike))
-<<<<<<< HEAD
-		const formattedStrikePrice = ((strikePrice.div(ethers.utils.parseUnits("1", 12)))
-		).mul(ethers.utils.parseUnits("1", 12))
-=======
 		const formattedStrikePrice = strikePrice
 			.div(ethers.utils.parseUnits("1", 12))
 			.mul(ethers.utils.parseUnits("1", 12))
->>>>>>> 37352e42
 		const tx = await catalogue.changeOptionBuyOrSell([
 			{
 				expiration: expiration,
@@ -1523,14 +1472,9 @@
 	it("SETUP: change option buy or sell on series", async () => {
 		const priceQuote = await priceFeed.getNormalizedRate(weth.address, usd.address)
 		const strikePrice = priceQuote.sub(toWei(strike))
-<<<<<<< HEAD
-		const formattedStrikePrice = ((strikePrice.div(ethers.utils.parseUnits("1", 12)))
-		).mul(ethers.utils.parseUnits("1", 12))
-=======
 		const formattedStrikePrice = strikePrice
 			.div(ethers.utils.parseUnits("1", 12))
 			.mul(ethers.utils.parseUnits("1", 12))
->>>>>>> 37352e42
 		const tx = await catalogue.changeOptionBuyOrSell([
 			{
 				expiration: expiration,
@@ -1893,11 +1837,7 @@
 		])
 		const seriesAddress = await getSeriesWithe18Strike(proposedSeries, optionRegistry)
 		const poolBalanceAfter = await usd.balanceOf(liquidityPool.address)
-<<<<<<< HEAD
-		putOptionToken2 = await ethers.getContractAt("Otoken", seriesAddress) as Otoken
-=======
 		putOptionToken2 = (await ethers.getContractAt("Otoken", seriesAddress)) as Otoken
->>>>>>> 37352e42
 		const putBalance = await putOptionToken2.balanceOf(senderAddress)
 
 		const collateralAllocatedAfter = await liquidityPool.collateralAllocated()
@@ -2143,12 +2083,8 @@
 		let quote = quoteResponse[0].sub(quoteResponse[2])
 		let expectedDeltaChange = quoteResponse[1]
 		let localQuoteWithSlippage = await localQuoteOptionPrice(
-<<<<<<< HEAD
-			liquidityPool, volFeed,
-=======
 			liquidityPool,
 			volFeed,
->>>>>>> 37352e42
 			optionRegistry,
 			usd,
 			priceFeed,
@@ -2216,11 +2152,7 @@
 		// expect liquidity pool's USD balance decreases by correct amount
 		expect(
 			tFormatUSDC(lpUSDBalanceBefore.sub(lpUSDBalanceAfter)) -
-<<<<<<< HEAD
-			(tFormatUSDC(quote) - collateralAllocatedDiff)
-=======
 				(tFormatUSDC(quote) - collateralAllocatedDiff)
->>>>>>> 37352e42
 		).to.be.within(-0.0011, 0.0011)
 		// expect collateral allocated in LP reduces by correct amount
 		expect(collateralAllocatedDiff - expectedCollateralReturned).to.be.within(-0.0011, 0.0011)
@@ -2512,13 +2444,8 @@
 		// check partitioned funds increased by pendingWithdrawals * price per share
 		expect(
 			parseFloat(fromWei(partitionedFundsDiffe18)) -
-<<<<<<< HEAD
-			parseFloat(fromWei(pendingWithdrawBefore)) *
-			parseFloat(fromWei(await liquidityPool.withdrawalEpochPricePerShare(withdrawalEpochBefore)))
-=======
 				parseFloat(fromWei(pendingWithdrawBefore)) *
 					parseFloat(fromWei(await liquidityPool.withdrawalEpochPricePerShare(withdrawalEpochBefore)))
->>>>>>> 37352e42
 		).to.be.within(-0.0001, 0.0001)
 		expect(await liquidityPool.depositEpochPricePerShare(depositEpochBefore)).to.equal(
 			toWei("1")
@@ -2603,7 +2530,7 @@
 		// check collateral returned to LP is correct
 		expect(
 			tFormatUSDC(collateralReturned) -
-			tFormatUSDC(collateralAllocatedToVault.sub(optionITMamount.div(100).mul(amount)))
+				tFormatUSDC(collateralAllocatedToVault.sub(optionITMamount.div(100).mul(amount)))
 		).to.be.within(-0.001, 0.001)
 		// check LP USDC balance increases by correct amount
 		expect(lpBalanceDiff).to.eq(tFormatUSDC(collateralReturned))
@@ -2801,8 +2728,4 @@
 		await exchange.setPricer(pricer.address)
 		expect(await exchange.pricer()).to.equal(pricer.address)
 	})
-<<<<<<< HEAD
-})
-=======
-})
->>>>>>> 37352e42
+})