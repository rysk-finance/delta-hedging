--- conflicted
+++ resolved
@@ -603,11 +603,7 @@
 		const netDhvExposure = await getNetDhvExposure(
 			optionSeries.strike,
 			optionSeries.collateral,
-<<<<<<< HEAD
-			exchange,
-=======
 			catalogue,
->>>>>>> 5d56edb7
 			optionSeries.expiration,
 			optionSeries.isPut
 		)
@@ -1273,11 +1269,7 @@
 		const netDhvExposure = await getNetDhvExposure(
 			strikePrice,
 			usd.address,
-<<<<<<< HEAD
-			exchange,
-=======
 			catalogue,
->>>>>>> 5d56edb7
 			expiration,
 			PUT_FLAVOR
 		)
@@ -1623,11 +1615,7 @@
 		const netDhvExposure = await getNetDhvExposure(
 			seriesInfo.strike.mul(ethers.utils.parseUnits("1", 10)),
 			usd.address,
-<<<<<<< HEAD
-			exchange,
-=======
 			catalogue,
->>>>>>> 5d56edb7
 			expiration,
 			PUT_FLAVOR
 		)
@@ -1810,11 +1798,7 @@
 		const netDhvExposure = await getNetDhvExposure(
 			strikePrice,
 			usd.address,
-<<<<<<< HEAD
-			exchange,
-=======
 			catalogue,
->>>>>>> 5d56edb7
 			expiration2,
 			PUT_FLAVOR
 		)
@@ -1958,11 +1942,7 @@
 		const netDhvExposure = await getNetDhvExposure(
 			seriesInfo.strike.mul(ethers.utils.parseUnits("1", 10)),
 			usd.address,
-<<<<<<< HEAD
-			exchange,
-=======
 			catalogue,
->>>>>>> 5d56edb7
 			seriesInfo.expiration,
 			PUT_FLAVOR
 		)
@@ -2111,11 +2091,7 @@
 		const netDhvExposure = await getNetDhvExposure(
 			seriesInfo.strike.mul(ethers.utils.parseUnits("1", 10)),
 			seriesInfo.collateral,
-<<<<<<< HEAD
-			exchange,
-=======
 			catalogue,
->>>>>>> 5d56edb7
 			seriesInfo.expiration,
 			seriesInfo.isPut
 		)
