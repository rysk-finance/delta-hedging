import { expect } from "chai"
import dayjs from "dayjs"
import utc from "dayjs/plugin/utc"
import hre, { ethers, network } from "hardhat"
import { BigNumberish, Contract, utils, Signer, BigNumber } from "ethers"

import {
	toWei,
	truncate,
	tFormatEth,
	fromWei,
	percentDiff,
	toUSDC,
	toWeiFromUSDC,
	fromOpyn,
	toOpyn,
	tFormatUSDC,
	scaleNum
} from "../utils/conversion-helper"
<<<<<<< HEAD
import moment from "moment"
//@ts-ignore
=======
>>>>>>> 7baece0b
import { deployOpyn } from "../utils/opyn-deployer"
import Otoken from "../artifacts/contracts/packages/opyn/core/Otoken.sol/Otoken.json"
import { UniswapV3HedgingReactor } from "../types/UniswapV3HedgingReactor"
import { MintableERC20 } from "../types/MintableERC20"
import { OptionRegistry } from "../types/OptionRegistry"
import { Otoken as IOToken } from "../types/Otoken"
import { PriceFeed } from "../types/PriceFeed"
import { AlphaPortfolioValuesFeed } from "../types/AlphaPortfolioValuesFeed"
import { LiquidityPool } from "../types/LiquidityPool"
import { WETH } from "../types/WETH"
import { Protocol } from "../types/Protocol"
import { Volatility } from "../types/Volatility"
import { VolatilityFeed } from "../types/VolatilityFeed"
import { NewController } from "../types/NewController"
import { AddressBook } from "../types/AddressBook"
import { Oracle } from "../types/Oracle"
import { NewMarginCalculator } from "../types/NewMarginCalculator"
import {
	setupTestOracle,
	setupOracle,
	calculateOptionQuoteLocally,
	applySlippageLocally,
	calculateOptionDeltaLocally,
	increase,
	setOpynOracleExpiryPrice,
	getSeriesWithe18Strike,
	getNetDhvExposure,
	localQuoteOptionPrice,
	compareQuotes
} from "./helpers"
import {
	USDC_ADDRESS,
	WETH_ADDRESS,
	UNISWAP_V3_SWAP_ROUTER,
	CONTROLLER_OWNER,
	CHAINLINK_WETH_PRICER
} from "./constants"
import { MockChainlinkAggregator } from "../types/MockChainlinkAggregator"
import { deployLiquidityPool, deploySystem } from "../utils/generic-system-deployer"
import { ERC20Interface } from "../types/ERC20Interface"
import { OptionExchange } from "../types/OptionExchange"
import { BeyondPricer } from "../types/BeyondPricer"
import { OptionCatalogue } from "../types/OptionCatalogue"

dayjs.extend(utc)

let usd: MintableERC20
let weth: WETH
let wethERC20: ERC20Interface
let optionRegistry: OptionRegistry
let optionProtocol: Protocol
let signers: Signer[]
let senderAddress: string
let receiverAddress: string
let liquidityPool: LiquidityPool
let volatility: Volatility
let volFeed: VolatilityFeed
let priceFeed: PriceFeed
let portfolioValuesFeed: AlphaPortfolioValuesFeed
let pricer: BeyondPricer
let uniswapV3HedgingReactor: UniswapV3HedgingReactor
let controller: NewController
let addressBook: AddressBook
let newCalculator: NewMarginCalculator
let oracle: Oracle
let opynAggregator: MockChainlinkAggregator
let putOptionToken: IOToken
let putOptionToken2: IOToken
let proposedSeries: any
let exchange: OptionExchange
let authority: string
let catalogue: OptionCatalogue

const ZERO_ADDRESS = "0x0000000000000000000000000000000000000000"
const ETH_ADDRESS = "0xEeeeeEeeeEeEeeEeEeEeeEEEeeeeEeeeeeeeEEeE"

/* --- variables to change --- */

// Date for option to expire on format yyyy-mm-dd
// Will automatically convert to 08:00 UTC timestamp
// First mined block will be timestamped 2022-02-27 19:05 UTC
const expiryDate: string = "2022-04-05"

const invalidExpiryDateLong: string = "2022-04-22"
const invalidExpiryDateShort: string = "2022-03-01"

// decimal representation of a percentage
const rfr: string = "0"
// edit depending on the chain id to be tested on
const chainId = 1
const oTokenDecimalShift18 = 10000000000
const collatDecimalShift = BigNumber.from(1000000000000)
// amount of dollars OTM written options will be (both puts and calls)
// use negative numbers for ITM options
const strike = "20"

// hardcoded value for strike price that is outside of accepted bounds
const invalidStrikeHigh = utils.parseEther("12500")
const invalidStrikeLow = utils.parseEther("200")

// balances to deposit into the LP
<<<<<<< HEAD
const liquidityPoolUsdcDeposit = "500000"
const liquidityPoolWethDeposit = "1"

// balance to withdraw after deposit
const liquidityPoolWethWidthdraw = "0.1"
=======
const liquidityPoolUsdcDeposit = "100000"
>>>>>>> 7baece0b

const minCallStrikePrice = utils.parseEther("500")
const maxCallStrikePrice = utils.parseEther("10000")
const minPutStrikePrice = utils.parseEther("500")
const maxPutStrikePrice = utils.parseEther("10000")
// one week in seconds
const minExpiry = 86400 * 7
// 365 days in seconds
const maxExpiry = 86400 * 50

// time travel period between each expiry
const productSpotShockValue = scaleNum("0.6", 27)
// array of time to expiry
const day = 60 * 60 * 24
const timeToExpiry = [day * 7, day * 14, day * 28, day * 42, day * 56, day * 84]
// array of upper bound value correspond to time to expiry
const expiryToValue = [
	scaleNum("0.1678", 27),
	scaleNum("0.237", 27),
	scaleNum("0.3326", 27),
	scaleNum("0.4032", 27),
	scaleNum("0.4603", 27),
	scaleNum("0.5", 27)
]

const slippageGradient = toWei("0.001") // 0.1% slippage per contract
const lowDeltaSlippageMultiplier = toWei("2") // gradient multiplier for  <10d contracts
const mediumDeltaSlippageMultiplier = toWei("1.5") // gradient multiplier for 10 <= d < 25 contracts
const highDeltaSlippageMultiplier = toWei("1") // multiplier for >25d contracts

/* --- end variables to change --- */

<<<<<<< HEAD
const expiration = moment.utc(expiryDate).add(8, "h").valueOf() / 1000
const expiration2 = moment.utc(expiryDate).add(1, "w").add(8, "h").valueOf() / 1000 // have another batch of options exire 1 week after the first
const invalidExpirationLong = moment.utc(invalidExpiryDateLong).add(8, "h").valueOf() / 1000
const invalidExpirationShort = moment.utc(invalidExpiryDateShort).add(8, "h").valueOf() / 1000
const emptySeries = {
	expiration: 1,
	strike: 1,
	isPut: true,
	collateral: ZERO_ADDRESS,
	underlying: ZERO_ADDRESS,
	strikeAsset: ZERO_ADDRESS
}
=======
const expiration = dayjs.utc(expiryDate).add(8, "hours").unix()
const expiration2 = dayjs.utc(expiryDate).add(1, "weeks").add(8, "hours").unix() // have another batch of options expire 1 week after the first
const invalidExpirationLong = dayjs.utc(invalidExpiryDateLong).add(8, "hours").unix()
const invalidExpirationShort = dayjs.utc(invalidExpiryDateShort).add(8, "hours").unix()

>>>>>>> 7baece0b
const CALL_FLAVOR = false
const PUT_FLAVOR = true

describe("Liquidity Pools", async () => {
	before(async function () {
		await hre.network.provider.request({
			method: "hardhat_reset",
			params: [
				{
					forking: {
						chainId: 1,
						jsonRpcUrl: `https://eth-mainnet.alchemyapi.io/v2/${process.env.ALCHEMY}`,
						blockNumber: 14290000
					}
				}
			]
		})

		await network.provider.request({
			method: "hardhat_impersonateAccount",
			params: [CHAINLINK_WETH_PRICER[chainId]]
		})
		signers = await ethers.getSigners()
		let opynParams = await deployOpyn(signers, productSpotShockValue, timeToExpiry, expiryToValue)
		controller = opynParams.controller
		addressBook = opynParams.addressBook
		oracle = opynParams.oracle
		newCalculator = opynParams.newCalculator
		const [sender] = signers

		const signer = await ethers.getSigner(CONTROLLER_OWNER[chainId])
		await sender.sendTransaction({
			to: signer.address,
			value: ethers.utils.parseEther("10.0") // Sends exactly 10.0 ether
		})
		const forceSendContract = await ethers.getContractFactory("ForceSend")
		const forceSend = await forceSendContract.deploy() // force Send is a contract that forces the sending of Ether to WBTC minter (which is a contract with no receive() function)
		await forceSend
			.connect(signer)
			.go(CHAINLINK_WETH_PRICER[chainId], { value: utils.parseEther("0.5") })
		// get the oracle
		const res = await setupTestOracle(await sender.getAddress())
		oracle = res[0] as Oracle
		opynAggregator = res[1] as MockChainlinkAggregator
		let deployParams = await deploySystem(signers, oracle, opynAggregator)
		weth = deployParams.weth
		wethERC20 = deployParams.wethERC20
		usd = deployParams.usd
		optionRegistry = deployParams.optionRegistry
		priceFeed = deployParams.priceFeed
		volFeed = deployParams.volFeed
		portfolioValuesFeed = deployParams.portfolioValuesFeed
		optionProtocol = deployParams.optionProtocol
		authority = deployParams.authority.address
		let lpParams = await deployLiquidityPool(
			signers,
			optionProtocol,
			usd,
			wethERC20,
			rfr,
			minCallStrikePrice,
			minPutStrikePrice,
			maxCallStrikePrice,
			maxPutStrikePrice,
			minExpiry,
			maxExpiry,
			optionRegistry,
			portfolioValuesFeed,
			authority
		)
		volatility = lpParams.volatility
		liquidityPool = lpParams.liquidityPool
		exchange = lpParams.exchange
		pricer = lpParams.pricer
		catalogue = lpParams.catalogue
		signers = await hre.ethers.getSigners()
		senderAddress = await signers[0].getAddress()
		receiverAddress = await signers[1].getAddress()
		const USDC_WHALE = "0x55fe002aeff02f77364de339a1292923a15844b8"
		await hre.network.provider.request({
			method: "hardhat_impersonateAccount",
			params: [USDC_WHALE]
		})
		const usdcWhale = await ethers.getSigner(USDC_WHALE)
		const usdWhaleConnect = await usd.connect(usdcWhale)
		await usdWhaleConnect.transfer(senderAddress, toUSDC("1000000"))
		await usdWhaleConnect.transfer(receiverAddress, toUSDC("1000000"))
	})
	it("SETUP: set sabrParams", async () => {
		const proposedSabrParams = {
			callAlpha: 250000,
			callBeta: 1_000000,
			callRho: -300000,
			callVolvol: 1_500000,
			putAlpha: 250000,
			putBeta: 1_000000,
			putRho: -300000,
			putVolvol: 1_500000
		}
		await volFeed.setSabrParameters(proposedSabrParams, expiration)
		const volFeedSabrParams = await volFeed.sabrParams(expiration)
		expect(proposedSabrParams.callAlpha).to.equal(volFeedSabrParams.callAlpha)
		expect(proposedSabrParams.callBeta).to.equal(volFeedSabrParams.callBeta)
		expect(proposedSabrParams.callRho).to.equal(volFeedSabrParams.callRho)
		expect(proposedSabrParams.callVolvol).to.equal(volFeedSabrParams.callVolvol)
		expect(proposedSabrParams.putAlpha).to.equal(volFeedSabrParams.putAlpha)
		expect(proposedSabrParams.putBeta).to.equal(volFeedSabrParams.putBeta)
		expect(proposedSabrParams.putRho).to.equal(volFeedSabrParams.putRho)
		expect(proposedSabrParams.putVolvol).to.equal(volFeedSabrParams.putVolvol)
	})
	it("sets slippage gradient in pricer contract", async () => {
		await pricer.setSlippageGradient(slippageGradient)

		expect(await pricer.slippageGradient()).to.eq(slippageGradient)
	})
	it("reverts when unauthorised party tries to update slippage variables", async () => {
		await expect(
			pricer.connect((await ethers.getSigners())[4]).setSlippageGradient(0)
		).to.be.revertedWith("UNAUTHORIZED")
	})
	it("SETUP: approve series", async () => {
		const priceQuote = await priceFeed.getNormalizedRate(weth.address, usd.address)
		const strikePrice = priceQuote.sub(toWei(strike))
		const tx = await catalogue.issueNewSeries([
			{
				expiration: expiration,
				isPut: PUT_FLAVOR,
				strike: BigNumber.from(strikePrice),
				isBuyable: true,
				isSellable: true
			}
		])
		let receipt = await tx.wait()
		const events = receipt.events
		const approveEvents = events?.find(x => x.event == "SeriesApproved")
		const formattedStrikePrice = (await exchange.formatStrikePrice(strikePrice, usd.address)).mul(
			ethers.utils.parseUnits("1", 10)
		)
		const oHash = ethers.utils.solidityKeccak256(
			["uint64", "uint128", "bool"],
			[expiration, formattedStrikePrice, PUT_FLAVOR]
		)
		const isApproved = await catalogue.approvedOptions(oHash)
		const expirationList = await catalogue.getExpirations()
		const chainStrike = await catalogue.getOptionDetails(expiration, true)
		const isSellable = await catalogue.isSellable(oHash)
		const isBuyable = await catalogue.isBuyable(oHash)
		expect(isApproved).to.be.true
		expect(isSellable).to.be.true
		expect(isBuyable).to.be.true
		expect(chainStrike[0]).to.equal(formattedStrikePrice)
		expect(expirationList[0]).to.equal(expiration)
	})
	it("SUCCEEDs: change option buy or sell on series", async () => {
		const priceQuote = await priceFeed.getNormalizedRate(weth.address, usd.address)
		const strikePrice = priceQuote.sub(toWei(strike))
		const formattedStrikePrice = (await exchange.formatStrikePrice(strikePrice, usd.address)).mul(
			ethers.utils.parseUnits("1", 10)
		)
		const tx = await catalogue.changeOptionBuyOrSell([
			{
				expiration: expiration,
				isPut: PUT_FLAVOR,
				strike: formattedStrikePrice,
				isSellable: false,
				isBuyable: false
			}
		])
		const oHash = ethers.utils.solidityKeccak256(
			["uint64", "uint128", "bool"],
			[expiration, formattedStrikePrice, PUT_FLAVOR]
		)
		const isApproved = await catalogue.approvedOptions(oHash)
		const expirationList = await catalogue.getExpirations()
		const chainStrike = await catalogue.getOptionDetails(expiration, true)
		const isSellable = await catalogue.isSellable(oHash)
		const isBuyable = await catalogue.isBuyable(oHash)
		expect(isApproved).to.be.true
		expect(isSellable).to.be.false
		expect(isBuyable).to.be.false
		expect(chainStrike[0]).to.equal(formattedStrikePrice)
		expect(expirationList[0]).to.equal(expiration)
	})
	it("REVERTs: change option buy or sell on series for unapproved option", async () => {
		const priceQuote = await priceFeed.getNormalizedRate(weth.address, usd.address)
		const strikePrice = priceQuote.sub(toWei(strike))
		await expect(
			catalogue.changeOptionBuyOrSell([
				{
					expiration: expiration,
					isPut: PUT_FLAVOR,
					strike: 0,
					isSellable: false,
					isBuyable: false
				}
			])
		).to.be.revertedWith("UnapprovedSeries()")
	})
	it("SUCCEEDs: reapprove series doesn't work", async () => {
		const priceQuote = await priceFeed.getNormalizedRate(weth.address, usd.address)
		const strikePrice = priceQuote.sub(toWei(strike))
		const tx = await catalogue.issueNewSeries([
			{
				expiration: expiration,
				isPut: PUT_FLAVOR,
				strike: BigNumber.from(strikePrice),
				isSellable: true,
				isBuyable: true
			}
		])
		let receipt = await tx.wait()
		const events = receipt.events
		const approveEvents = events?.find(x => x.event == "SeriesApproved")
		expect(approveEvents).to.be.undefined
	})
	it("SETUP: approve series", async () => {
		const priceQuote = await priceFeed.getNormalizedRate(weth.address, usd.address)
		const strikePrice = priceQuote.sub(toWei(strike))
		const tx = await catalogue.changeOptionBuyOrSell([
			{
				expiration: expiration,
				isPut: PUT_FLAVOR,
				strike: BigNumber.from(strikePrice),
				isSellable: true,
				isBuyable: true
			}
		])
		const formattedStrikePrice = (await exchange.formatStrikePrice(strikePrice, usd.address)).mul(
			ethers.utils.parseUnits("1", 10)
		)
		const oHash = ethers.utils.solidityKeccak256(
			["uint64", "uint128", "bool"],
			[expiration, formattedStrikePrice, PUT_FLAVOR]
		)
		const isApproved = await catalogue.approvedOptions(oHash)
		const expirationList = await catalogue.getExpirations()
		const chainStrike = await catalogue.getOptionDetails(expiration, true)
		const isSellable = await catalogue.isSellable(oHash)
		const isBuyable = await catalogue.isBuyable(oHash)
		expect(isApproved).to.be.true
		expect(isSellable).to.be.true
		expect(isBuyable).to.be.true
		expect(chainStrike[0]).to.equal(formattedStrikePrice)
		expect(expirationList[0]).to.equal(expiration)
	})
	it("Succeeds: User 1: Deposit to the liquidityPool", async () => {
		const user = senderAddress
		const usdBalanceBefore = await usd.balanceOf(user)
		const lpBalanceBefore = await liquidityPool.balanceOf(user)
		const lpusdBalanceBefore = await usd.balanceOf(liquidityPool.address)
		const lplpBalanceBefore = await liquidityPool.balanceOf(liquidityPool.address)
		const epochBefore = await liquidityPool.depositEpoch()
		const depositReceiptBefore = await liquidityPool.depositReceipts(user)
		const pendingDepositBefore = await liquidityPool.pendingDeposits()
		await usd.approve(liquidityPool.address, toUSDC(liquidityPoolUsdcDeposit))
		expect(await liquidityPool.callStatic.deposit(toUSDC(liquidityPoolUsdcDeposit))).to.be.true
		const deposit = await liquidityPool.deposit(toUSDC(liquidityPoolUsdcDeposit))
		const usdBalanceAfter = await usd.balanceOf(user)
		const lpBalanceAfter = await liquidityPool.balanceOf(user)
		const lpusdBalanceAfter = await usd.balanceOf(liquidityPool.address)
		const lplpBalanceAfter = await liquidityPool.balanceOf(liquidityPool.address)
		const epochAfter = await liquidityPool.depositEpoch()
		const depositReceiptAfter = await liquidityPool.depositReceipts(user)
		const pendingDepositAfter = await liquidityPool.pendingDeposits()
		const logs = await liquidityPool.queryFilter(liquidityPool.filters.Deposit(), 0)
		const depositEvent = logs[0].args
		expect(depositEvent.recipient).to.equal(user)
		expect(depositEvent.amount).to.equal(toUSDC(liquidityPoolUsdcDeposit))
		expect(depositEvent.epoch).to.equal(epochBefore)
		expect(usdBalanceBefore.sub(usdBalanceAfter)).to.equal(toUSDC(liquidityPoolUsdcDeposit))
		expect(lpBalanceBefore.sub(lpBalanceAfter)).to.equal(0)
		expect(lpusdBalanceAfter.sub(lpusdBalanceBefore)).to.equal(toUSDC(liquidityPoolUsdcDeposit))
		expect(lplpBalanceBefore.sub(lplpBalanceAfter)).to.equal(0)
		expect(epochAfter).to.equal(epochBefore)
		expect(pendingDepositAfter.sub(pendingDepositBefore)).to.equal(toUSDC(liquidityPoolUsdcDeposit))
		expect(depositReceiptBefore.epoch).to.equal(0)
		expect(depositReceiptAfter.epoch).to.equal(epochBefore).to.equal(epochAfter)
		expect(depositReceiptAfter.amount.sub(depositReceiptBefore.amount)).to.equal(
			toUSDC(liquidityPoolUsdcDeposit)
		)
		expect(depositReceiptAfter.unredeemedShares.sub(depositReceiptBefore.unredeemedShares)).to.equal(
			0
		)
		expect(depositReceiptAfter.unredeemedShares).to.equal(0)
	})
	it("Succeeds: pauses trading", async () => {
		await liquidityPool.pauseTradingAndRequest()
		expect(await liquidityPool.isTradingPaused()).to.be.true
		await portfolioValuesFeed.fulfill(weth.address, usd.address)
	})
	it("Succeeds: execute epoch", async () => {
		const depositEpochBefore = await liquidityPool.depositEpoch()
		const withdrawalEpochBefore = await liquidityPool.withdrawalEpoch()
		const pendingDepositBefore = (await liquidityPool.pendingDeposits()).mul(collatDecimalShift)
		const pendingWithdrawBefore = await liquidityPool.pendingWithdrawals()
		const lplpBalanceBefore = await liquidityPool.balanceOf(liquidityPool.address)
		const totalSupplyBefore = await liquidityPool.totalSupply()
		const partitionedFundsBefore = await liquidityPool.partitionedFunds()
		await liquidityPool.executeEpochCalculation()
		const lplpBalanceAfter = await liquidityPool.balanceOf(liquidityPool.address)
		const pendingDepositAfter = (await liquidityPool.pendingDeposits()).mul(collatDecimalShift)
		const pendingWithdrawAfter = await liquidityPool.pendingWithdrawals()
		const partitionedFundsAfter = await liquidityPool.partitionedFunds()
		const partitionedFundsDiffe18 = toWeiFromUSDC(
			partitionedFundsAfter.sub(partitionedFundsBefore).toString()
		)
		// check partitioned funds increased by pendingWithdrawals * price per share
		expect(
			parseFloat(fromWei(partitionedFundsDiffe18)) -
				parseFloat(fromWei(pendingWithdrawBefore)) *
					parseFloat(fromWei(await liquidityPool.withdrawalEpochPricePerShare(withdrawalEpochBefore)))
		).to.be.within(-0.0001, 0.0001)
		expect(await liquidityPool.depositEpochPricePerShare(depositEpochBefore)).to.equal(
			totalSupplyBefore.eq(0)
				? toWei("1")
				: toWei("1")
						.mul((await liquidityPool.getNAV()).add(partitionedFundsDiffe18).sub(pendingDepositBefore))
						.div(totalSupplyBefore)
		)
		expect(await liquidityPool.pendingDeposits()).to.equal(0)
		expect(pendingDepositBefore).to.not.eq(0)
		expect(pendingWithdrawAfter).to.eq(0)
		expect(pendingDepositAfter).to.eq(0)
		expect(await liquidityPool.isTradingPaused()).to.be.false
		expect(await liquidityPool.depositEpoch()).to.equal(depositEpochBefore.add(1))
		expect(
			pendingDepositBefore
				.mul(toWei("1"))
				.div(await liquidityPool.depositEpochPricePerShare(depositEpochBefore))
		).to.equal(lplpBalanceAfter.sub(lplpBalanceBefore))
	})
	it("deploys the hedging reactor", async () => {
		const uniswapV3HedgingReactorFactory = await ethers.getContractFactory(
			"UniswapV3HedgingReactor",
			{
				signer: signers[0]
			}
		)

		uniswapV3HedgingReactor = (await uniswapV3HedgingReactorFactory.deploy(
			UNISWAP_V3_SWAP_ROUTER[chainId],
			USDC_ADDRESS[chainId],
			WETH_ADDRESS[chainId],
			liquidityPool.address,
			3000,
			priceFeed.address,
			authority
		)) as UniswapV3HedgingReactor

		expect(uniswapV3HedgingReactor).to.have.property("hedgeDelta")
	})
	it("sets reactor address on LP contract", async () => {
		const reactorAddress = uniswapV3HedgingReactor.address

		await liquidityPool.setHedgingReactorAddress(reactorAddress)

		await expect(await liquidityPool.hedgingReactors(0)).to.equal(reactorAddress)
	})
	it("adds and deletes a hedging reactor address", async () => {
		const reactorAddress = uniswapV3HedgingReactor.address

		const hedgingReactorBefore = await liquidityPool.hedgingReactors(0)
		// check hedging reactor exists in array
		expect(parseInt(hedgingReactorBefore, 16)).to.not.eq(0x0)
		await liquidityPool.removeHedgingReactorAddress(0, false)
		// check no hedging reactors exist
		await expect(liquidityPool.hedgingReactors(0)).to.be.reverted
		await expect(liquidityPool.hedgingReactors(1)).to.be.reverted

		// restore hedging reactor
		await liquidityPool.setHedgingReactorAddress(reactorAddress)
		await expect(await liquidityPool.hedgingReactors(0)).to.equal(reactorAddress)

		await liquidityPool.setHedgingReactorAddress(ETH_ADDRESS)
		await liquidityPool.setHedgingReactorAddress(WETH_ADDRESS[chainId])

		// check added addresses show
		expect(await liquidityPool.hedgingReactors(1)).to.equal(ETH_ADDRESS)
		expect(await liquidityPool.hedgingReactors(2)).to.equal(WETH_ADDRESS[chainId])
		// delete two added reactors
		// should remove middle element (element 1)
		await liquidityPool.removeHedgingReactorAddress(1, true)
		// should remove last element (elements 1)
		await liquidityPool.removeHedgingReactorAddress(1, true)
		expect(await liquidityPool.hedgingReactors(0)).to.equal(reactorAddress)
		await expect(liquidityPool.hedgingReactors(1)).to.be.reverted
	})
	it("reverts when adding invalid reactor address", async () => {
		await expect(
			liquidityPool.setHedgingReactorAddress(uniswapV3HedgingReactor.address)
		).to.be.revertedWith("ReactorAlreadyExists()")
		await expect(liquidityPool.setHedgingReactorAddress(ZERO_ADDRESS)).to.be.revertedWith(
			"InvalidAddress()"
		)
	})
	it("SETUP: sets the exchange as a hedging reactor", async function () {
		await liquidityPool.setHedgingReactorAddress(exchange.address)
		expect(await liquidityPool.hedgingReactors(1)).to.equal(exchange.address)
	})
	it("Returns a quote for a ETH/USD put with utilization", async () => {
		const amount = toWei("500")
		const priceQuote = await priceFeed.getNormalizedRate(weth.address, usd.address)
		const strikePrice = priceQuote.sub(toWei(strike))
		const optionSeries = {
			expiration: expiration,
			strike: strikePrice,
			isPut: PUT_FLAVOR,
			strikeAsset: usd.address,
			underlying: weth.address,
			collateral: usd.address
		}
		const formattedStrikePrice = (await exchange.formatStrikePrice(strikePrice, usd.address)).mul(
			ethers.utils.parseUnits("1", 10)
		)
		const oHash = ethers.utils.solidityKeccak256(
			["uint64", "uint128", "bool"],
			[expiration, formattedStrikePrice, PUT_FLAVOR]
		)
		const netDhvExposure = await getNetDhvExposure(
			optionSeries.strike,
			optionSeries.collateral,
			catalogue,
			optionSeries.expiration,
			optionSeries.isPut
		)
		expect(netDhvExposure).to.eq(0)
		let quoteResponse = await pricer.quoteOptionPrice(optionSeries, amount, false, netDhvExposure)
		await compareQuotes(
			quoteResponse,
			liquidityPool,
			priceFeed,
			optionSeries,
			amount,
			false,
			exchange,
			optionRegistry,
			usd,
			pricer,
			netDhvExposure
		)
	})

	it("Returns a quote for a ETH/USD put for DHV to buy", async () => {
		const thirtyPercentStr = "0.3"
		const amount = toWei("350")
		const priceQuote = await priceFeed.getNormalizedRate(weth.address, usd.address)
		const strikePrice = priceQuote.sub(toWei(strike))
		const optionSeries = {
			expiration: expiration,
			strike: strikePrice,
			isPut: PUT_FLAVOR,
			strikeAsset: usd.address,
			underlying: weth.address,
			collateral: usd.address
		}

		const localQuote = await calculateOptionQuoteLocally(
			liquidityPool,
			optionRegistry,
			usd,
			priceFeed,
			optionSeries,
			amount,
			pricer,
			true
		)
		const localDelta = await calculateOptionDeltaLocally(
			liquidityPool,
			priceFeed,
			optionSeries,
			amount,
			true
		)
		const slippageFactor = await applySlippageLocally(
			pricer,
			catalogue,
			optionSeries,
			amount,
			localDelta.div(parseFloat(fromWei(amount))),
			true
		)
		let quoteResponse = await pricer.quoteOptionPrice(optionSeries, amount, true, 0)
		let localQuoteWithSlippage = localQuote * slippageFactor
		expect(localQuoteWithSlippage).to.be.lt(localQuote)
		let buyQuote = quoteResponse[0].add(quoteResponse[2])
		const truncQuote = truncate(localQuoteWithSlippage)
		const chainQuote = tFormatUSDC(buyQuote.toString())
		const diff = percentDiff(truncQuote, chainQuote)
		expect(diff).to.be.within(0, 0.1)
	})
<<<<<<< HEAD
	it("SETUP: approve series", async () => {
		const priceQuote = await priceFeed.getNormalizedRate(weth.address, usd.address)
		const strikePrice = priceQuote.sub(toWei(strike))
		await catalogue.issueNewSeries([
			{
				expiration: invalidExpirationLong,
				isPut: PUT_FLAVOR,
				strike: BigNumber.from(strikePrice),
				isSellable: true,
				isBuyable: true
			},
			{
				expiration: invalidExpirationShort,
				isPut: PUT_FLAVOR,
				strike: BigNumber.from(strikePrice),
				isSellable: true,
				isBuyable: true
			}
		])
	})
=======
>>>>>>> 7baece0b
	it("reverts when attempting to write ETH/USD puts with expiry outside of limit", async () => {
		const amount = toWei("1")
		const priceQuote = await priceFeed.getNormalizedRate(weth.address, usd.address)
		const strikePrice = priceQuote.sub(toWei(strike))
		const collateralAllocatedBefore = await liquidityPool.collateralAllocated()
		const senderUSDBalanceBefore = await usd.balanceOf(senderAddress)
		await volFeed.setSabrParameters(
			{
				callAlpha: 250000,
				callBeta: 1_000000,
				callRho: -300000,
				callVolvol: 1_500000,
				putAlpha: 250000,
				putBeta: 1_000000,
				putRho: -300000,
				putVolvol: 1_500000
			},
			invalidExpirationLong
		)
		await portfolioValuesFeed.fulfill(weth.address, usd.address)
		// series with expiry too long
		const proposedSeries1 = {
			expiration: invalidExpirationLong,
			strike: BigNumber.from(strikePrice),
			isPut: PUT_FLAVOR,
			strikeAsset: usd.address,
			underlying: weth.address,
			collateral: usd.address
		}

		await usd.approve(exchange.address, toWei("1000000000"))
		await expect(
			exchange.operate([
				{
					operation: 1,
					operationQueue: [
						{
							actionType: 0,
							owner: ZERO_ADDRESS,
							secondAddress: ZERO_ADDRESS,
							asset: ZERO_ADDRESS,
							vaultId: 0,
							amount: 0,
							optionSeries: proposedSeries1,
							index: 0,
							data: "0x"
						},
						{
							actionType: 1,
							owner: ZERO_ADDRESS,
							secondAddress: senderAddress,
							asset: ZERO_ADDRESS,
							vaultId: 0,
							amount: amount,
							optionSeries: proposedSeries1,
							index: 0,
							data: "0x"
						}
					]
				}
			])
		).to.be.revertedWith("OptionExpiryInvalid()")
		await volFeed.setSabrParameters(
			{
				callAlpha: 250000,
				callBeta: 1_000000,
				callRho: -300000,
				callVolvol: 1_500000,
				putAlpha: 250000,
				putBeta: 1_000000,
				putRho: -300000,
				putVolvol: 1_500000
			},
			invalidExpirationShort
		)
		// series with expiry too short
		const proposedSeries2 = {
			expiration: invalidExpirationShort,
			strike: BigNumber.from(strikePrice),
			isPut: PUT_FLAVOR,
			strikeAsset: usd.address,
			underlying: weth.address,
			collateral: usd.address
		}
		await usd.approve(exchange.address, toWei("1000000000"))
		await expect(
			exchange.operate([
				{
					operation: 1,
					operationQueue: [
						{
							actionType: 0,
							owner: ZERO_ADDRESS,
							secondAddress: ZERO_ADDRESS,
							asset: ZERO_ADDRESS,
							vaultId: 0,
							amount: 0,
							optionSeries: proposedSeries2,
							index: 0,
							data: "0x"
						},
						{
							actionType: 1,
							owner: ZERO_ADDRESS,
							secondAddress: senderAddress,
							asset: ZERO_ADDRESS,
							vaultId: 0,
							amount: amount,
							optionSeries: proposedSeries2,
							index: 0,
							data: "0x"
						}
					]
				}
			])
		).to.be.revertedWith("OptionExpiryInvalid()")
		const collateralAllocatedAfter = await liquidityPool.collateralAllocated()
		const senderUSDBalanceAfter = await usd.balanceOf(senderAddress)
		// check to make sure no balances have changed
		expect(collateralAllocatedBefore).to.eq(collateralAllocatedAfter)
		expect(senderUSDBalanceBefore).to.eq(senderUSDBalanceAfter)
	})
	it("SETUP: approve series", async () => {
		const priceQuote = await priceFeed.getNormalizedRate(weth.address, usd.address)
		const strikePrice = priceQuote.sub(toWei(strike))
		await catalogue.issueNewSeries([
			{
				expiration: expiration,
				isPut: PUT_FLAVOR,
				strike: invalidStrikeHigh,
				isSellable: true,
				isBuyable: true
			},
			{
				expiration: expiration,
				isPut: PUT_FLAVOR,
				strike: invalidStrikeLow,
				isSellable: true,
				isBuyable: true
			}
		])
	})
	it("reverts when attempting to write a ETH/USD put with strike outside of limit", async () => {
		const amount = toWei("7")
		const collateralAllocatedBefore = await liquidityPool.collateralAllocated()
		const senderUSDBalanceBefore = await usd.balanceOf(senderAddress)
		// Series with strike price too high
		const proposedSeries1 = {
			expiration: expiration,
			strike: invalidStrikeHigh,
			isPut: PUT_FLAVOR,
			strikeAsset: usd.address,
			underlying: weth.address,
			collateral: usd.address
		}
		// const quote = (await pricer.quoteOptionPrice(proposedSeries1, amount, false))[0]
		await usd.approve(exchange.address, toWei("100000000"))
		await expect(
			exchange.operate([
				{
					operation: 1,
					operationQueue: [
						{
							actionType: 0,
							owner: ZERO_ADDRESS,
							secondAddress: ZERO_ADDRESS,
							asset: ZERO_ADDRESS,
							vaultId: 0,
							amount: 0,
							optionSeries: proposedSeries1,
							index: 0,
							data: "0x"
						},
						{
							actionType: 1,
							owner: ZERO_ADDRESS,
							secondAddress: senderAddress,
							asset: ZERO_ADDRESS,
							vaultId: 0,
							amount: amount,
							optionSeries: proposedSeries1,
							index: 0,
							data: "0x"
						}
					]
				}
			])
		).to.be.revertedWith("OptionStrikeInvalid()")
		// Series with strike price too low

		const proposedSeries2 = {
			expiration: expiration,
			strike: invalidStrikeLow,
			isPut: PUT_FLAVOR,
			strikeAsset: usd.address,
			underlying: weth.address,
			collateral: usd.address
		}
		// const quote2 = (await pricer.quoteOptionPrice(proposedSeries2, amount, false))[0]
		await usd.approve(exchange.address, toWei("100000000"))
		await expect(
			exchange.operate([
				{
					operation: 1,
					operationQueue: [
						{
							actionType: 0,
							owner: ZERO_ADDRESS,
							secondAddress: ZERO_ADDRESS,
							asset: ZERO_ADDRESS,
							vaultId: 0,
							amount: 0,
							optionSeries: proposedSeries2,
							index: 0,
							data: "0x"
						},
						{
							actionType: 1,
							owner: ZERO_ADDRESS,
							secondAddress: senderAddress,
							asset: ZERO_ADDRESS,
							vaultId: 0,
							amount: amount,
							optionSeries: proposedSeries2,
							index: 0,
							data: "0x"
						}
					]
				}
			])
		).to.be.revertedWith("OptionStrikeInvalid()")
		const collateralAllocatedAfter = await liquidityPool.collateralAllocated()
		const senderUSDBalanceAfter = await usd.balanceOf(senderAddress)
		// check to make sure no balances have changed
		expect(collateralAllocatedBefore).to.eq(collateralAllocatedAfter)
		expect(senderUSDBalanceBefore).to.eq(senderUSDBalanceAfter)
	})
	it("SETUP: approve series", async () => {
		const priceQuote = await priceFeed.getNormalizedRate(weth.address, usd.address)
		const strikePrice = priceQuote.add(toWei(strike))
		await catalogue.issueNewSeries([
			{
				expiration: invalidExpirationLong,
				isPut: CALL_FLAVOR,
				strike: BigNumber.from(strikePrice),
				isSellable: true,
				isBuyable: true
			},
			{
				expiration: invalidExpirationShort,
				isPut: CALL_FLAVOR,
				strike: BigNumber.from(strikePrice),
				isSellable: true,
				isBuyable: true
			}
		])
	})
	it("reverts when attempting to write ETH/USD call with expiry outside of limit", async () => {
		const amount = toWei("1")
		const priceQuote = await priceFeed.getNormalizedRate(weth.address, usd.address)
		const strikePrice = priceQuote.add(toWei(strike))
		const collateralAllocatedBefore = await liquidityPool.collateralAllocated()
		const senderUSDBalanceBefore = await usd.balanceOf(senderAddress)
		await volFeed.setSabrParameters(
			{
				callAlpha: 250000,
				callBeta: 1_000000,
				callRho: -300000,
				callVolvol: 1_500000,
				putAlpha: 250000,
				putBeta: 1_000000,
				putRho: -300000,
				putVolvol: 1_500000
			},
			invalidExpirationLong
		)
		// series with expiry too long
		const proposedSeries1 = {
			expiration: invalidExpirationLong,
			strike: BigNumber.from(strikePrice),
			isPut: CALL_FLAVOR,
			strikeAsset: usd.address,
			underlying: weth.address,
			collateral: usd.address
		}
		await usd.approve(exchange.address, toWei("1000000000"))
		await expect(
			exchange.operate([
				{
					operation: 1,
					operationQueue: [
						{
							actionType: 0,
							owner: ZERO_ADDRESS,
							secondAddress: ZERO_ADDRESS,
							asset: ZERO_ADDRESS,
							vaultId: 0,
							amount: 0,
							optionSeries: proposedSeries1,
							index: 0,
							data: "0x"
						},
						{
							actionType: 1,
							owner: ZERO_ADDRESS,
							secondAddress: senderAddress,
							asset: ZERO_ADDRESS,
							vaultId: 0,
							amount: amount,
							optionSeries: proposedSeries1,
							index: 0,
							data: "0x"
						}
					]
				}
			])
		).to.be.revertedWith("OptionExpiryInvalid()")
		await volFeed.setSabrParameters(
			{
				callAlpha: 250000,
				callBeta: 1_000000,
				callRho: -300000,
				callVolvol: 1_500000,
				putAlpha: 250000,
				putBeta: 1_000000,
				putRho: -300000,
				putVolvol: 1_500000
			},
			invalidExpirationShort
		)
		// series with expiry too short
		const proposedSeries2 = {
			expiration: invalidExpirationShort,
			strike: BigNumber.from(strikePrice),
			isPut: CALL_FLAVOR,
			strikeAsset: usd.address,
			underlying: weth.address,
			collateral: usd.address
		}
		await usd.approve(exchange.address, toWei("1000000000"))
		await expect(
			exchange.operate([
				{
					operation: 1,
					operationQueue: [
						{
							actionType: 0,
							owner: ZERO_ADDRESS,
							secondAddress: ZERO_ADDRESS,
							asset: ZERO_ADDRESS,
							vaultId: 0,
							amount: 0,
							optionSeries: proposedSeries2,
							index: 0,
							data: "0x"
						},
						{
							actionType: 1,
							owner: ZERO_ADDRESS,
							secondAddress: senderAddress,
							asset: ZERO_ADDRESS,
							vaultId: 0,
							amount: amount,
							optionSeries: proposedSeries2,
							index: 0,
							data: "0x"
						}
					]
				}
			])
		).to.be.revertedWith("OptionExpiryInvalid()")
		const collateralAllocatedAfter = await liquidityPool.collateralAllocated()
		const senderUSDBalanceAfter = await usd.balanceOf(senderAddress)
		// check to make sure no balances have changed
		expect(collateralAllocatedBefore).to.eq(collateralAllocatedAfter)
		expect(senderUSDBalanceBefore).to.eq(senderUSDBalanceAfter)
	})
	it("SETUP: approve series", async () => {
		const priceQuote = await priceFeed.getNormalizedRate(weth.address, usd.address)
		const strikePrice = priceQuote.add(toWei(strike))
		await catalogue.issueNewSeries([
			{
				expiration: expiration,
				isPut: CALL_FLAVOR,
				strike: invalidStrikeHigh,
				isSellable: true,
				isBuyable: true
			},
			{
				expiration: expiration,
				isPut: CALL_FLAVOR,
				strike: invalidStrikeLow,
				isSellable: true,
				isBuyable: true
			}
		])
	})
	it("reverts when attempting to write a ETH/USD call with strike outside of limit", async () => {
		const amount = toWei("7")
		const collateralAllocatedBefore = await liquidityPool.collateralAllocated()
		const senderUSDBalanceBefore = await usd.balanceOf(senderAddress)
		// Series with strike price too high
		const proposedSeries1 = {
			expiration: expiration,
			strike: invalidStrikeHigh,
			isPut: CALL_FLAVOR,
			strikeAsset: usd.address,
			underlying: weth.address,
			collateral: usd.address
		}
		// const quote = (await pricer.quoteOptionPrice(proposedSeries1, amount, false))[0]
		await usd.approve(exchange.address, toWei("100000000"))
		await expect(
			exchange.operate([
				{
					operation: 1,
					operationQueue: [
						{
							actionType: 0,
							owner: ZERO_ADDRESS,
							secondAddress: ZERO_ADDRESS,
							asset: ZERO_ADDRESS,
							vaultId: 0,
							amount: 0,
							optionSeries: proposedSeries1,
							index: 0,
							data: "0x"
						},
						{
							actionType: 1,
							owner: ZERO_ADDRESS,
							secondAddress: senderAddress,
							asset: ZERO_ADDRESS,
							vaultId: 0,
							amount: amount,
							optionSeries: proposedSeries1,
							index: 0,
							data: "0x"
						}
					]
				}
			])
		).to.be.revertedWith("OptionStrikeInvalid()")
		// Series with strike price too low

		const proposedSeries2 = {
			expiration: expiration,
			strike: invalidStrikeLow,
			isPut: CALL_FLAVOR,
			strikeAsset: usd.address,
			underlying: weth.address,
			collateral: usd.address
		}
		// const quote2 = (await pricer.quoteOptionPrice(proposedSeries2, amount, false))[0]
		await usd.approve(exchange.address, toWei("100000000"))
		await expect(
			exchange.operate([
				{
					operation: 1,
					operationQueue: [
						{
							actionType: 0,
							owner: ZERO_ADDRESS,
							secondAddress: ZERO_ADDRESS,
							asset: ZERO_ADDRESS,
							vaultId: 0,
							amount: 0,
							optionSeries: proposedSeries2,
							index: 0,
							data: "0x"
						},
						{
							actionType: 1,
							owner: ZERO_ADDRESS,
							secondAddress: senderAddress,
							asset: ZERO_ADDRESS,
							vaultId: 0,
							amount: amount,
							optionSeries: proposedSeries2,
							index: 0,
							data: "0x"
						}
					]
				}
			])
		).to.be.revertedWith("OptionStrikeInvalid()")
		const collateralAllocatedAfter = await liquidityPool.collateralAllocated()
		const senderUSDBalanceAfter = await usd.balanceOf(senderAddress)
		// check to make sure no balances have changed
		expect(collateralAllocatedBefore).to.eq(collateralAllocatedAfter)
		expect(senderUSDBalanceBefore).to.eq(senderUSDBalanceAfter)
	})
	it("can compute portfolio delta", async function () {
		const delta = await liquidityPool.getPortfolioDelta()
		// no options have been written yet
		expect(delta).to.equal(0)
	})
	it("SETUP: set sabrParams", async () => {
		const proposedSabrParams = {
			callAlpha: 250000,
			callBeta: 1_000000,
			callRho: -300000,
			callVolvol: 1_500000,
			putAlpha: 250000,
			putBeta: 1_000000,
			putRho: -300000,
			putVolvol: 1_500000
		}
		await volFeed.setSabrParameters(proposedSabrParams, expiration)
		const volFeedSabrParams = await volFeed.sabrParams(expiration)
		expect(proposedSabrParams.callAlpha).to.equal(volFeedSabrParams.callAlpha)
		expect(proposedSabrParams.callBeta).to.equal(volFeedSabrParams.callBeta)
		expect(proposedSabrParams.callRho).to.equal(volFeedSabrParams.callRho)
		expect(proposedSabrParams.callVolvol).to.equal(volFeedSabrParams.callVolvol)
		expect(proposedSabrParams.putAlpha).to.equal(volFeedSabrParams.putAlpha)
		expect(proposedSabrParams.putBeta).to.equal(volFeedSabrParams.putBeta)
		expect(proposedSabrParams.putRho).to.equal(volFeedSabrParams.putRho)
		expect(proposedSabrParams.putVolvol).to.equal(volFeedSabrParams.putVolvol)
	})
	it("REVERTs: when attempting to write a ETH/USD call with unapproved series", async () => {
		const amount = toWei("7")
		const collateralAllocatedBefore = await liquidityPool.collateralAllocated()
		const senderUSDBalanceBefore = await usd.balanceOf(senderAddress)
		const priceQuote = await priceFeed.getNormalizedRate(weth.address, usd.address)
		const strikePrice = priceQuote.add(toWei(strike).add(5))
		const proposedSeries1 = {
			expiration: expiration,
			strike: strikePrice,
			isPut: CALL_FLAVOR,
			strikeAsset: usd.address,
			underlying: weth.address,
			collateral: usd.address
		}
		// const quote = (await pricer.quoteOptionPrice(proposedSeries1, amount, false))[0]
		await usd.approve(exchange.address, toWei("100000000"))
		await expect(
			exchange.operate([
				{
					operation: 1,
					operationQueue: [
						{
							actionType: 0,
							owner: ZERO_ADDRESS,
							secondAddress: ZERO_ADDRESS,
							asset: ZERO_ADDRESS,
							vaultId: 0,
							amount: 0,
							optionSeries: proposedSeries1,
							index: 0,
							data: "0x"
						},
						{
							actionType: 1,
							owner: ZERO_ADDRESS,
							secondAddress: senderAddress,
							asset: ZERO_ADDRESS,
							vaultId: 0,
							amount: amount,
							optionSeries: proposedSeries1,
							index: 0,
							data: "0x"
						}
					]
				}
			])
		).to.be.revertedWith("UnapprovedSeries()")
	})
	it("LP Writes a ETH/USD put for premium", async () => {
		const [sender] = signers
		const amount = toWei("25")
		const priceQuote = await priceFeed.getNormalizedRate(weth.address, usd.address)
		const strikePrice = priceQuote.sub(toWei(strike))
		const netDhvExposure = await getNetDhvExposure(
			strikePrice,
			usd.address,
			catalogue,
			expiration,
			PUT_FLAVOR
		)
		expect(netDhvExposure).to.eq(0)

		proposedSeries = {
			expiration: expiration,
			strike: BigNumber.from(strikePrice),
			isPut: PUT_FLAVOR,
			strikeAsset: usd.address,
			underlying: weth.address,
			collateral: usd.address
		}

		const localQuote = await calculateOptionQuoteLocally(
			liquidityPool,
			optionRegistry,
			usd,
			priceFeed,
			proposedSeries,
			amount,
			pricer,
			false
		)
		const localDelta = await calculateOptionDeltaLocally(
			liquidityPool,
			priceFeed,
			proposedSeries,
			amount,
			false
		)
		const slippageFactor = await applySlippageLocally(
			pricer,
			catalogue,
			proposedSeries,
			amount,
			localDelta.div(parseFloat(fromWei(amount))),
			false
		)
		let quoteResponse = await pricer.quoteOptionPrice(proposedSeries, amount, false, 0)
		let localQuoteWithSlippage = localQuote * slippageFactor
		expect(localQuoteWithSlippage).to.be.gt(localQuote)
		let quote = quoteResponse[0].add(quoteResponse[2])
		let delta = quoteResponse[1]
		const truncQuote = truncate(localQuoteWithSlippage)
		const chainQuote = tFormatUSDC(quote.toString())
		const diff = percentDiff(truncQuote, chainQuote)
		expect(diff).to.be.within(0, 0.1)

		const poolBalanceBefore = await usd.balanceOf(liquidityPool.address)
		const senderUSDBalanceBefore = await usd.balanceOf(senderAddress)
		const collateralAllocatedBefore = await liquidityPool.collateralAllocated()
		const expectedCollateralAllocated = await optionRegistry.getCollateral(
			{
				expiration: expiration,
				isPut: PUT_FLAVOR,
				strike: strikePrice.div(10 ** 10), // convert to 1e8 for getCollateral
				strikeAsset: usd.address,
				underlying: weth.address,
				collateral: usd.address
			},
			amount
		)

		await usd.approve(exchange.address, quote)
		await exchange.operate([
			{
				operation: 1,
				operationQueue: [
					{
						actionType: 0,
						owner: ZERO_ADDRESS,
						secondAddress: ZERO_ADDRESS,
						asset: ZERO_ADDRESS,
						vaultId: 0,
						amount: 0,
						optionSeries: proposedSeries,
						index: 0,
						data: "0x"
					},
					{
						actionType: 1,
						owner: ZERO_ADDRESS,
						secondAddress: senderAddress,
						asset: ZERO_ADDRESS,
						vaultId: 0,
						amount: amount,
						optionSeries: proposedSeries,
						index: 0,
						data: "0x"
					}
				]
			}
		])
		const seriesAddress = await getSeriesWithe18Strike(proposedSeries, optionRegistry)
		putOptionToken = new Contract(seriesAddress, Otoken.abi, sender) as IOToken
		const poolBalanceAfter = await usd.balanceOf(liquidityPool.address)
		const senderPutBalance = await putOptionToken.balanceOf(senderAddress)
		const collateralAllocatedAfter = await liquidityPool.collateralAllocated()
		const collateralAllocatedDiff = collateralAllocatedAfter.sub(collateralAllocatedBefore)
		const senderUSDBalanceAfter = await usd.balanceOf(senderAddress)
		const opynAmount = toOpyn(fromWei(amount))
		// check buyer's OToken balance is correct
		expect(senderPutBalance).to.eq(opynAmount)
		// ensure correct amount of USDC has been taken from buyer
		expect(
			tFormatUSDC(senderUSDBalanceBefore.sub(senderUSDBalanceAfter)) - tFormatUSDC(quote)
		).to.be.within(-0.1, 0.1)

		const poolUSDBalanceDiff = tFormatUSDC(poolBalanceAfter.sub(poolBalanceBefore))
		const expectedUSDBalanceDiff = tFormatUSDC(quote) - tFormatUSDC(collateralAllocatedDiff)
		// check LP USDC balance is changed
		expect(poolUSDBalanceDiff - expectedUSDBalanceDiff).to.be.within(-0.0015, 0.0015)
		// check collateral allocated is increased
		expect(
			tFormatUSDC(collateralAllocatedDiff) - tFormatUSDC(expectedCollateralAllocated)
		).to.be.within(-0.001, 0.001)
		// check ephemeral values update correctly
		expect(tFormatEth(await liquidityPool.ephemeralDelta())).to.equal(-tFormatEth(delta))
		expect(
			tFormatEth(await liquidityPool.ephemeralLiabilities()) - tFormatUSDC(quote.sub(quoteResponse[2]))
		).to.be.within(-0.01, 0.01)
	})
	it("SETUP: change option buy or sell on series", async () => {
		const priceQuote = await priceFeed.getNormalizedRate(weth.address, usd.address)
		const strikePrice = priceQuote.sub(toWei(strike))
		const formattedStrikePrice = (await exchange.formatStrikePrice(strikePrice, usd.address)).mul(
			ethers.utils.parseUnits("1", 10)
		)
		const tx = await catalogue.changeOptionBuyOrSell([
			{
				expiration: expiration,
				isPut: PUT_FLAVOR,
				strike: formattedStrikePrice,
				isSellable: false,
				isBuyable: false
			}
		])
		const oHash = ethers.utils.solidityKeccak256(
			["uint64", "uint128", "bool"],
			[expiration, formattedStrikePrice, PUT_FLAVOR]
		)
		const isApproved = await catalogue.approvedOptions(oHash)
		const expirationList = await catalogue.getExpirations()
		const chainStrike = await catalogue.getOptionDetails(expiration, true)
		const isSellable = await catalogue.isSellable(oHash)
		const isBuyable = await catalogue.isBuyable(oHash)
		expect(isApproved).to.be.true
		expect(isSellable).to.be.false
		expect(isBuyable).to.be.false
		expect(chainStrike[0]).to.equal(formattedStrikePrice)
		expect(expirationList[0]).to.equal(expiration)
	})
	it("REVERTs: LP issueWrites a ETH/USD put for premium for series not approved for sale", async () => {
		const [sender] = signers
		const amount = toWei("5")
		const priceQuote = await priceFeed.getNormalizedRate(weth.address, usd.address)
		const strikePrice = priceQuote.sub(toWei(strike))
		proposedSeries = {
			expiration: expiration,
			strike: BigNumber.from(strikePrice),
			isPut: PUT_FLAVOR,
			strikeAsset: usd.address,
			underlying: weth.address,
			collateral: usd.address
		}
		let quoteResponse = await pricer.quoteOptionPrice(proposedSeries, amount, false, 0)
		let quote = quoteResponse[0].add(quoteResponse[2])

		await usd.approve(exchange.address, quote)
		await expect(
			exchange.operate([
				{
					operation: 1,
					operationQueue: [
						{
							actionType: 0,
							owner: ZERO_ADDRESS,
							secondAddress: ZERO_ADDRESS,
							asset: ZERO_ADDRESS,
							vaultId: 0,
							amount: 0,
							optionSeries: proposedSeries,
							index: 0,
							data: "0x"
						},
						{
							actionType: 1,
							owner: ZERO_ADDRESS,
							secondAddress: senderAddress,
							asset: ZERO_ADDRESS,
							vaultId: 0,
							amount: amount,
							optionSeries: proposedSeries,
							index: 0,
							data: "0x"
						}
					]
				}
			])
		).to.be.revertedWith("SeriesNotBuyable()")
	})
	it("REVERTs: LP writes a ETH/USD put for premium for series not approved for sale", async () => {
		const [sender] = signers
		const amount = toWei("5")
		let quoteResponse = await pricer.quoteOptionPrice(proposedSeries, amount, false, 0)
		let quote = quoteResponse[0].add(quoteResponse[2])
		await usd.approve(exchange.address, quote)
		await expect(
			exchange.operate([
				{
					operation: 1,
					operationQueue: [
						{
							actionType: 1,
							owner: ZERO_ADDRESS,
							secondAddress: senderAddress,
							asset: putOptionToken.address,
							vaultId: 0,
							amount: amount,
							optionSeries: proposedSeries,
							index: 0,
							data: "0x"
						}
					]
				}
			])
		).to.be.revertedWith("SeriesNotBuyable()")
	})
	it("REVERTs: LP buyback a ETH/USD put for premium for series not approved for buying", async () => {
		const [sender] = signers
		const amount = toWei("5")
		let quoteResponse = await pricer.quoteOptionPrice(proposedSeries, amount, true, 0)
		let quote = quoteResponse[0].add(quoteResponse[2])
		await usd.approve(exchange.address, quote)
		await expect(
			exchange.operate([
				{
					operation: 1,
					operationQueue: [
						{
							actionType: 2,
							owner: ZERO_ADDRESS,
							secondAddress: senderAddress,
							asset: putOptionToken.address,
							vaultId: 0,
							amount: amount,
							optionSeries: proposedSeries,
							index: 0,
							data: "0x"
						}
					]
				}
			])
		).to.be.revertedWith("SeriesNotSellable()")
	})
	it("SETUP: change option buy or sell on series", async () => {
		const priceQuote = await priceFeed.getNormalizedRate(weth.address, usd.address)
		const strikePrice = priceQuote.sub(toWei(strike))
		const formattedStrikePrice = (await exchange.formatStrikePrice(strikePrice, usd.address)).mul(
			ethers.utils.parseUnits("1", 10)
		)
		const tx = await catalogue.changeOptionBuyOrSell([
			{
				expiration: expiration,
				isPut: PUT_FLAVOR,
				strike: formattedStrikePrice,
				isSellable: true,
				isBuyable: true
			}
		])
		const oHash = ethers.utils.solidityKeccak256(
			["uint64", "uint128", "bool"],
			[expiration, formattedStrikePrice, PUT_FLAVOR]
		)
		const isApproved = await catalogue.approvedOptions(oHash)
		const expirationList = await catalogue.getExpirations()
		const chainStrike = await catalogue.getOptionDetails(expiration, true)
		const isSellable = await catalogue.isSellable(oHash)
		const isBuyable = await catalogue.isBuyable(oHash)
		expect(isApproved).to.be.true
		expect(isSellable).to.be.true
		expect(isBuyable).to.be.true
		expect(chainStrike[0]).to.equal(formattedStrikePrice)
		expect(expirationList[0]).to.equal(expiration)
	})
	it("SETUP: set sabrParams", async () => {
		const proposedSabrParams = {
			callAlpha: 250000,
			callBeta: 1_000000,
			callRho: -300000,
			callVolvol: 1_500000,
			putAlpha: 250000,
			putBeta: 1_000000,
			putRho: -300000,
			putVolvol: 1_500000
		}
		await volFeed.setSabrParameters(proposedSabrParams, expiration)
		const volFeedSabrParams = await volFeed.sabrParams(expiration)
		expect(proposedSabrParams.callAlpha).to.equal(volFeedSabrParams.callAlpha)
		expect(proposedSabrParams.callBeta).to.equal(volFeedSabrParams.callBeta)
		expect(proposedSabrParams.callRho).to.equal(volFeedSabrParams.callRho)
		expect(proposedSabrParams.callVolvol).to.equal(volFeedSabrParams.callVolvol)
		expect(proposedSabrParams.putAlpha).to.equal(volFeedSabrParams.putAlpha)
		expect(proposedSabrParams.putBeta).to.equal(volFeedSabrParams.putBeta)
		expect(proposedSabrParams.putRho).to.equal(volFeedSabrParams.putRho)
		expect(proposedSabrParams.putVolvol).to.equal(volFeedSabrParams.putVolvol)
	})
	it("can compute portfolio delta", async function () {
		expect(await liquidityPool.ephemeralDelta()).to.not.eq(0)
		expect(await liquidityPool.ephemeralLiabilities()).to.not.eq(0)
		const priceQuote = await priceFeed.getNormalizedRate(weth.address, usd.address)
		const localDelta = await calculateOptionDeltaLocally(
			liquidityPool,
			priceFeed,
			proposedSeries,
			toWei("25"),
			true
		)
		// mock external adapter delta calculation
		await portfolioValuesFeed.fulfill(weth.address, usd.address)
		const delta = await liquidityPool.getPortfolioDelta()
		const addressSet = await portfolioValuesFeed.getAddressSet()
		expect(delta.sub(localDelta)).to.be.within(-1000000000000, 1000000000000)
		// expect ephemeral values to be reset
		expect(await liquidityPool.ephemeralDelta()).to.eq(0)
		expect(await liquidityPool.ephemeralLiabilities()).to.eq(0)
	})
	it("writes more options for an existing series", async () => {
		const ephemeralDeltaBefore = await liquidityPool.ephemeralDelta()
		const ephemeralLiabilitiesBefore = await liquidityPool.ephemeralLiabilities()
		const amount = toWei("12")
		const putBalance = await putOptionToken.balanceOf(senderAddress)
		const LpBalanceBefore = tFormatUSDC(await usd.balanceOf(liquidityPool.address))
		const collateralAllocatedBefore = await liquidityPool.collateralAllocated()
		const numberOTokensMintedBefore = await putOptionToken.totalSupply()

		const seriesInfo = await optionRegistry.getSeriesInfo(putOptionToken.address)
		const netDhvExposure = await getNetDhvExposure(
			seriesInfo.strike.mul(ethers.utils.parseUnits("1", 10)),
			usd.address,
			catalogue,
			expiration,
			PUT_FLAVOR
		)
		expect(netDhvExposure).to.eq(toWei("-25"))

		const expectedCollateralAllocated = await optionRegistry.getCollateral(seriesInfo, amount)
		const seriesInfoDecimalCorrected = {
			expiration: seriesInfo.expiration.toNumber(),
			strike: seriesInfo.strike.mul(1e10),
			isPut: seriesInfo.isPut,
			strikeAsset: seriesInfo.strikeAsset,
			underlying: seriesInfo.underlying,
			collateral: seriesInfo.collateral
		}

		const localQuote = await calculateOptionQuoteLocally(
			liquidityPool,
			optionRegistry,
			usd,
			priceFeed,
			seriesInfoDecimalCorrected,
			amount,
			pricer,
			false
		)
		const localDelta = await calculateOptionDeltaLocally(
			liquidityPool,
			priceFeed,
			seriesInfoDecimalCorrected,
			amount,
			false
		)
		const slippageFactor = await applySlippageLocally(
			pricer,
			catalogue,
			seriesInfoDecimalCorrected,
			amount,
			localDelta.div(parseFloat(fromWei(amount))),
			false
		)
		let quoteResponse = await pricer.quoteOptionPrice(
			seriesInfoDecimalCorrected,
			amount,
			false,
			netDhvExposure
		)
		let quote = quoteResponse[0].add(quoteResponse[2])
		const delta = quoteResponse[1]
		let localQuoteWithSlippage = localQuote * slippageFactor
		// slippage should make option more expensive as existing dhv exposure is short and this tx makes it more short
		expect(localQuoteWithSlippage).to.be.gt(localQuote)

		const truncQuote = truncate(localQuoteWithSlippage)
		const chainQuote = tFormatUSDC(quote.toString())
		const diff = percentDiff(truncQuote, chainQuote)
		expect(diff).to.be.within(0, 0.1)
		await usd.approve(exchange.address, quote)
		await exchange.operate([
			{
				operation: 1,
				operationQueue: [
					{
						actionType: 1,
						owner: ZERO_ADDRESS,
						secondAddress: senderAddress,
						asset: putOptionToken.address,
						vaultId: 0,
						amount: amount,
						optionSeries: proposedSeries,
						index: 0,
						data: "0x"
					}
				]
			}
		])

		const putBalanceAfter = await putOptionToken.balanceOf(senderAddress)
		const LpBalanceAfter = tFormatUSDC(await usd.balanceOf(liquidityPool.address))
		const numberOTokensMintedAfter = await putOptionToken.totalSupply()
		const collateralAllocatedAfter = await liquidityPool.collateralAllocated()
		const collateralAllocatedDiff = collateralAllocatedAfter.sub(collateralAllocatedBefore)
		// check option buyer's OToken balance increases by correct amount
		expect(putBalanceAfter).to.eq(putBalance.add(utils.parseUnits(fromWei(amount), 8)))
		// LP USDC balance after should equal balanceBefore, minus collateral allocated, plus premium quote.
		// This does have a small rounding discrepency that might need looking into
		expect(
			LpBalanceAfter - LpBalanceBefore - (tFormatUSDC(quote) - tFormatUSDC(collateralAllocatedDiff))
		).to.be.within(-0.003, 0.003)
		// check number of OTokens minted increases
		expect(numberOTokensMintedAfter).to.eq(numberOTokensMintedBefore.add(amount.div(1e10)))
		// check expected amount of collateral was used
		expect(expectedCollateralAllocated).to.eq(collateralAllocatedDiff)
		// check ephemeral values update correctly
		const ephemeralLiabilitiesDiff =
			tFormatEth(await liquidityPool.ephemeralLiabilities()) - tFormatEth(ephemeralLiabilitiesBefore)
		const ephemeralDeltaDiff =
			tFormatEth(await liquidityPool.ephemeralDelta()) - tFormatEth(ephemeralDeltaBefore)
		expect(ephemeralDeltaDiff).to.equal(-tFormatEth(delta))
		expect(ephemeralLiabilitiesDiff - tFormatUSDC(quote.sub(quoteResponse[2]))).to.be.within(
			-0.01,
			0.01
		)
	})
	it("pauses and unpauses exchange contract", async () => {
		const lpUSDBalanceBefore = await usd.balanceOf(liquidityPool.address)
		await exchange.pause()
		const amount = toWei("1")

		expect(await exchange.paused()).to.eq(true)

		await expect(
			exchange.operate([
				{
					operation: 1,
					operationQueue: [
						{
							actionType: 1,
							owner: ZERO_ADDRESS,
							secondAddress: senderAddress,
							asset: putOptionToken.address,
							vaultId: 0,
							amount: amount,
							optionSeries: proposedSeries,
							index: 0,
							data: "0x"
						}
					]
				}
			])
		).to.be.revertedWith("Pausable: paused")

		await exchange.unpause()
		expect(await exchange.paused()).to.eq(false)
	})
	it("SETUP: set sabrParams", async () => {
		const proposedSabrParams = {
			callAlpha: 250000,
			callBeta: 1_000000,
			callRho: -300000,
			callVolvol: 1_500000,
			putAlpha: 250000,
			putBeta: 1_000000,
			putRho: -300000,
			putVolvol: 1_500000
		}
		await volFeed.setSabrParameters(proposedSabrParams, expiration2)
		const volFeedSabrParams = await volFeed.sabrParams(expiration2)
		expect(proposedSabrParams.callAlpha).to.equal(volFeedSabrParams.callAlpha)
		expect(proposedSabrParams.callBeta).to.equal(volFeedSabrParams.callBeta)
		expect(proposedSabrParams.callRho).to.equal(volFeedSabrParams.callRho)
		expect(proposedSabrParams.callVolvol).to.equal(volFeedSabrParams.callVolvol)
		expect(proposedSabrParams.putAlpha).to.equal(volFeedSabrParams.putAlpha)
		expect(proposedSabrParams.putBeta).to.equal(volFeedSabrParams.putBeta)
		expect(proposedSabrParams.putRho).to.equal(volFeedSabrParams.putRho)
		expect(proposedSabrParams.putVolvol).to.equal(volFeedSabrParams.putVolvol)
	})
	it("SETUP: approve series", async () => {
		const priceQuote = await priceFeed.getNormalizedRate(weth.address, usd.address)
		const strikePrice = priceQuote.sub(toWei(strike))
		await catalogue.issueNewSeries([
			{
				expiration: expiration2,
				isPut: PUT_FLAVOR,
				strike: BigNumber.from(strikePrice),
				isSellable: true,
				isBuyable: true
			}
		])
	})
	it("LP writes another ETH/USD put that expires later", async () => {
		const ephemeralDeltaBefore = await liquidityPool.ephemeralDelta()
		const ephemeralLiabilitiesBefore = await liquidityPool.ephemeralLiabilities()
		const lpUSDBalanceBefore = await usd.balanceOf(liquidityPool.address)
		const [sender] = signers
		const amount = toWei("50")
		const priceQuote = await priceFeed.getNormalizedRate(weth.address, usd.address)
		const strikePrice = priceQuote.sub(toWei(strike))
		const netDhvExposure = await getNetDhvExposure(
			strikePrice,
			usd.address,
			catalogue,
			expiration2,
			PUT_FLAVOR
		)
		expect(netDhvExposure).to.eq(0)

		const proposedSeries = {
			expiration: expiration2,
			strike: strikePrice,
			isPut: PUT_FLAVOR,
			strikeAsset: usd.address,
			underlying: weth.address,
			collateral: usd.address
		}

		const expectedCollateralAllocated = await optionRegistry.getCollateral(
			{
				expiration: expiration2,
				isPut: PUT_FLAVOR,
				strike: strikePrice.div(10 ** 10), // convert to 1e8 for getCollateral
				strikeAsset: usd.address,
				underlying: weth.address,
				collateral: usd.address
			},
			amount
		)
		const localQuote = await calculateOptionQuoteLocally(
			liquidityPool,
			optionRegistry,
			usd,
			priceFeed,
			proposedSeries,
			amount,
			pricer,
			false
		)
		const localDelta = await calculateOptionDeltaLocally(
			liquidityPool,
			priceFeed,
			proposedSeries,
			amount,
			false
		)
		const slippageFactor = await applySlippageLocally(
			pricer,
			catalogue,
			proposedSeries,
			amount,
			localDelta.div(parseFloat(fromWei(amount))),
			false
		)
		const poolBalanceBefore = await usd.balanceOf(liquidityPool.address)
		const collateralAllocatedBefore = await liquidityPool.collateralAllocated()
		let quoteResponse = await pricer.quoteOptionPrice(proposedSeries, amount, false, 0)
		let localQuoteWithSlippage = localQuote * slippageFactor
		expect(localQuoteWithSlippage).to.be.gt(localQuote)
		let quote = quoteResponse[0].add(quoteResponse[2])
		let delta = quoteResponse[1]
		await usd.approve(exchange.address, quote)
		const buyerUSDBalanceBefore = await usd.balanceOf(senderAddress)
		await exchange.operate([
			{
				operation: 1,
				operationQueue: [
					{
						actionType: 0,
						owner: ZERO_ADDRESS,
						secondAddress: ZERO_ADDRESS,
						asset: ZERO_ADDRESS,
						vaultId: 0,
						amount: 0,
						optionSeries: proposedSeries,
						index: 0,
						data: "0x"
					},
					{
						actionType: 1,
						owner: ZERO_ADDRESS,
						secondAddress: senderAddress,
						asset: ZERO_ADDRESS,
						vaultId: 0,
						amount: amount,
						optionSeries: proposedSeries,
						index: 0,
						data: "0x"
					}
				]
			}
		])
		const seriesAddress = await getSeriesWithe18Strike(proposedSeries, optionRegistry)
		const poolBalanceAfter = await usd.balanceOf(liquidityPool.address)
		putOptionToken2 = new Contract(seriesAddress, Otoken.abi, sender) as IOToken
		const putBalance = await putOptionToken2.balanceOf(senderAddress)

		const collateralAllocatedAfter = await liquidityPool.collateralAllocated()
		const buyerUSDBalanceAfter = await usd.balanceOf(senderAddress)
		const opynAmount = toOpyn(fromWei(amount))

		// ensure quote is accurate
		const truncQuote = truncate(localQuoteWithSlippage)
		const chainQuote = tFormatUSDC(quote.toString())
		const diff = percentDiff(truncQuote, chainQuote)
		expect(diff).to.be.within(0, 0.1)

		// ensure option buyer's OToken uyerUSDB is correct
		expect(putBalance).to.eq(opynAmount)
		// ensure correct amount of USD is taken from buyer's address
		expect(
			tFormatUSDC(buyerUSDBalanceBefore.sub(buyerUSDBalanceAfter)) - tFormatUSDC(quote)
		).to.be.within(-0.1, 0.1)

		// check pool balance increased by (quote - collateral)
		const poolBalanceDiff = poolBalanceAfter.sub(poolBalanceBefore)
		const collateralAllocatedDiff = collateralAllocatedAfter.sub(collateralAllocatedBefore)
		expect(
			tFormatUSDC(poolBalanceDiff) - (tFormatUSDC(quote) - tFormatUSDC(collateralAllocatedDiff))
		).to.be.within(-0.1, 0.1)
		// ensure allocated collateral is correct
		expect(
			tFormatUSDC(collateralAllocatedDiff) - tFormatUSDC(expectedCollateralAllocated)
		).to.be.within(-0.001, 0.001)
		// check ephemeral values update correctly
		const ephemeralLiabilitiesDiff =
			tFormatEth(await liquidityPool.ephemeralLiabilities()) - tFormatEth(ephemeralLiabilitiesBefore)
		const ephemeralDeltaDiff =
			tFormatEth(await liquidityPool.ephemeralDelta()) - tFormatEth(ephemeralDeltaBefore)
<<<<<<< HEAD
		expect(ephemeralDeltaDiff).to.equal(-tFormatEth(delta))
		expect(ephemeralLiabilitiesDiff - tFormatUSDC(quote.sub(quoteResponse[2]))).to.be.within(
			-0.01,
			0.01
		)
=======
		expect(ephemeralDeltaDiff - -tFormatEth(delta)).to.be.within(-100, 100)
		expect(ephemeralLiabilitiesDiff - tFormatEth(quote)).to.be.within(-0.01, 0.01)
	})

	it("adds address to the buyback whitelist", async () => {
		await expect(await handler.buybackWhitelist(senderAddress)).to.be.false
		await handler.addOrRemoveBuybackAddress(senderAddress, true)
		await expect(await handler.buybackWhitelist(senderAddress)).to.be.true
>>>>>>> 7baece0b
	})
	it("LP can buy back option to reduce open interest", async () => {
		// sender was added to buyback whitelist in prev test
		const amount = toWei("2")
		const putOptionAddress = putOptionToken.address
		const seriesInfo = await optionRegistry.getSeriesInfo(putOptionToken.address)
		const vaultId = await optionRegistry.vaultIds(putOptionToken.address)
		const vaultDetails = await controller.getVault(optionRegistry.address, vaultId)
		const netDhvExposure = await getNetDhvExposure(
			seriesInfo.strike.mul(ethers.utils.parseUnits("1", 10)),
			usd.address,
			catalogue,
			seriesInfo.expiration,
			PUT_FLAVOR
		)
		expect(netDhvExposure).to.eq(toWei("-37"))

		// expected collateral returned is no. options short div collateral allocated mul no. options bought back
		const expectedCollateralReturned =
			(tFormatUSDC(vaultDetails.collateralAmounts[0]) * parseInt(fromWei(amount))) /
			parseInt(fromOpyn(vaultDetails.shortAmounts[0]))

		const seriesInfoDecimalCorrected = {
			expiration: seriesInfo.expiration.toNumber(),
			isPut: seriesInfo.isPut,
			strike: seriesInfo.strike.mul(1e10),
			strikeAsset: seriesInfo.strikeAsset,
			underlying: seriesInfo.underlying,
			collateral: seriesInfo.collateral
		}

		const localQuote = await calculateOptionQuoteLocally(
			liquidityPool,
			optionRegistry,
			usd,
			priceFeed,
			seriesInfoDecimalCorrected,
			amount,
			pricer,
			true
		)
		const localDelta = await calculateOptionDeltaLocally(
			liquidityPool,
			priceFeed,
			seriesInfoDecimalCorrected,
			amount,
			true
		)
		const slippageFactor = await applySlippageLocally(
			pricer,
			catalogue,
			seriesInfoDecimalCorrected,
			amount,
			localDelta.div(parseFloat(fromWei(amount))),
			true
		)

		const lpUSDBalanceBefore = await usd.balanceOf(liquidityPool.address)
		const totalSupplyBefore = await putOptionToken.totalSupply()
		const sellerOTokenBalanceBefore = await putOptionToken.balanceOf(senderAddress)
		const sellerUsdcBalanceBefore = await usd.balanceOf(senderAddress)
		const collateralAllocatedBefore = await liquidityPool.collateralAllocated()
		const ephemeralDeltaBefore = await liquidityPool.ephemeralDelta()
		const ephemeralLiabilitiesBefore = await liquidityPool.ephemeralLiabilities()

		await putOptionToken.approve(exchange.address, toOpyn("2.1"))
		let quoteResponse = await pricer.quoteOptionPrice(
			seriesInfoDecimalCorrected,
			amount,
			true,
			netDhvExposure
		)
		let quote = quoteResponse[0].sub(quoteResponse[2])
		let delta = quoteResponse[1]
		let localQuoteWithSlippage = localQuote * slippageFactor
		const truncQuote = truncate(localQuoteWithSlippage)
		const chainQuote = tFormatUSDC(quote.toString())
		const diff = percentDiff(truncQuote, chainQuote)
		expect(diff).to.be.within(0, 0.1)
		const write = await exchange.operate([
			{
				operation: 1,
				operationQueue: [
					{
						actionType: 2,
						owner: ZERO_ADDRESS,
						secondAddress: senderAddress,
						asset: putOptionToken.address,
						vaultId: 0,
						amount: amount,
						optionSeries: proposedSeries,
						index: 0,
						data: "0x"
					}
				]
			}
		])
		await write.wait(1)
		const logs = await liquidityPool.queryFilter(liquidityPool.filters.BuybackOption(), 0)
		const buybackEvent = logs[0].args
		const totalSupplyAfter = await putOptionToken.totalSupply()
		const collateralAllocatedAfter = await liquidityPool.collateralAllocated()
		const collateralAllocatedDiff = tFormatUSDC(
			collateralAllocatedBefore.sub(collateralAllocatedAfter)
		)
		const sellerOTokenBalanceAfter = await putOptionToken.balanceOf(senderAddress)
		const sellerUsdcBalanceAfter = await usd.balanceOf(senderAddress)
		const lpUSDBalanceAfter = await usd.balanceOf(liquidityPool.address)
		const lpUSDBalanceDiff = tFormatUSDC(lpUSDBalanceBefore) - tFormatUSDC(lpUSDBalanceAfter)

		// expect number of options sold in event to be correct
		expect(buybackEvent.amount).to.equal(amount)
		// premium in emitted event is correct
		expect(tFormatUSDC(buybackEvent.premium) - tFormatUSDC(quote.add(quoteResponse[2]))).to.be.within(
			-0.001,
			0.001
		)
		// collateral returned in event is correct
		expect(tFormatUSDC(buybackEvent.escrowReturned)).to.equal(collateralAllocatedDiff)
		// option seller in event is correct
		// TODO: inform frontend team about the next line change
		// expect(buybackEvent.seller).to.equal(senderAddress)
		// expect correct amount of OTokens to be burned
		expect(totalSupplyAfter).to.equal(totalSupplyBefore.sub(toOpyn(fromWei(amount))))
		// seller's OToken balance goes down by correct amount
		expect(sellerOTokenBalanceAfter).to.equal(sellerOTokenBalanceBefore.sub(toOpyn(fromWei(amount))))
		// seller's USDC balance goes up by quoted amount
		expect(
			tFormatUSDC(sellerUsdcBalanceAfter) - (tFormatUSDC(sellerUsdcBalanceBefore) + tFormatUSDC(quote))
		).to.be.within(-0.002, 0.002)
		// liquidity pool USD balance goes down by (quote - collateralReturned)
		expect(lpUSDBalanceDiff - (tFormatUSDC(quote) - collateralAllocatedDiff)).to.be.within(
			-0.0011,
			0.0011
		)
		// collateral returned is correct amount
		expect(collateralAllocatedDiff - expectedCollateralReturned).to.be.within(-0.001, 0.001)
		// check ephemeral values update correctly
		const ephemeralLiabilitiesDiff =
			tFormatEth(await liquidityPool.ephemeralLiabilities()) - tFormatEth(ephemeralLiabilitiesBefore)
		const ephemeralDeltaDiff =
			tFormatEth(await liquidityPool.ephemeralDelta()) - tFormatEth(ephemeralDeltaBefore)
		expect(ephemeralDeltaDiff - tFormatEth(delta)).to.be.within(-0.01, 0.01)
		expect(ephemeralLiabilitiesDiff + tFormatUSDC(quote.add(quoteResponse[2]))).to.be.within(
			-0.01,
			0.01
		)
	})
	it("buys back an option if it moves delta closer to zero", async () => {
		const amount = toWei("5")

		const seriesInfo = await optionRegistry.getSeriesInfo(putOptionToken2.address)
		const vaultId = await optionRegistry.vaultIds(putOptionToken2.address)
		const vaultDetails = await controller.getVault(optionRegistry.address, vaultId)
		const netDhvExposure = await getNetDhvExposure(
			seriesInfo.strike.mul(ethers.utils.parseUnits("1", 10)),
			seriesInfo.collateral,
			catalogue,
			seriesInfo.expiration,
			seriesInfo.isPut
		)
		expect(netDhvExposure).to.eq(toWei("-50"))
		// expected collateral returned is no. options short div collateral allocated mul no. options bought back
		const expectedCollateralReturned =
			(tFormatUSDC(vaultDetails.collateralAmounts[0]) * parseInt(fromWei(amount))) /
			parseInt(fromOpyn(vaultDetails.shortAmounts[0]))

		const seriesInfoDecimalCorrected = {
			expiration: seriesInfo.expiration.toNumber(),
			isPut: seriesInfo.isPut,
			strike: seriesInfo.strike.mul(1e10),
			strikeAsset: seriesInfo.strikeAsset,
			underlying: seriesInfo.underlying,
			collateral: seriesInfo.collateral
		}
		const localQuote = await calculateOptionQuoteLocally(
			liquidityPool,
			optionRegistry,
			usd,
			priceFeed,
			seriesInfoDecimalCorrected,
			amount,
			pricer,
			true
		)
		const localDelta = await calculateOptionDeltaLocally(
			liquidityPool,
			priceFeed,
			seriesInfoDecimalCorrected,
			amount,
			true
		)
		let quoteResponse = await pricer.quoteOptionPrice(
			seriesInfoDecimalCorrected,
			amount,
			true,
			netDhvExposure
		)
		let quote = quoteResponse[0].sub(quoteResponse[2])
		let expectedDeltaChange = quoteResponse[1]
		let localQuoteWithSlippage = await localQuoteOptionPrice(
			liquidityPool,
			optionRegistry,
			usd,
			priceFeed,
			seriesInfoDecimalCorrected,
			amount,
			pricer,
			true,
			exchange,
			localDelta.div(amount.div(toWei("1"))),
			toWei("0").sub(toWei("50"))
		)
		// DHV is 50 short so a 5 buyback will still have positive slippage
		expect(localQuoteWithSlippage).to.be.gt(localQuote)
		// ensure quote is accurate
		const truncQuote = truncate(localQuoteWithSlippage)
		const chainQuote = tFormatUSDC(quote.toString())
		const diff = percentDiff(truncQuote, chainQuote)
		expect(diff).to.be.within(0, 0.1)

		const lpUSDBalanceBefore = await usd.balanceOf(liquidityPool.address)
		const deltaBefore = await liquidityPool.getPortfolioDelta()
		const sellerOTokenBalanceBefore = await putOptionToken2.balanceOf(senderAddress)
		const sellerUSDBalanceBefore = await usd.balanceOf(senderAddress)
		const collateralAllocatedBefore = await liquidityPool.collateralAllocated()
		const ephemeralDeltaBefore = await liquidityPool.ephemeralDelta()
		const ephemeralLiabilitiesBefore = await liquidityPool.ephemeralLiabilities()
		await putOptionToken2.approve(exchange.address, toOpyn(fromWei(amount)))
		await exchange.operate([
			{
				operation: 1,
				operationQueue: [
					{
						actionType: 2,
						owner: ZERO_ADDRESS,
						secondAddress: senderAddress,
						asset: putOptionToken2.address,
						vaultId: 0,
						amount: amount,
						optionSeries: proposedSeries,
						index: 0,
						data: "0x"
					}
				]
			}
		])

		const deltaAfter = await liquidityPool.getPortfolioDelta()
		const sellerOTokenBalanceAfter = await putOptionToken2.balanceOf(senderAddress)
		const lpUSDBalanceAfter = await usd.balanceOf(liquidityPool.address)
		const sellerUSDBalanceAfter = await usd.balanceOf(senderAddress)
		const collateralAllocatedAfter = await liquidityPool.collateralAllocated()
		const collateralAllocatedDiff = tFormatUSDC(
			collateralAllocatedBefore.sub(collateralAllocatedAfter)
		)

		// expect delta to be closer to 0 afterwards because selling back a put option
		expect(Math.abs(tFormatEth(deltaAfter))).to.be.lt(Math.abs(tFormatEth(deltaBefore)))
		// check option seller's OToken balance reduced
		expect(sellerOTokenBalanceAfter).to.equal(sellerOTokenBalanceBefore.sub(toOpyn(fromWei(amount))))
		// check option seller's USD balance increases by correct amount
		expect(tFormatUSDC(sellerUSDBalanceAfter.sub(sellerUSDBalanceBefore)).toPrecision(5)).to.eq(
			tFormatUSDC(quote).toPrecision(5)
		)
		// expect liquidity pool's USD balance decreases by correct amount
		expect(
			tFormatUSDC(lpUSDBalanceBefore.sub(lpUSDBalanceAfter)) -
				(tFormatUSDC(quote) - collateralAllocatedDiff)
		).to.be.within(-0.0011, 0.0011)
		// expect collateral allocated in LP reduces by correct amount
		expect(collateralAllocatedDiff - expectedCollateralReturned).to.be.within(-0.0011, 0.0011)
		// expect portfolio delta to change
		expect(tFormatEth(deltaAfter)).to.equal(tFormatEth(deltaBefore.add(expectedDeltaChange)))
		// check ephemeral values update correctly
		const ephemeralLiabilitiesDiff =
			tFormatEth(await liquidityPool.ephemeralLiabilities()) - tFormatEth(ephemeralLiabilitiesBefore)
		const ephemeralDeltaDiff =
			tFormatEth(await liquidityPool.ephemeralDelta()) - tFormatEth(ephemeralDeltaBefore)
		expect(ephemeralDeltaDiff - tFormatEth(expectedDeltaChange)).to.be.within(-0.01, 0.01)
		expect(ephemeralLiabilitiesDiff + tFormatUSDC(quote.add(quoteResponse[2]))).to.be.within(
			-0.01,
			0.01
		)
	})
	it("can compute portfolio delta", async function () {
		expect(await liquidityPool.ephemeralDelta()).to.not.eq(0)
		expect(await liquidityPool.ephemeralLiabilities()).to.not.eq(0)
		let localDelta = toWei("0")
		const addressSet = await portfolioValuesFeed.getAddressSet()
		for (let i = 0; i < addressSet.length; i++) {
			const seriesStore = await portfolioValuesFeed.storesForAddress(addressSet[i])
			const delta_ = await calculateOptionDeltaLocally(
				liquidityPool,
				priceFeed,
				{
					expiration: seriesStore.optionSeries.expiration.toNumber(),
					isPut: seriesStore.optionSeries.isPut,
					strike: seriesStore.optionSeries.strike,
					strikeAsset: seriesStore.optionSeries.strikeAsset,
					underlying: seriesStore.optionSeries.underlying,
					collateral: seriesStore.optionSeries.collateral
				},
				seriesStore.shortExposure,
				true
			)
			localDelta = localDelta.add(delta_)
		}
		await portfolioValuesFeed.fulfill(weth.address, usd.address)
		const delta = await liquidityPool.getPortfolioDelta()
		const oracleDelta = (
			await portfolioValuesFeed.getPortfolioValues(WETH_ADDRESS[chainId], USDC_ADDRESS[chainId])
		).delta
		expect(tFormatEth(oracleDelta.sub(localDelta))).to.be.within(-5, 5)
		expect(delta.sub(localDelta)).to.be.within(-1e15, 1e15)
		// expect ephemeral values to be reset
		expect(await liquidityPool.ephemeralDelta()).to.eq(0)
		expect(await liquidityPool.ephemeralLiabilities()).to.eq(0)
	})
	it("reverts if option collateral exceeds buffer limit", async () => {
		const lpUSDBalanceBefore = await usd.balanceOf(liquidityPool.address)
		const collateralAllocatedBefore = await liquidityPool.collateralAllocated()
		const ephemeralDeltaBefore = await liquidityPool.ephemeralDelta()
		const ephemeralLiabilitiesBefore = await liquidityPool.ephemeralLiabilities()

		const amount = toWei("1000")
		const priceQuote = await priceFeed.getNormalizedRate(weth.address, usd.address)
		const strikePrice = priceQuote.sub(toWei(strike))
		const proposedSeries = {
			expiration: expiration2,
			strike: BigNumber.from(strikePrice),
			isPut: PUT_FLAVOR,
			strikeAsset: usd.address,
			underlying: weth.address,
			collateral: usd.address
		}
		await usd.approve(exchange.address, toWei("2000"))
		await expect(
			exchange.operate([
				{
					operation: 1,
					operationQueue: [
						{
							actionType: 0,
							owner: ZERO_ADDRESS,
							secondAddress: ZERO_ADDRESS,
							asset: ZERO_ADDRESS,
							vaultId: 0,
							amount: 0,
							optionSeries: proposedSeries,
							index: 0,
							data: "0x"
						},
						{
							actionType: 1,
							owner: ZERO_ADDRESS,
							secondAddress: senderAddress,
							asset: ZERO_ADDRESS,
							vaultId: 0,
							amount: amount,
							optionSeries: proposedSeries,
							index: 0,
							data: "0x"
						}
					]
				}
			])
		).to.be.revertedWith("MaxLiquidityBufferReached")

		const lpUSDBalanceAfter = await usd.balanceOf(liquidityPool.address)
		const collateralAllocatedAfter = await liquidityPool.collateralAllocated()
		const ephemeralDeltaAfter = await liquidityPool.ephemeralDelta()
		const ephemeralLiabilitiesAfter = await liquidityPool.ephemeralLiabilities()
		expect(lpUSDBalanceBefore).to.eq(lpUSDBalanceAfter)
		expect(collateralAllocatedBefore).to.eq(collateralAllocatedAfter)
		expect(ephemeralDeltaBefore).to.eq(ephemeralDeltaAfter)
		expect(ephemeralLiabilitiesBefore).to.eq(ephemeralLiabilitiesAfter)
	})
	it("reverts when non-admin calls rebalance function", async () => {
		const delta = await liquidityPool.getPortfolioDelta()
		await expect(liquidityPool.connect(signers[1]).rebalancePortfolioDelta(delta, 0)).to.be.reverted
	})
	it("reverts when rebalance delta too small", async () => {
		const delta = await liquidityPool.getPortfolioDelta()
		await expect(liquidityPool.connect(signers[1]).rebalancePortfolioDelta(toWei("0.00001"), 0)).to.be
			.reverted
	})
	it("returns zero when hedging positive delta when reactor has no funds", async () => {
		const delta = await liquidityPool.getPortfolioDelta()
		expect(delta).to.be.gt(0)
		const reactorDelta = await uniswapV3HedgingReactor.internalDelta()
		await liquidityPool.rebalancePortfolioDelta(delta, 0)
		const newReactorDelta = await uniswapV3HedgingReactor.internalDelta()
		const newDelta = await liquidityPool.getPortfolioDelta()
		expect(reactorDelta).to.equal(newReactorDelta).to.equal(0)
		expect(newDelta.sub(delta)).to.be.within(0, 1e13)
	})

	it("Returns a quote for ETH/USD call with utilization", async () => {
		const amount = toWei("50")
		const priceQuote = await priceFeed.getNormalizedRate(weth.address, usd.address)
		const strikePrice = priceQuote.add(toWei(strike))
		const optionSeries = {
			expiration: expiration,
			strike: strikePrice,
			isPut: CALL_FLAVOR,
			strikeAsset: usd.address,
			underlying: weth.address,
			collateral: usd.address
		}
		const localQuote = await calculateOptionQuoteLocally(
			liquidityPool,
			optionRegistry,
			usd,
			priceFeed,
			optionSeries,
			amount,
			pricer,
			false
		)
		const localDelta = await calculateOptionDeltaLocally(
			liquidityPool,
			priceFeed,
			optionSeries,
			amount,
			false
		)
		const slippageFactor = await applySlippageLocally(
			pricer,
			catalogue,
			optionSeries,
			amount,
			localDelta.div(parseFloat(fromWei(amount))),
			false
		)
		let quoteResponse = await pricer.quoteOptionPrice(optionSeries, amount, false, 0)
		let localQuoteWithSlippage = localQuote * slippageFactor
		expect(localQuoteWithSlippage).to.be.gt(localQuote)
		let quote = quoteResponse[0].add(quoteResponse[2])
		const truncQuote = truncate(localQuoteWithSlippage)
		const chainQuote = tFormatUSDC(quote.toString())
		const diff = percentDiff(truncQuote, chainQuote)
		expect(diff).to.be.within(0, 0.1)
	})

	let optionToken: IOToken
	let customOrderPrice: number
	let customOrderId: number
	it("Can compute IV from volatility skew coefs", async () => {
		const coefs: BigNumberish[] = [
			1.42180236, 0, -0.08626792, 0.07873822, 0.00650549, 0.02160918, -0.1393287
		].map(x => toWei(x.toString()))
		const points = [-0.36556715, 0.59115575].map(x => toWei(x.toString()))
		const expected_iv = 1.4473946
		//@ts-ignore
		const res = await volatility.computeIVFromSkewInts(coefs, points)
		expect(tFormatEth(res)).to.eq(truncate(expected_iv))
	})

	it("Succeeds: User 2: Deposit to the liquidityPool", async () => {
		const user = receiverAddress
		const usdBalanceBefore = await usd.balanceOf(user)
		const lpBalanceBefore = await liquidityPool.balanceOf(user)
		const lpusdBalanceBefore = await usd.balanceOf(liquidityPool.address)
		const lplpBalanceBefore = await liquidityPool.balanceOf(liquidityPool.address)
		const epochBefore = await liquidityPool.depositEpoch()
		const depositReceiptBefore = await liquidityPool.depositReceipts(user)
		const pendingDepositBefore = await liquidityPool.pendingDeposits()
		await usd.connect(signers[1]).approve(liquidityPool.address, toUSDC(liquidityPoolUsdcDeposit))
		expect(
			await liquidityPool.connect(signers[1]).callStatic.deposit(toUSDC(liquidityPoolUsdcDeposit))
		).to.be.true
		const deposit = await liquidityPool.connect(signers[1]).deposit(toUSDC(liquidityPoolUsdcDeposit))
		const usdBalanceAfter = await usd.balanceOf(user)
		const lpBalanceAfter = await liquidityPool.balanceOf(user)
		const lpusdBalanceAfter = await usd.balanceOf(liquidityPool.address)
		const lplpBalanceAfter = await liquidityPool.balanceOf(liquidityPool.address)
		const epochAfter = await liquidityPool.depositEpoch()
		const depositReceiptAfter = await liquidityPool.depositReceipts(user)
		const pendingDepositAfter = await liquidityPool.pendingDeposits()
		const logs = await liquidityPool.queryFilter(liquidityPool.filters.Deposit(), 0)
		const depositEvent = logs[1].args
		expect(depositEvent.recipient).to.equal(user)
		expect(depositEvent.amount).to.equal(toUSDC(liquidityPoolUsdcDeposit))
		expect(depositEvent.epoch).to.equal(epochBefore)
		expect(usdBalanceBefore.sub(usdBalanceAfter)).to.equal(toUSDC(liquidityPoolUsdcDeposit))
		expect(lpBalanceBefore.sub(lpBalanceAfter)).to.equal(0)
		expect(lpusdBalanceAfter.sub(lpusdBalanceBefore)).to.equal(toUSDC(liquidityPoolUsdcDeposit))
		expect(lplpBalanceBefore.sub(lplpBalanceAfter)).to.equal(0)
		expect(epochAfter).to.equal(epochBefore)
		expect(pendingDepositAfter.sub(pendingDepositBefore)).to.equal(toUSDC(liquidityPoolUsdcDeposit))
		expect(depositReceiptBefore.epoch).to.equal(0)
		expect(depositReceiptAfter.epoch).to.equal(epochBefore).to.equal(epochAfter)
		expect(depositReceiptAfter.amount.sub(depositReceiptBefore.amount)).to.equal(
			toUSDC(liquidityPoolUsdcDeposit)
		)
		expect(depositReceiptAfter.unredeemedShares.sub(depositReceiptBefore.unredeemedShares)).to.equal(
			0
		)
		expect(depositReceiptAfter.unredeemedShares).to.equal(0)
	})
	it("Succeed: User 1: redeems all shares", async () => {
		const user = senderAddress
		const usdBalanceBefore = await usd.balanceOf(user)
		const lpBalanceBefore = await liquidityPool.balanceOf(user)
		const lpusdBalanceBefore = await usd.balanceOf(liquidityPool.address)
		const lplpBalanceBefore = await liquidityPool.balanceOf(liquidityPool.address)
		const epochBefore = await liquidityPool.depositEpoch()
		const depositReceiptBefore = await liquidityPool.depositReceipts(user)
		const pendingDepositBefore = await liquidityPool.pendingDeposits()
		// set as big number to redeem all
		const toRedeem = await liquidityPool.callStatic.redeem(toWei("100000000000000"))
		await liquidityPool.redeem(toWei("100000000000000"))
		const usdBalanceAfter = await usd.balanceOf(user)
		const lpBalanceAfter = await liquidityPool.balanceOf(user)
		const lpusdBalanceAfter = await usd.balanceOf(liquidityPool.address)
		const lplpBalanceAfter = await liquidityPool.balanceOf(liquidityPool.address)
		const epochAfter = await liquidityPool.depositEpoch()
		const depositReceiptAfter = await liquidityPool.depositReceipts(user)
		const pendingDepositAfter = await liquidityPool.pendingDeposits()
		const logs = await liquidityPool.queryFilter(liquidityPool.filters.Redeem(), 0)
		const redeemEvent = logs[0].args
		expect(redeemEvent.recipient).to.equal(user)
		expect(redeemEvent.amount).to.equal(toRedeem)
		expect(redeemEvent.epoch).to.equal(epochBefore.sub(1))
		expect(usdBalanceAfter).to.equal(usdBalanceBefore)
		expect(lpBalanceAfter.sub(lpBalanceBefore)).to.equal(toRedeem)
		expect(lpusdBalanceBefore).to.equal(lpusdBalanceAfter)
		expect(lplpBalanceBefore.sub(lplpBalanceAfter)).to.equal(toRedeem)
		expect(epochAfter).to.equal(epochBefore)
		expect(depositReceiptAfter.epoch).to.equal(epochBefore.sub(1)).to.equal(epochAfter.sub(1))
		expect(depositReceiptBefore.amount.sub(depositReceiptAfter.amount)).to.equal(
			depositReceiptBefore.amount
		)
		expect(depositReceiptAfter.amount).to.equal(0)
		expect(
			depositReceiptBefore.unredeemedShares.add(
				depositReceiptBefore.amount
					.mul(collatDecimalShift)
					.mul(toWei("1"))
					.div(await liquidityPool.depositEpochPricePerShare(depositReceiptBefore.epoch))
			)
		).to.equal(toRedeem)
		expect(depositReceiptAfter.unredeemedShares).to.equal(0)
		expect(await liquidityPool.allowance(liquidityPool.address, user)).to.equal(0)
	})
	it("Succeeds: pauses trading", async () => {
		await liquidityPool.pauseTradingAndRequest()
		expect(await liquidityPool.isTradingPaused()).to.be.true
		const priceQuote = await priceFeed.getNormalizedRate(weth.address, usd.address)
		const prevalues = await portfolioValuesFeed.getPortfolioValues(weth.address, usd.address)
		await portfolioValuesFeed.fulfill(weth.address, usd.address)
	})
	it("Succeeds: execute epoch", async () => {
		const depositEpochBefore = await liquidityPool.depositEpoch()
		const withdrawalEpochBefore = await liquidityPool.withdrawalEpoch()
		const pendingDepositBefore = (await liquidityPool.pendingDeposits()).mul(collatDecimalShift)
		const pendingWithdrawBefore = await liquidityPool.pendingWithdrawals()
		const lplpBalanceBefore = await liquidityPool.balanceOf(liquidityPool.address)
		const totalSupplyBefore = await liquidityPool.totalSupply()
		const partitionedFundsBefore = await liquidityPool.partitionedFunds()
		await liquidityPool.executeEpochCalculation()
		const lplpBalanceAfter = await liquidityPool.balanceOf(liquidityPool.address)
		const pendingDepositAfter = (await liquidityPool.pendingDeposits()).mul(collatDecimalShift)
		const pendingWithdrawAfter = await liquidityPool.pendingWithdrawals()
		const partitionedFundsAfter = await liquidityPool.partitionedFunds()
		const partitionedFundsDiffe18 = toWeiFromUSDC(
			partitionedFundsAfter.sub(partitionedFundsBefore).toString()
		)
		// check partitioned funds increased by pendingWithdrawals * price per share
		expect(
			parseFloat(fromWei(partitionedFundsDiffe18)) -
				parseFloat(fromWei(pendingWithdrawBefore)) *
					parseFloat(fromWei(await liquidityPool.withdrawalEpochPricePerShare(withdrawalEpochBefore)))
		).to.be.within(-0.0001, 0.0001)
		expect(await liquidityPool.depositEpochPricePerShare(depositEpochBefore)).to.equal(
			toWei("1")
				.mul((await liquidityPool.getNAV()).add(partitionedFundsDiffe18).sub(pendingDepositBefore))
				.div(totalSupplyBefore)
		)
		expect(await liquidityPool.pendingDeposits()).to.equal(0)
		expect(pendingDepositBefore).to.not.eq(0)
		expect(pendingWithdrawAfter).to.eq(0)
		expect(pendingDepositAfter).to.eq(0)
		expect(await liquidityPool.isTradingPaused()).to.be.false
		expect(await liquidityPool.depositEpoch()).to.equal(depositEpochBefore.add(1))
		expect(
			pendingDepositBefore
				.mul(toWei("1"))
				.div(await liquidityPool.depositEpochPricePerShare(depositEpochBefore))
		).to.equal(lplpBalanceAfter.sub(lplpBalanceBefore))
	})
	it("Succeed: User 1: Initiates Withdraw for half owned balance", async () => {
		const user = senderAddress
		const usdBalanceBefore = await usd.balanceOf(user)
		const lpBalanceBefore = await liquidityPool.balanceOf(user)
		const lpusdBalanceBefore = await usd.balanceOf(liquidityPool.address)
		const lplpBalanceBefore = await liquidityPool.balanceOf(liquidityPool.address)
		const epochBefore = await liquidityPool.withdrawalEpoch()
		const withdrawalReceiptBefore = await liquidityPool.withdrawalReceipts(user)
		await liquidityPool.initiateWithdraw(lpBalanceBefore.div(2))
		const usdBalanceAfter = await usd.balanceOf(user)
		const lpBalanceAfter = await liquidityPool.balanceOf(user)
		const lpusdBalanceAfter = await usd.balanceOf(liquidityPool.address)
		const lplpBalanceAfter = await liquidityPool.balanceOf(liquidityPool.address)
		const epochAfter = await liquidityPool.withdrawalEpoch()
		const withdrawalReceiptAfter = await liquidityPool.withdrawalReceipts(user)
		const logs = await liquidityPool.queryFilter(liquidityPool.filters.InitiateWithdraw(), 0)
		const initWithdrawEvent = logs[0].args
		expect(initWithdrawEvent.recipient).to.equal(user)
		expect(initWithdrawEvent.amount).to.equal(lpBalanceBefore.div(2))
		expect(initWithdrawEvent.epoch).to.equal(epochBefore)
		expect(usdBalanceAfter).to.equal(usdBalanceBefore)
		expect(lpBalanceBefore.sub(lpBalanceAfter)).to.equal(lpBalanceBefore.div(2))
		expect(lpusdBalanceAfter).to.equal(lpusdBalanceBefore)
		expect(lplpBalanceAfter.sub(lplpBalanceBefore)).to.equal(lpBalanceBefore.div(2))
		expect(withdrawalReceiptAfter.epoch).to.equal(epochBefore).to.equal(epochAfter)
		expect(withdrawalReceiptBefore.epoch).to.equal(0)
		expect(withdrawalReceiptAfter.shares).to.equal(lpBalanceBefore.div(2))
		expect(withdrawalReceiptBefore.shares).to.equal(0)
	})
	it("pauses and unpauses LP contract", async () => {
		await usd.approve(liquidityPool.address, toUSDC("200"))
		await liquidityPool.deposit(toUSDC("100"))
		await liquidityPool.pause()
		await expect(liquidityPool.deposit(toUSDC("100"))).to.be.revertedWith("Pausable: paused")
		await liquidityPool.unpause()
	})

	it("settles an expired ITM vault", async () => {
		const totalCollateralAllocatedBefore = await liquidityPool.collateralAllocated()
		const vaultId = await optionRegistry.vaultIds(putOptionToken.address)
		const collateralAllocatedToVault = (await controller.getVault(optionRegistry.address, vaultId))
			.collateralAmounts[0]
		const oracle = await setupOracle(CHAINLINK_WETH_PRICER[chainId], senderAddress, true)
		const strikePrice = await putOptionToken.strikePrice()
		// set price to $80 ITM for put
		const settlePrice = strikePrice.sub(toWei("80").div(oTokenDecimalShift18))
		// set the option expiry price, make sure the option has now expired
		await setOpynOracleExpiryPrice(WETH_ADDRESS[chainId], oracle, expiration, settlePrice)
		const lpBalanceBefore = await usd.balanceOf(liquidityPool.address)
		// settle the vault
		const settleVault = await liquidityPool.settleVault(putOptionToken.address)
		let receipt = await settleVault.wait()
		const events = receipt.events
		const settleEvent = events?.find(x => x.event == "SettleVault")
		const collateralReturned = settleEvent?.args?.collateralReturned
		const collateralLost = settleEvent?.args?.collateralLost
		const lpBalanceAfter = await usd.balanceOf(liquidityPool.address)
		const lpBalanceDiff = tFormatUSDC(lpBalanceAfter.sub(lpBalanceBefore))

		// puts expired ITM, so the amount ITM will be subtracted and used to pay out option holders
		const optionITMamount = strikePrice.sub(settlePrice)
		const amount = parseFloat(utils.formatUnits(await putOptionToken.totalSupply(), 8))
		// format from e8 oracle price to e6 USDC decimals
		// check collateral returned to LP is correct
		expect(
			tFormatUSDC(collateralReturned) -
				tFormatUSDC(collateralAllocatedToVault.sub(optionITMamount.div(100).mul(amount)))
		).to.be.within(-0.001, 0.001)
		// check LP USDC balance increases by correct amount
		expect(lpBalanceDiff).to.eq(tFormatUSDC(collateralReturned))
		// check collateralAllocated updates to correct amount
		expect(await liquidityPool.collateralAllocated()).to.equal(
			totalCollateralAllocatedBefore.sub(collateralReturned).sub(collateralLost)
		)
	})

	it("settles an expired OTM vault", async () => {
		const collateralAllocatedBefore = await liquidityPool.collateralAllocated()
		const oracle = await setupOracle(CHAINLINK_WETH_PRICER[chainId], senderAddress, true)
		const strikePrice = await putOptionToken2.strikePrice()
		// set price to $100 OTM for put
		const settlePrice = strikePrice.add(toWei("100").div(oTokenDecimalShift18))
		const lpBalanceBefore = await usd.balanceOf(liquidityPool.address)
		// set the option expiry price, make sure the option has now expired
		await setOpynOracleExpiryPrice(WETH_ADDRESS[chainId], oracle, expiration2, settlePrice)
		// settle the vault
		const settleVault = await liquidityPool.settleVault(putOptionToken2.address)
		let receipt = await settleVault.wait()
		const events = receipt.events
		const settleEvent = events?.find(x => x.event == "SettleVault")
		const collateralReturned = settleEvent?.args?.collateralReturned
		const collateralLost = settleEvent?.args?.collateralLost
		const lpBalanceAfter = await usd.balanceOf(liquidityPool.address)
		const collateralAllocatedAfter = await liquidityPool.collateralAllocated()
		// puts expired OTM, so all collateral should be returned
		const amount = parseFloat(utils.formatUnits(await putOptionToken.totalSupply(), 8))
		expect(lpBalanceAfter.sub(lpBalanceBefore)).to.equal(collateralReturned) // format from e8 oracle price to e6 USDC decimals
		expect(collateralAllocatedBefore.sub(collateralAllocatedAfter)).to.equal(collateralReturned)
		expect(collateralLost).to.equal(0)
	})
	it("Reverts: tries to sell an expired option back to the pool", async () => {
		await expect(
			exchange.operate([
				{
					operation: 1,
					operationQueue: [
						{
							actionType: 2,
							owner: ZERO_ADDRESS,
							secondAddress: senderAddress,
							asset: putOptionToken2.address,
							vaultId: 0,
							amount: toWei("3"),
							optionSeries: proposedSeries,
							index: 0,
							data: "0x"
						}
					]
				}
			])
		).to.be.revertedWith("OptionExpiryInvalid()")
	})
	it("Reverts: tries to write an option that doesnt exist in the handler", async () => {
		await expect(
			exchange.operate([
				{
					operation: 1,
					operationQueue: [
						{
							actionType: 2,
							owner: ZERO_ADDRESS,
							secondAddress: senderAddress,
							asset: exchange.address,
							vaultId: 0,
							amount: toWei("3"),
							optionSeries: emptySeries,
							index: 0,
							data: "0x"
						}
					]
				}
			])
		).to.be.reverted
	})
	it("updates option params with setter", async () => {
		await liquidityPool.setNewOptionParams(
			utils.parseEther("700"),
			utils.parseEther("12000"),
			utils.parseEther("200"),
			utils.parseEther("6000"),
			86400 * 3,
			86400 * 365
		)

		const minCallStrikePrice = (await liquidityPool.optionParams()).minCallStrikePrice
		const maxCallStrikePrice = (await liquidityPool.optionParams()).maxCallStrikePrice
		const minPutStrikePrice = (await liquidityPool.optionParams()).minPutStrikePrice
		const maxPutStrikePrice = (await liquidityPool.optionParams()).maxPutStrikePrice
		const minExpiry = (await liquidityPool.optionParams()).minExpiry
		const maxExpiry = (await liquidityPool.optionParams()).maxExpiry

		expect(minCallStrikePrice).to.equal(utils.parseEther("700"))
		expect(maxCallStrikePrice).to.equal(utils.parseEther("12000"))
		expect(minPutStrikePrice).to.equal(utils.parseEther("200"))
		expect(maxPutStrikePrice).to.equal(utils.parseEther("6000"))
		expect(minExpiry).to.equal(86400 * 3)
		expect(maxExpiry).to.equal(86400 * 365)
	})
	it("updates collateralCap variable", async () => {
		const beforeValue = await liquidityPool.collateralCap()
		const expectedValue = toWei("1000000000000000")
		await liquidityPool.setCollateralCap(expectedValue)
		const afterValue = await liquidityPool.collateralCap()
		expect(afterValue).to.eq(expectedValue)
		expect(afterValue).to.not.eq(beforeValue)
	})
	it("updates bufferPercentage variable", async () => {
		const beforeValue = await liquidityPool.bufferPercentage()
		expect(beforeValue).to.equal(5000)
		const expectedValue = 1500
		await liquidityPool.setBufferPercentage(expectedValue)
		const afterValue = await liquidityPool.bufferPercentage()
		expect(afterValue).to.eq(expectedValue)
		expect(afterValue).to.not.eq(beforeValue)
	})
	it("updates riskFreeRate variable", async () => {
		const beforeValue = await liquidityPool.riskFreeRate()
		expect(beforeValue).to.equal(toWei("0"))
		const expectedValue = toWei("0.06")
		await liquidityPool.setRiskFreeRate(expectedValue)
		const afterValue = await liquidityPool.riskFreeRate()
		expect(afterValue).to.eq(expectedValue)
		expect(afterValue).to.not.eq(beforeValue)
	})
	it("pauses trading", async () => {
		await liquidityPool.pauseUnpauseTrading(true)
		expect(await liquidityPool.isTradingPaused()).to.be.true
		await liquidityPool.pauseUnpauseTrading(false)
		expect(await liquidityPool.isTradingPaused()).to.be.false
	})
	it("handler-only functions in Liquidity pool revert if not called by handler", async () => {
		await expect(liquidityPool.resetEphemeralValues()).to.be.reverted
		await expect(
			liquidityPool.handlerBuybackOption(
				proposedSeries,
				toWei("1"),
				optionRegistry.address,
				putOptionToken.address,
				toWei("1"),
				toWei("1"),
				senderAddress
			)
		).to.be.reverted
		await expect(liquidityPool.handlerIssue(proposedSeries)).to.be.reverted
		await expect(
			liquidityPool.handlerWriteOption(
				proposedSeries,
				putOptionToken.address,
				toWei("1"),
				optionRegistry.address,
				toWei("1"),
				toWei("1"),
				senderAddress
			)
		).to.be.reverted
		await expect(
			liquidityPool.handlerIssueAndWriteOption(
				proposedSeries,
				toWei("1"),
				toWei("1"),
				toWei("1"),
				senderAddress
			)
		).to.be.reverted
	})
	// have as final test as this just sets things wrong
	it("protocol changes feeds", async () => {
		await optionProtocol.changePortfolioValuesFeed(priceFeed.address)
		await optionProtocol.changeVolatilityFeed(priceFeed.address)
		await optionProtocol.changeAccounting(priceFeed.address)
		await optionProtocol.changePriceFeed(volFeed.address)
		expect(await optionProtocol.accounting()).to.eq(priceFeed.address)
		expect(await optionProtocol.portfolioValuesFeed()).to.eq(priceFeed.address)
		expect(await optionProtocol.volatilityFeed()).to.eq(priceFeed.address)
		expect(await optionProtocol.priceFeed()).to.eq(volFeed.address)
	})
	it("reverts when setting new handler address to zero", async () => {
		await expect(liquidityPool.changeHandler(ZERO_ADDRESS, true)).to.be.revertedWith(
			"InvalidAddress()"
		)
	})
	it("reverts when setting new keeper address to zero", async () => {
		await expect(liquidityPool.setKeeper(ZERO_ADDRESS, true)).to.be.revertedWith("InvalidAddress()")
	})
	it("sets a new pricer on the exchange", async () => {
		await exchange.setPricer(liquidityPool.address)
		expect(await exchange.pricer()).to.equal(liquidityPool.address)
		await exchange.setPricer(pricer.address)
		expect(await exchange.pricer()).to.equal(pricer.address)
	})
})<|MERGE_RESOLUTION|>--- conflicted
+++ resolved
@@ -17,11 +17,6 @@
 	tFormatUSDC,
 	scaleNum
 } from "../utils/conversion-helper"
-<<<<<<< HEAD
-import moment from "moment"
-//@ts-ignore
-=======
->>>>>>> 7baece0b
 import { deployOpyn } from "../utils/opyn-deployer"
 import Otoken from "../artifacts/contracts/packages/opyn/core/Otoken.sol/Otoken.json"
 import { UniswapV3HedgingReactor } from "../types/UniswapV3HedgingReactor"
@@ -123,15 +118,7 @@
 const invalidStrikeLow = utils.parseEther("200")
 
 // balances to deposit into the LP
-<<<<<<< HEAD
-const liquidityPoolUsdcDeposit = "500000"
-const liquidityPoolWethDeposit = "1"
-
-// balance to withdraw after deposit
-const liquidityPoolWethWidthdraw = "0.1"
-=======
 const liquidityPoolUsdcDeposit = "100000"
->>>>>>> 7baece0b
 
 const minCallStrikePrice = utils.parseEther("500")
 const maxCallStrikePrice = utils.parseEther("10000")
@@ -164,26 +151,11 @@
 
 /* --- end variables to change --- */
 
-<<<<<<< HEAD
-const expiration = moment.utc(expiryDate).add(8, "h").valueOf() / 1000
-const expiration2 = moment.utc(expiryDate).add(1, "w").add(8, "h").valueOf() / 1000 // have another batch of options exire 1 week after the first
-const invalidExpirationLong = moment.utc(invalidExpiryDateLong).add(8, "h").valueOf() / 1000
-const invalidExpirationShort = moment.utc(invalidExpiryDateShort).add(8, "h").valueOf() / 1000
-const emptySeries = {
-	expiration: 1,
-	strike: 1,
-	isPut: true,
-	collateral: ZERO_ADDRESS,
-	underlying: ZERO_ADDRESS,
-	strikeAsset: ZERO_ADDRESS
-}
-=======
 const expiration = dayjs.utc(expiryDate).add(8, "hours").unix()
 const expiration2 = dayjs.utc(expiryDate).add(1, "weeks").add(8, "hours").unix() // have another batch of options expire 1 week after the first
 const invalidExpirationLong = dayjs.utc(invalidExpiryDateLong).add(8, "hours").unix()
 const invalidExpirationShort = dayjs.utc(invalidExpiryDateShort).add(8, "hours").unix()
 
->>>>>>> 7baece0b
 const CALL_FLAVOR = false
 const PUT_FLAVOR = true
 
@@ -674,7 +646,6 @@
 		const diff = percentDiff(truncQuote, chainQuote)
 		expect(diff).to.be.within(0, 0.1)
 	})
-<<<<<<< HEAD
 	it("SETUP: approve series", async () => {
 		const priceQuote = await priceFeed.getNormalizedRate(weth.address, usd.address)
 		const strikePrice = priceQuote.sub(toWei(strike))
@@ -695,8 +666,6 @@
 			}
 		])
 	})
-=======
->>>>>>> 7baece0b
 	it("reverts when attempting to write ETH/USD puts with expiry outside of limit", async () => {
 		const amount = toWei("1")
 		const priceQuote = await priceFeed.getNormalizedRate(weth.address, usd.address)
@@ -1921,22 +1890,11 @@
 			tFormatEth(await liquidityPool.ephemeralLiabilities()) - tFormatEth(ephemeralLiabilitiesBefore)
 		const ephemeralDeltaDiff =
 			tFormatEth(await liquidityPool.ephemeralDelta()) - tFormatEth(ephemeralDeltaBefore)
-<<<<<<< HEAD
 		expect(ephemeralDeltaDiff).to.equal(-tFormatEth(delta))
 		expect(ephemeralLiabilitiesDiff - tFormatUSDC(quote.sub(quoteResponse[2]))).to.be.within(
 			-0.01,
 			0.01
 		)
-=======
-		expect(ephemeralDeltaDiff - -tFormatEth(delta)).to.be.within(-100, 100)
-		expect(ephemeralLiabilitiesDiff - tFormatEth(quote)).to.be.within(-0.01, 0.01)
-	})
-
-	it("adds address to the buyback whitelist", async () => {
-		await expect(await handler.buybackWhitelist(senderAddress)).to.be.false
-		await handler.addOrRemoveBuybackAddress(senderAddress, true)
-		await expect(await handler.buybackWhitelist(senderAddress)).to.be.true
->>>>>>> 7baece0b
 	})
 	it("LP can buy back option to reduce open interest", async () => {
 		// sender was added to buyback whitelist in prev test
