--- conflicted
+++ resolved
@@ -66,7 +66,7 @@
 import { ERC20Interface } from "../types/ERC20Interface"
 import { OptionHandler } from "../types/OptionHandler"
 import { FlashLoanMock } from "../types/FlashLoanMock"
-import { Console } from "console"
+
 let usd: MintableERC20
 let weth: WETH
 let wethERC20: ERC20Interface
@@ -92,11 +92,8 @@
 let collateralAllocatedToVault1: BigNumber
 let proposedSeries: any
 let handler: OptionHandler
-<<<<<<< HEAD
 let flashLoanContract: FlashLoanMock
-=======
 let authority: string
->>>>>>> 524f2411
 
 const IMPLIED_VOL = "60"
 const ZERO_ADDRESS = "0x0000000000000000000000000000000000000000"
@@ -247,7 +244,6 @@
 		signers = await hre.ethers.getSigners()
 		senderAddress = await signers[0].getAddress()
 		receiverAddress = await signers[1].getAddress()
-<<<<<<< HEAD
 
 		const whaleSigner = await ethers.getSigner(USDC_OWNER_ADDRESS[chainId])
 
@@ -257,12 +253,10 @@
 		})
 		flashLoanContract = (await flashLoanMockFactory.deploy(
 			handler.address,
-			liquidityPool.address
+			liquidityPool.address,
+			priceFeed.address,
+			portfolioValuesFeed.address
 		)) as FlashLoanMock
-	})
-	it("Deposit to the liquidityPool", async () => {
-=======
->>>>>>> 524f2411
 		const USDC_WHALE = "0x55fe002aeff02f77364de339a1292923a15844b8"
 		await hre.network.provider.request({
 			method: "hardhat_impersonateAccount",
@@ -1753,7 +1747,7 @@
 			tFormatUSDC(buyerUSDBalanceDiff) -
 				(parseFloat(fromWei(orderDeets1.amount)) * tFormatEth(orderDeets1.price) +
 					parseFloat(fromWei(orderDeets2.amount)) * tFormatEth(orderDeets2.price))
-		).to.be.within(-0.015, 0.015)
+		).to.be.within(-0.02, 0.02)
 		// check collateralAllocated is correct
 		expect(collateralAllocatedDiff).to.eq(tFormatUSDC(expectedCollateralAllocated))
 		// check liquidity pool USD balance increases by agreed price minus collateral
@@ -1762,7 +1756,7 @@
 				(tFormatEth(orderDeets1.amount) * tFormatEth(orderDeets1.price) +
 					tFormatEth(orderDeets2.amount) * tFormatEth(orderDeets2.price) -
 					tFormatUSDC(expectedCollateralAllocated))
-		).to.be.within(-0.015, 0.015)
+		).to.be.within(-0.02, 0.02)
 		// check delta changes by expected amount
 		expect(deltaAfter.toPrecision(3)).to.eq((deltaBefore + tFormatEth(localDelta)).toPrecision(3))
 	})
@@ -2168,201 +2162,133 @@
 
 		const whaleUsdcBalanceBefore = await usd.balanceOf(whaleSigner.address)
 
-		expect(flashLoanContract).to.haveOwnProperty("depositAndWithdraw")
+		expect(flashLoanContract).to.haveOwnProperty("buyAndWithdraw")
 		await usd.connect(whaleSigner).approve(flashLoanContract.address, whaleUsdcBalanceBefore)
-		console.log({ whaleUsdcBalanceBefore })
-		await flashLoanContract.depositAndWithdraw(whaleUsdcBalanceBefore)
 
 		const whaleUsdcBalanceAfter = await usd.balanceOf(whaleSigner.address)
 		const lpUsdcBalanceAfter = await usd.balanceOf(liquidityPool.address)
-
-		console.log({
-			whaleUsdcBalanceBefore: tFormatUSDC(whaleUsdcBalanceBefore),
-			whaleUsdcBalanceAfter: tFormatUSDC(whaleUsdcBalanceAfter),
-			poolBalanceBefore: tFormatUSDC(lpUsdcBalanceBefore),
-			poolBalanceAfter: tFormatUSDC(lpUsdcBalanceAfter)
-		})
-		expect(tFormatUSDC(whaleUsdcBalanceAfter)).to.not.be.gt(tFormatUSDC(whaleUsdcBalanceBefore))
-		expect(tFormatUSDC(lpUsdcBalanceAfter)).to.not.be.lt(tFormatUSDC(lpUsdcBalanceBefore))
-	})
-	it("simulates a flash loan deposit, large option buy and withdraw in same tx", async () => {
-		const whaleSigner = await ethers.getSigner(USDC_OWNER_ADDRESS[chainId])
-		const lpUsdcBalanceBefore = await usd.balanceOf(liquidityPool.address)
-		const whaleUsdcBalanceBefore = await usd.balanceOf(whaleSigner.address)
-		const amount = toWei("100")
-		const priceQuote = await priceFeed.getNormalizedRate(weth.address, usd.address)
-		const strikePrice = priceQuote.sub(toWei(strike))
-		proposedSeries = {
-			expiration: expiration3,
-			strike: BigNumber.from(strikePrice),
-			isPut: false,
-			strikeAsset: usd.address,
-			underlying: weth.address,
-			collateral: usd.address
-		}
-
-		const localQuote = await calculateOptionQuoteLocally(
-			liquidityPool,
-			priceFeed,
-			proposedSeries,
-			amount
-		)
-
-		await usd.connect(whaleSigner).approve(flashLoanContract.address, whaleUsdcBalanceBefore)
-		// expect liquidity buffer  threshold revert when whale tries to withdraw funds
-
-		await expect(
-			flashLoanContract.depositBuyAndWithdraw(
-				whaleUsdcBalanceBefore.mul(8).div(10),
-				amount,
-				proposedSeries
-			)
-		).to.be.revertedWith("WithdrawExceedsLiquidity()")
-	})
-	it("simulates a flash loan deposit, large option buy then sell, and withdraw in same tx", async () => {
+		expect(tFormatUSDC(whaleUsdcBalanceAfter)).to.eq(tFormatUSDC(whaleUsdcBalanceBefore))
+		expect(tFormatUSDC(lpUsdcBalanceAfter)).to.eq(tFormatUSDC(lpUsdcBalanceBefore))
+	})
+	it("simulates a flash loan deposit, then a large option buy and withdraw in same tx", async () => {
 		const [sender, receiver, smallUser] = await ethers.getSigners()
 		const whaleSigner = await ethers.getSigner(USDC_OWNER_ADDRESS[chainId])
 		await usd.connect(whaleSigner).transfer(smallUser.address, toUSDC("1000"))
 		const lpUsdcBalanceBefore = await usd.balanceOf(liquidityPool.address)
 		const whaleUsdcBalanceBefore = await usd.balanceOf(whaleSigner.address)
+		const collateralAllocatedBefore = await liquidityPool.collateralAllocated()
 		const userUsdcBalanceBefore = await usd.balanceOf(smallUser.address)
+		console.log({ userUsdcBalanceBefore })
+
 		const amount = toWei("100")
 		const priceQuote = await priceFeed.getNormalizedRate(weth.address, usd.address)
 		const strikePrice = priceQuote.sub(toWei(strike))
 
 		proposedSeries = {
-			expiration: expiration3,
+			expiration: expiration2,
 			strike: BigNumber.from(strikePrice),
 			isPut: false,
 			strikeAsset: usd.address,
 			underlying: weth.address,
 			collateral: usd.address
 		}
-
+		// deposit in separate tx
+		await usd.connect(smallUser).approve(liquidityPool.address, userUsdcBalanceBefore)
 		await usd.connect(whaleSigner).approve(flashLoanContract.address, whaleUsdcBalanceBefore)
-		await usd.connect(whaleSigner).approve(liquidityPool.address, whaleUsdcBalanceBefore)
-		await usd.connect(smallUser).approve(liquidityPool.address, userUsdcBalanceBefore)
-
-		const smallUserShares = await liquidityPool
-			.connect(smallUser)
-			.callStatic.deposit(userUsdcBalanceBefore, smallUser.address)
-		await liquidityPool.connect(smallUser).deposit(userUsdcBalanceBefore, smallUser.address)
-		const collateralAllocatedBefore = await liquidityPool.collateralAllocated()
-
-		await flashLoanContract.depositBuySellAndWithdraw(
-			whaleUsdcBalanceBefore.mul(8).div(10),
-			amount,
-			proposedSeries
-		)
-		await liquidityPool.connect(smallUser).withdraw(smallUserShares, smallUser.address)
-
-		const lpUsdcBalanceAfter = await usd.balanceOf(liquidityPool.address)
-		const whaleUsdcBalanceAfter = await usd.balanceOf(whaleSigner.address)
+		await flashLoanContract.deposit(whaleUsdcBalanceBefore.mul(8).div(10))
+		await liquidityPool.connect(smallUser).deposit(userUsdcBalanceBefore)
+
+		// calculate epoch and redeem shares
+		await liquidityPool.pauseTradingAndRequest()
+		await portfolioValuesFeed.fulfill(
+			utils.formatBytes32String("2"),
+			weth.address,
+			usd.address,
+			BigNumber.from(0),
+			BigNumber.from(0),
+			BigNumber.from(0),
+			BigNumber.from(0),
+			BigNumber.from(0),
+			BigNumber.from(priceQuote)
+		)
+		await liquidityPool.executeEpochCalculation()
+		await flashLoanContract.redeem(toWei("100000000000000000"))
+		await liquidityPool.connect(smallUser).redeem(toWei("1000000000000000000"))
+		// buy options and initiate withdraw in single tx.
+		const sharesBefore = await liquidityPool.balanceOf(flashLoanContract.address)
+		const sharesSmallUser = await liquidityPool.balanceOf(smallUser.address)
+		const localQuote = await calculateOptionQuoteLocally(
+			liquidityPool,
+			optionRegistry,
+			usd,
+			priceFeed,
+			proposedSeries,
+			amount
+		)
+		const tx = await flashLoanContract.buyAndWithdraw(sharesBefore, amount, proposedSeries)
+		await liquidityPool.connect(smallUser).initiateWithdraw(sharesSmallUser)
+
+		// cannot complete withdraw until epoch calcuated and closed
+		await expect(flashLoanContract.completeWithdraw(sharesBefore)).to.be.revertedWith(
+			"EpochNotClosed()"
+		)
+		await expect(
+			liquidityPool.connect(smallUser).completeWithdraw(sharesSmallUser)
+		).to.be.revertedWith("EpochNotClosed()")
+		const receipt = await tx.wait()
+		const events = receipt.events
+		const buyOptionEvent = events?.find(x => x.event == "BuyOption")
+		const amountBought = buyOptionEvent?.args?.optionAmount
+		const seriesAddress = buyOptionEvent?.args?.series
+
+		// calculate epoch complete withdraw
+		await liquidityPool.pauseTradingAndRequest()
+		await liquidityPool.executeEpochCalculation()
+		const userUsdcBalanceMid = await usd.balanceOf(smallUser.address)
+
+		liquidityPool.connect(smallUser).completeWithdraw(sharesSmallUser)
+		// should fail due to a large portion of whales liqudity being used
+		await expect(flashLoanContract.completeWithdraw(sharesBefore)).to.be.revertedWith(
+			"WithdrawExceedsLiquidity()"
+		)
+
 		const userUsdcBalanceAfter = await usd.balanceOf(smallUser.address)
-		const collateralAllocatedAfter = await liquidityPool.collateralAllocated()
-
-		expect(whaleUsdcBalanceAfter).is.not.gt(whaleUsdcBalanceBefore)
-		expect(lpUsdcBalanceAfter).is.not.lt(lpUsdcBalanceBefore)
-		expect(userUsdcBalanceAfter).is.not.lt(userUsdcBalanceBefore)
-		expect(collateralAllocatedBefore).to.eq(collateralAllocatedAfter)
-	})
-	it("simulates a flash loan deposit and option buy. Then changes the price before sell and withdraw", async () => {
-		const [sender, receiver, smallUser] = await ethers.getSigners()
-		const whaleSigner = await ethers.getSigner(USDC_OWNER_ADDRESS[chainId])
-		await usd.connect(whaleSigner).transfer(smallUser.address, toUSDC("1000"))
-		const lpUsdcBalanceBefore = await usd.balanceOf(liquidityPool.address)
-		const whaleUsdcBalanceBefore = await usd.balanceOf(whaleSigner.address)
-		const userUsdcBalanceBefore = await usd.balanceOf(smallUser.address)
-		const collateralAllocatedBefore = await liquidityPool.collateralAllocated()
-		const amount = toWei("100")
-		const priceQuote = await priceFeed.getNormalizedRate(weth.address, usd.address)
-		const strikePrice = priceQuote.sub(toWei(strike))
-
-		proposedSeries = {
-			expiration: expiration3,
-			strike: BigNumber.from(strikePrice),
-			isPut: false,
-			strikeAsset: usd.address,
-			underlying: weth.address,
-			collateral: usd.address
-		}
-
-		const localDelta = await calculateOptionDeltaLocally(
+		console.log({ userUsdcBalanceBefore, userUsdcBalanceMid, userUsdcBalanceAfter })
+		expect(tFormatUSDC(userUsdcBalanceBefore.sub(userUsdcBalanceAfter))).to.be.within(-0.01, 0.01)
+
+		const localQuoteBuyback = await calculateOptionQuoteLocally(
 			liquidityPool,
+			optionRegistry,
+			usd,
 			priceFeed,
 			proposedSeries,
 			amount,
 			true
 		)
-
-		const localQuote = await calculateOptionQuoteLocally(
-			liquidityPool,
-			priceFeed,
-			proposedSeries,
-			amount,
-			false
-		)
-
-		await usd.connect(whaleSigner).approve(flashLoanContract.address, whaleUsdcBalanceBefore)
-		await usd.connect(whaleSigner).approve(liquidityPool.address, whaleUsdcBalanceBefore)
-		await usd.connect(smallUser).approve(liquidityPool.address, userUsdcBalanceBefore)
-
-		const prevaluesBefore = await portfolioValuesFeed.getPortfolioValues(weth.address, usd.address)
-
-		const smallUserShares = await liquidityPool
-			.connect(smallUser)
-			.callStatic.deposit(userUsdcBalanceBefore, smallUser.address)
-		await liquidityPool.connect(smallUser).deposit(userUsdcBalanceBefore, smallUser.address)
-
-		const [optionAmount, seriesAddress, shares] = await flashLoanContract.callStatic.depositAndBuy(
-			whaleUsdcBalanceBefore.mul(8).div(10),
-			amount,
-			proposedSeries
-		)
-		// deposit and buy options with whale account
-		await flashLoanContract.depositAndBuy(
-			whaleUsdcBalanceBefore.mul(8).div(10),
-			amount,
-			proposedSeries
-		)
-
-		// change price
-		const oracle = await setupOracle(CHAINLINK_WETH_PRICER[chainId], senderAddress, true)
-		await setOpynOracleExpiryPrice(
-			WETH_ADDRESS[chainId],
-			oracle,
-			expiration,
-			priceQuote.sub(toWei("20"))
-		)
-		// mock external adapter delta calculation
-		const prevaluesAfter = await portfolioValuesFeed.getPortfolioValues(weth.address, usd.address)
-		console.log({ before: prevaluesBefore.delta, after: prevaluesAfter.delta.add(localDelta) })
-		await portfolioValuesFeed.fulfill(
-			utils.formatBytes32String("2"),
-			weth.address,
-			usd.address,
-			prevaluesAfter.delta.add(localDelta),
-			BigNumber.from(0),
-			BigNumber.from(0),
-			BigNumber.from(0),
-			prevaluesAfter.callPutsValue.add(toWei(localQuote.toString())),
-			priceQuote
-		)
-		// sell the option back and withdraw
-		await flashLoanContract.sellAndWithdraw(seriesAddress, optionAmount, shares)
-
-		await liquidityPool.connect(smallUser).withdraw(smallUserShares, smallUser.address)
-
+		// sell options back to protocol to replenish available liquidity
+		await flashLoanContract._sellOptionSeriesBack(seriesAddress, amountBought)
 		const lpUsdcBalanceAfter = await usd.balanceOf(liquidityPool.address)
 		const whaleUsdcBalanceAfter = await usd.balanceOf(whaleSigner.address)
-		const userUsdcBalanceAfter = await usd.balanceOf(smallUser.address)
 		const collateralAllocatedAfter = await liquidityPool.collateralAllocated()
-
-		expect(whaleUsdcBalanceAfter).is.not.gt(whaleUsdcBalanceBefore)
-		expect(lpUsdcBalanceAfter).is.not.lt(lpUsdcBalanceBefore)
-		expect(userUsdcBalanceAfter).is.not.lt(userUsdcBalanceBefore)
-		expect(collateralAllocatedBefore).to.eq(collateralAllocatedAfter)
-	})
+		const lpUsdcBalanceDiff = tFormatUSDC(lpUsdcBalanceAfter) - tFormatUSDC(lpUsdcBalanceBefore)
+		const whaleUsdcBalanceDiff =
+			tFormatUSDC(whaleUsdcBalanceBefore) - tFormatUSDC(whaleUsdcBalanceAfter)
+		const collateralAllocatedDiff =
+			tFormatUSDC(collateralAllocatedAfter) - tFormatUSDC(collateralAllocatedBefore)
+		expect(collateralAllocatedDiff).to.eq(0)
+		expect(lpUsdcBalanceDiff - (whaleUsdcBalanceDiff - collateralAllocatedDiff)).to.be.within(
+			-0.01,
+			0.01
+		)
+		// complete withdrawal
+		await flashLoanContract.completeWithdraw(sharesBefore)
+		const whaleUsdcBalanceAfterWithdrawal = await usd.balanceOf(whaleSigner.address)
+		expect(
+			tFormatUSDC(whaleUsdcBalanceBefore.sub(whaleUsdcBalanceAfterWithdrawal)) -
+				(localQuote - localQuoteBuyback)
+		).to.be.within(-0.2, 0.2)
+	})
+
 	it("settles an expired ITM vault", async () => {
 		const totalCollateralAllocatedBefore = await liquidityPool.collateralAllocated()
 		const vaultId = await optionRegistry.vaultIds(putOptionToken.address)
@@ -2427,10 +2353,14 @@
 		expect(collateralLost).to.equal(0)
 	})
 	it("Reverts: tries to sell an expired option back to the pool", async () => {
-		await expect(handler.buybackOption(putOptionToken2.address, toWei("3"))).to.be.revertedWith("OptionExpiryInvalid()")
+		await expect(handler.buybackOption(putOptionToken2.address, toWei("3"))).to.be.revertedWith(
+			"OptionExpiryInvalid()"
+		)
 	})
 	it("Reverts: tries to write an option that doesnt exist in the handler", async () => {
-		await expect(handler.writeOption(ZERO_ADDRESS, toWei("3"))).to.be.revertedWith("NonExistentOtoken()")
+		await expect(handler.writeOption(ZERO_ADDRESS, toWei("3"))).to.be.revertedWith(
+			"NonExistentOtoken()"
+		)
 	})
 	it("updates option params with setter", async () => {
 		await liquidityPool.setNewOptionParams(
