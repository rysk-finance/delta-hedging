--- conflicted
+++ resolved
@@ -1866,20 +1866,14 @@
 		expect(afterValue).to.not.eq(beforeValue)
 	})
 	it("handler-only functions in Liquidity pool revert if not called by handler", async () => {
-<<<<<<< HEAD
 		await expect(liquidityPool.resetEphemeralValues()).to.be.reverted
-		await expect(liquidityPool.handlerBuybackOption(proposedSeries, toWei('1'), optionRegistry.address, optionToken.address, toWei('1'), toWei('1'), senderAddress)).to.be.reverted
-		await expect(liquidityPool.handlerIssue(proposedSeries)).to.be.reverted
-		await expect(liquidityPool.handlerWriteOption(proposedSeries, optionToken.address, toWei('1'), optionRegistry.address, toWei('1'), toWei('1'), senderAddress)).to.be.reverted
-		await expect(liquidityPool.handlerIssueAndWriteOption(proposedSeries, toWei('1'), toWei('1'), toWei('1'), senderAddress)).to.be.reverted
-=======
-		await expect(liquidityPool.resetTempValues()).to.be.reverted
 		await expect(
 			liquidityPool.handlerBuybackOption(
 				proposedSeries,
 				toWei("1"),
 				optionRegistry.address,
 				optionToken.address,
+				toWei("1"),
 				toWei("1"),
 				senderAddress
 			)
@@ -1892,13 +1886,13 @@
 				toWei("1"),
 				optionRegistry.address,
 				toWei("1"),
+				toWei("1"),
 				senderAddress
 			)
 		).to.be.reverted
 		await expect(
-			liquidityPool.handlerIssueAndWriteOption(proposedSeries, toWei("1"), toWei("1"), senderAddress)
+			liquidityPool.handlerIssueAndWriteOption(proposedSeries, toWei("1"), toWei("1"), toWei("1"), senderAddress)
 		).to.be.reverted
->>>>>>> 1c3bcdc3
 	})
 	it("reverts when trying to deposit/withdraw 0", async () => {
 		await expect(liquidityPool.deposit(0, senderAddress)).to.be.revertedWith("InvalidAmount()")
