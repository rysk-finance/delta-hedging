--- conflicted
+++ resolved
@@ -1968,18 +1968,8 @@
 		const ephemeralDeltaBefore = await liquidityPool.ephemeralDelta()
 		const ephemeralLiabilitiesBefore = await liquidityPool.ephemeralLiabilities()
 
-<<<<<<< HEAD
-		await putOptionToken.approve(exchange.address, toOpyn(fromWei(amount)))
-		let quoteResponse = await pricer.quoteOptionPrice(
-			seriesInfoDecimalCorrected,
-			amount,
-			true,
-			netDhvExposure
-		)
-=======
 		await putOptionToken.approve(exchange.address, toOpyn("2.1"))
-		let quoteResponse = (await pricer.quoteOptionPrice(seriesInfoDecimalCorrected, amount, true))
->>>>>>> 4a478280
+		let quoteResponse = (await pricer.quoteOptionPrice(seriesInfoDecimalCorrected, amount, true, netDhvExposure))
 		let quote = quoteResponse[0].sub(quoteResponse[2])
 		let delta = quoteResponse[1]
 		let localQuoteWithSlippage = localQuote * slippageFactor
