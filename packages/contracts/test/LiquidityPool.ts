--- conflicted
+++ resolved
@@ -495,8 +495,6 @@
 		await expect(handler.issueAndWriteOption(proposedSeries2, amount)).to.be.revertedWith(
 			"OptionStrikeInvalid()"
 		)
-<<<<<<< HEAD
-=======
 		const collateralAllocatedAfter = await liquidityPool.collateralAllocated()
 		const senderUSDBalanceAfter = await usd.balanceOf(senderAddress)
 		// check to make sure no balances have changed
@@ -575,7 +573,6 @@
 		await expect(handler.issueAndWriteOption(proposedSeries2, amount)).to.be.revertedWith(
 			"OptionStrikeInvalid()"
 		)
->>>>>>> a8d1cd5b
 		const collateralAllocatedAfter = await liquidityPool.collateralAllocated()
 		const senderUSDBalanceAfter = await usd.balanceOf(senderAddress)
 		// check to make sure no balances have changed
@@ -600,18 +597,12 @@
 			underlying: weth.address,
 			collateral: usd.address
 		}
-<<<<<<< HEAD
-		const quote = (
-			await liquidityPool.quotePriceWithUtilizationGreeks(proposedSeries, amount, false)
-		)[0]
-=======
 		const [quote, delta] = await liquidityPool.quotePriceWithUtilizationGreeks(
 			proposedSeries,
 			amount,
 			false
 		)
 
->>>>>>> a8d1cd5b
 		const poolBalanceBefore = await usd.balanceOf(liquidityPool.address)
 		const senderUSDBalanceBefore = await usd.balanceOf(senderAddress)
 		const collateralAllocatedBefore = await liquidityPool.collateralAllocated()
@@ -757,14 +748,6 @@
 			underlying: seriesInfo.underlying,
 			collateral: seriesInfo.collateral
 		}
-<<<<<<< HEAD
-		const quote = utils.formatUnits(
-			(
-				await liquidityPool.quotePriceWithUtilizationGreeks(seriesInfoDecimalCorrected, amount, false)
-			)[0],
-			12
-		)
-=======
 		const quote = (
 			await liquidityPool.quotePriceWithUtilizationGreeks(seriesInfoDecimalCorrected, amount, false)
 		)[0]
@@ -772,7 +755,6 @@
 		const delta = (
 			await liquidityPool.quotePriceWithUtilizationGreeks(seriesInfoDecimalCorrected, amount, false)
 		)[1]
->>>>>>> a8d1cd5b
 		await handler.writeOption(putOptionToken.address, amount)
 
 		const putBalanceAfter = await putOptionToken.balanceOf(senderAddress)
@@ -785,15 +767,7 @@
 		// LP USDC balance after should equal balanceBefore, minus collateral allocated, plus premium quote.
 		// This does have a small rounding discrepency that might need looking into
 		expect(
-<<<<<<< HEAD
-			tFormatUSDC(
-				LpBalanceAfter.sub(
-					LpBalanceBefore.add(BigNumber.from(parseInt(quote))).sub(collateralAllocatedDiff)
-				)
-			)
-=======
 			LpBalanceAfter - LpBalanceBefore - (tFormatEth(quote) - tFormatUSDC(collateralAllocatedDiff))
->>>>>>> a8d1cd5b
 		).to.be.within(-0.001, 0.001)
 		// check number of OTokens minted increases
 		expect(numberOTokensMintedAfter).to.eq(numberOTokensMintedBefore.add(amount.div(1e10)))
@@ -859,17 +833,11 @@
 		)
 		const poolBalanceBefore = await usd.balanceOf(liquidityPool.address)
 		const collateralAllocatedBefore = await liquidityPool.collateralAllocated()
-<<<<<<< HEAD
-		const quote = (
-			await liquidityPool.quotePriceWithUtilizationGreeks(proposedSeries, amount, false)
-		)[0]
-=======
 		const [quote, delta] = await liquidityPool.quotePriceWithUtilizationGreeks(
 			proposedSeries,
 			amount,
 			false
 		)
->>>>>>> a8d1cd5b
 		await usd.approve(handler.address, quote)
 		const buyerUSDBalanceBefore = await usd.balanceOf(senderAddress)
 		const seriesAddress = (await handler.callStatic.issueAndWriteOption(proposedSeries, amount))
@@ -951,17 +919,11 @@
 		const ephemeralLiabilitiesBefore = await liquidityPool.ephemeralLiabilities()
 
 		await putOptionToken.approve(handler.address, toOpyn(fromWei(amount)))
-<<<<<<< HEAD
-		const quote = (
-			await liquidityPool.quotePriceWithUtilizationGreeks(seriesInfoDecimalCorrected, amount, true)
-		)[0]
-=======
 		const [quote, delta] = await liquidityPool.quotePriceWithUtilizationGreeks(
 			seriesInfoDecimalCorrected,
 			amount,
 			true
 		)
->>>>>>> a8d1cd5b
 		const write = await handler.buybackOption(putOptionAddress, amount)
 		await write.wait(1)
 		const logs = await liquidityPool.queryFilter(liquidityPool.filters.BuybackOption(), 0)
@@ -1065,13 +1027,9 @@
 		// check option seller's OToken balance reduced
 		expect(sellerOTokenBalanceAfter).to.equal(sellerOTokenBalanceBefore.sub(toOpyn(fromWei(amount))))
 		// check option seller's USD balance increases by correct amount
-<<<<<<< HEAD
-		expect(tFormatUSDC(sellerUSDBalanceAfter.sub(sellerUSDBalanceBefore)).toPrecision(5)).to.eq(tFormatEth(quote).toPrecision(5))
-=======
 		expect(tFormatUSDC(sellerUSDBalanceAfter.sub(sellerUSDBalanceBefore)).toPrecision(5)).to.eq(
 			tFormatEth(quote).toPrecision(5)
 		)
->>>>>>> a8d1cd5b
 		// expect liquidity pool's USD balance decreases by correct amount
 		expect(tFormatUSDC(lpUSDBalanceBefore.sub(lpUSDBalanceAfter)).toPrecision(6)).to.eq(
 			(tFormatEth(quote) - collateralAllocatedDiff).toPrecision(6)
