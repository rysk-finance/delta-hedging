import hre, { ethers, network } from "hardhat"
import { BigNumberish, Contract, utils, Signer, BigNumber } from "ethers"
import { deployMockContract, MockContract } from "@ethereum-waffle/mock-contract"
import {
	toWei,
	truncate,
	tFormatEth,
	call,
	put,
	genOptionTimeFromUnix,
	fromWei,
	percentDiff,
	toUSDC,
	fromOpyn,
	toOpyn,
	tFormatUSDC,
	scaleNum,
	fromWeiToUSDC
} from "../utils/conversion-helper"
import moment from "moment"
//@ts-ignore
import bs from "black-scholes"
import { deployOpyn } from "../utils/opyn-deployer"
import { expect } from "chai"
import Otoken from "../artifacts/contracts/packages/opyn/core/Otoken.sol/Otoken.json"
import LiquidityPoolSol from "../artifacts/contracts/LiquidityPool.sol/LiquidityPool.json"
import { UniswapV3HedgingReactor } from "../types/UniswapV3HedgingReactor"
import { MintableERC20 } from "../types/MintableERC20"
import { OptionRegistry } from "../types/OptionRegistry"
import { Otoken as IOToken } from "../types/Otoken"
import { PriceFeed } from "../types/PriceFeed"
import { MockPortfolioValuesFeed } from "../types/MockPortfolioValuesFeed"
import { LiquidityPool } from "../types/LiquidityPool"
import { WETH } from "../types/WETH"
import { Protocol } from "../types/Protocol"
import { Volatility } from "../types/Volatility"
import { VolatilityFeed } from "../types/VolatilityFeed"
import { NewController } from "../types/NewController"
import { AddressBook } from "../types/AddressBook"
import { Oracle } from "../types/Oracle"
import { NewMarginCalculator } from "../types/NewMarginCalculator"
import {
	setupTestOracle,
	setupOracle,
	calculateOptionQuoteLocally,
	calculateOptionDeltaLocally,
	increase,
	setOpynOracleExpiryPrice
} from "./helpers"
import {
	GAMMA_CONTROLLER,
	MARGIN_POOL,
	OTOKEN_FACTORY,
	USDC_ADDRESS,
	USDC_OWNER_ADDRESS,
	WETH_ADDRESS,
	ADDRESS_BOOK,
	UNISWAP_V3_SWAP_ROUTER,
	CONTROLLER_OWNER,
	GAMMA_ORACLE_NEW,
	CHAINLINK_WETH_PRICER
} from "./constants"
import { MockChainlinkAggregator } from "../types/MockChainlinkAggregator"
import exp from "constants"
import { deployLiquidityPool, deploySystem } from "../utils/generic-system-deployer"
import { ERC20Interface } from "../types/ERC20Interface"
import { OptionHandler } from "../types/OptionHandler"
import { Console } from "console"
let usd: MintableERC20
let weth: WETH
let wethERC20: ERC20Interface
let optionRegistry: OptionRegistry
let optionProtocol: Protocol
let signers: Signer[]
let senderAddress: string
let receiverAddress: string
let liquidityPool: LiquidityPool
let volatility: Volatility
let volFeed: VolatilityFeed
let priceFeed: PriceFeed
let portfolioValuesFeed: MockPortfolioValuesFeed
let uniswapV3HedgingReactor: UniswapV3HedgingReactor
let rate: string
let controller: NewController
let addressBook: AddressBook
let newCalculator: NewMarginCalculator
let oracle: Oracle
let opynAggregator: MockChainlinkAggregator
let putOptionToken: IOToken
let putOptionToken2: IOToken
let collateralAllocatedToVault1: BigNumber
let proposedSeries: any
let handler: OptionHandler

const IMPLIED_VOL = "60"
const ZERO_ADDRESS = "0x0000000000000000000000000000000000000000"
const ETH_ADDRESS = "0xEeeeeEeeeEeEeeEeEeEeeEEEeeeeEeeeeeeeEEeE"

/* --- variables to change --- */

// Date for option to expire on format yyyy-mm-dd
// Will automatically convert to 08:00 UTC timestamp
// First mined block will be timestamped 2022-02-27 19:05 UTC
const expiryDate: string = "2022-04-05"

const invalidExpiryDateLong: string = "2024-09-03"
const invalidExpiryDateShort: string = "2022-03-01"
// decimal representation of a percentage
const rfr: string = "0.03"
// edit depending on the chain id to be tested on
const chainId = 1
const oTokenDecimalShift18 = 10000000000
// amount of dollars OTM written options will be (both puts and calls)
// use negative numbers for ITM options
const strike = "20"

// hardcoded value for strike price that is outside of accepted bounds
const invalidStrikeHigh = utils.parseEther("12500")
const invalidStrikeLow = utils.parseEther("200")

// balances to deposit into the LP
const liquidityPoolUsdcDeposit = "100000"
const liquidityPoolWethDeposit = "1"

// balance to withdraw after deposit
const liquidityPoolWethWidthdraw = "0.1"

const minCallStrikePrice = utils.parseEther("500")
const maxCallStrikePrice = utils.parseEther("10000")
const minPutStrikePrice = utils.parseEther("500")
const maxPutStrikePrice = utils.parseEther("10000")
// one week in seconds
const minExpiry = 86400 * 7
// 365 days in seconds
const maxExpiry = 86400 * 365

// time travel period between each expiry
const expiryPeriod = {
	days: 0,
	weeks: 0,
	months: 1,
	years: 0
}
const productSpotShockValue = scaleNum("0.6", 27)
// array of time to expiry
const day = 60 * 60 * 24
const timeToExpiry = [day * 7, day * 14, day * 28, day * 42, day * 56]
// array of upper bound value correspond to time to expiry
const expiryToValue = [
	scaleNum("0.1678", 27),
	scaleNum("0.237", 27),
	scaleNum("0.3326", 27),
	scaleNum("0.4032", 27),
	scaleNum("0.4603", 27)
]

/* --- end variables to change --- */

const expiration = moment.utc(expiryDate).add(8, "h").valueOf() / 1000
const expiration2 = moment.utc(expiryDate).add(1, "w").add(8, "h").valueOf() / 1000 // have another batch of options exire 1 week after the first
const expiration3 = moment.utc(expiryDate).add(2, "w").add(8, "h").valueOf() / 1000
const expiration4 = moment.utc(expiryDate).add(3, "w").add(8, "h").valueOf() / 1000
const invalidExpirationLong = moment.utc(invalidExpiryDateLong).add(8, "h").valueOf() / 1000
const invalidExpirationShort = moment.utc(invalidExpiryDateShort).add(8, "h").valueOf() / 1000

const CALL_FLAVOR = false
const PUT_FLAVOR = true

describe("Liquidity Pools", async () => {
	before(async function () {
		await hre.network.provider.request({
			method: "hardhat_reset",
			params: [
				{
					forking: {
						chainId: 1,
						jsonRpcUrl: `https://eth-mainnet.alchemyapi.io/v2/${process.env.ALCHEMY}`,
						blockNumber: 14290000
					}
				}
			]
		})

		await network.provider.request({
			method: "hardhat_impersonateAccount",
			params: [CHAINLINK_WETH_PRICER[chainId]]
		})
		signers = await ethers.getSigners()
		let opynParams = await deployOpyn(signers, productSpotShockValue, timeToExpiry, expiryToValue)
		controller = opynParams.controller
		addressBook = opynParams.addressBook
		oracle = opynParams.oracle
		newCalculator = opynParams.newCalculator
		const [sender] = signers

		const signer = await ethers.getSigner(CONTROLLER_OWNER[chainId])
		await sender.sendTransaction({
			to: signer.address,
			value: ethers.utils.parseEther("10.0") // Sends exactly 10.0 ether
		})

		const forceSendContract = await ethers.getContractFactory("ForceSend")
		const forceSend = await forceSendContract.deploy() // force Send is a contract that forces the sending of Ether to WBTC minter (which is a contract with no receive() function)
		await forceSend
			.connect(signer)
			.go(CHAINLINK_WETH_PRICER[chainId], { value: utils.parseEther("0.5") })

		// get the oracle
		const res = await setupTestOracle(await sender.getAddress())
		oracle = res[0] as Oracle
		opynAggregator = res[1] as MockChainlinkAggregator
		let deployParams = await deploySystem(signers, oracle, opynAggregator)
		weth = deployParams.weth
		wethERC20 = deployParams.wethERC20
		usd = deployParams.usd
		optionRegistry = deployParams.optionRegistry
		priceFeed = deployParams.priceFeed
		volFeed = deployParams.volFeed
		portfolioValuesFeed = deployParams.portfolioValuesFeed
		optionProtocol = deployParams.optionProtocol
		let lpParams = await deployLiquidityPool(
			signers,
			optionProtocol,
			usd,
			wethERC20,
			rfr,
			minCallStrikePrice,
			minPutStrikePrice,
			maxCallStrikePrice,
			maxPutStrikePrice,
			minExpiry,
			maxExpiry,
			optionRegistry,
			portfolioValuesFeed
		)
		volatility = lpParams.volatility
		liquidityPool = lpParams.liquidityPool
		handler = lpParams.handler
		signers = await hre.ethers.getSigners()
		senderAddress = await signers[0].getAddress()
		receiverAddress = await signers[1].getAddress()
	})
	it("Deposit to the liquidityPool", async () => {
		const USDC_WHALE = "0x55fe002aeff02f77364de339a1292923a15844b8"
		await hre.network.provider.request({
			method: "hardhat_impersonateAccount",
			params: [USDC_WHALE]
		})
		const usdcWhale = await ethers.getSigner(USDC_WHALE)
		const usdWhaleConnect = await usd.connect(usdcWhale)
		await weth.deposit({ value: toWei(liquidityPoolWethDeposit) })
		await usdWhaleConnect.transfer(senderAddress, toUSDC("1000000"))
		await usdWhaleConnect.transfer(receiverAddress, toUSDC("1000000"))
		const senderBalance = await usd.balanceOf(senderAddress)
		await usd.approve(liquidityPool.address, toUSDC(liquidityPoolUsdcDeposit))
		const deposit = await liquidityPool.deposit(toUSDC(liquidityPoolUsdcDeposit), senderAddress)
		const liquidityPoolBalance = await liquidityPool.balanceOf(senderAddress)
		const receipt = await deposit.wait(1)
		const event = receipt?.events?.find(x => x.event == "Deposit")
		const newSenderBalance = await usd.balanceOf(senderAddress)
		expect(event?.event).to.eq("Deposit")
		expect(senderBalance.sub(newSenderBalance)).to.eq(toUSDC(liquidityPoolUsdcDeposit))
		expect(liquidityPoolBalance.toString()).to.eq(toWei(liquidityPoolUsdcDeposit))
	})
	it("deploys the hedging reactor", async () => {
		const uniswapV3HedgingReactorFactory = await ethers.getContractFactory(
			"UniswapV3HedgingReactor",
			{
				signer: signers[0]
			}
		)

		uniswapV3HedgingReactor = (await uniswapV3HedgingReactorFactory.deploy(
			UNISWAP_V3_SWAP_ROUTER[chainId],
			USDC_ADDRESS[chainId],
			WETH_ADDRESS[chainId],
			liquidityPool.address,
			3000,
			priceFeed.address
		)) as UniswapV3HedgingReactor

		expect(uniswapV3HedgingReactor).to.have.property("hedgeDelta")
	})
	it("sets reactor address on LP contract", async () => {
		const reactorAddress = uniswapV3HedgingReactor.address

		await liquidityPool.setHedgingReactorAddress(reactorAddress)

		await expect(await liquidityPool.hedgingReactors(0)).to.equal(reactorAddress)
	})
	it("Returns a quote for a ETH/USD put with utilization", async () => {
		const amount = toWei("5")
		const priceQuote = await priceFeed.getNormalizedRate(weth.address, usd.address)
		const strikePrice = priceQuote.sub(toWei(strike))
		const optionSeries = {
			expiration: expiration,
			strike: strikePrice,
			isPut: PUT_FLAVOR,
			strikeAsset: usd.address,
			underlying: weth.address,
			collateral: usd.address
		}

		const localQuote = await calculateOptionQuoteLocally(
			liquidityPool,
			priceFeed,
			optionSeries,
			amount
		)

		const quote = (
			await liquidityPool.quotePriceWithUtilizationGreeks(
				{
					expiration: expiration,
					strike: BigNumber.from(strikePrice),
					isPut: PUT_FLAVOR,
					strikeAsset: usd.address,
					underlying: weth.address,
					collateral: usd.address
				},
				amount
			)
		)[0]
		const truncQuote = truncate(localQuote)
		const chainQuote = tFormatEth(quote.toString())
		const diff = percentDiff(truncQuote, chainQuote)
		expect(diff).to.be.within(0, 1)
	})

	it("Returns a quote for a ETH/USD put to buy", async () => {
		const thirtyPercentStr = "0.3"
		const thirtyPercent = toWei(thirtyPercentStr)
		await liquidityPool.setBidAskSpread(thirtyPercent)
		const amount = toWei("1")
		const priceQuote = await priceFeed.getNormalizedRate(weth.address, usd.address)
		const strikePrice = priceQuote.sub(toWei(strike))
		const optionSeries = {
			expiration: expiration,
			strike: strikePrice,
			isPut: PUT_FLAVOR,
			strikeAsset: usd.address,
			underlying: weth.address,
			collateral: usd.address
		}

		const localQuote = await calculateOptionQuoteLocally(
			liquidityPool,
			priceFeed,
			optionSeries,
			amount,
			true
		)

		const buyQuotes = await liquidityPool.quotePriceBuying(optionSeries, amount)
		const buyQuote = buyQuotes[0]
		const truncQuote = truncate(localQuote)
		const chainQuote = tFormatEth(buyQuote.toString())
		const diff = percentDiff(truncQuote, chainQuote)
		expect(diff).to.be.within(0, 0.1)
	})

	it("reverts when attempting to write ETH/USD puts with expiry outside of limit", async () => {
		const [sender] = signers
		const amount = toWei("1")
		const blockNum = await ethers.provider.getBlockNumber()
		const block = await ethers.provider.getBlock(blockNum)
		const { timestamp } = block
		const priceQuote = await priceFeed.getNormalizedRate(weth.address, usd.address)
		const strikePrice = priceQuote.sub(toWei(strike))
		// series with expiry too long
		const proposedSeries1 = {
			expiration: invalidExpirationLong,
			strike: BigNumber.from(strikePrice),
			isPut: PUT_FLAVOR,
			strikeAsset: usd.address,
			underlying: weth.address,
			collateral: usd.address
		}
		const quote = (await liquidityPool.quotePriceWithUtilizationGreeks(proposedSeries1, amount))[0]
		await usd.approve(handler.address, quote)
		await expect(handler.issueAndWriteOption(proposedSeries1, amount)).to.be.revertedWith(
			"OptionExpiryInvalid()"
		)
		// series with expiry too short
		const proposedSeries2 = {
			expiration: invalidExpirationShort,
			strike: BigNumber.from(strikePrice),
			isPut: PUT_FLAVOR,
			strikeAsset: usd.address,
			underlying: weth.address,
			collateral: usd.address
		}
		const quote2 = (await liquidityPool.quotePriceWithUtilizationGreeks(proposedSeries2, amount))[0]
		await usd.approve(handler.address, quote2)
		await expect(handler.issueAndWriteOption(proposedSeries2, amount)).to.be.revertedWith(
			"OptionExpiryInvalid()"
		)
	})
	it("reverts when attempting to write a ETH/USD put with strike outside of limit", async () => {
		const [sender] = signers
		const amount = toWei("1")
		const blockNum = await ethers.provider.getBlockNumber()
		const block = await ethers.provider.getBlock(blockNum)
		const { timestamp } = block
		const priceQuote = await priceFeed.getNormalizedRate(weth.address, usd.address)
		const strikePrice = priceQuote.sub(toWei(strike))
		// Series with strike price too high
		const proposedSeries1 = {
			expiration: expiration,
			strike: invalidStrikeHigh,
			isPut: PUT_FLAVOR,
			strikeAsset: usd.address,
			underlying: weth.address,
			collateral: usd.address
		}
		const quote = (await liquidityPool.quotePriceWithUtilizationGreeks(proposedSeries1, amount))[0]
		await usd.approve(handler.address, quote)
		await expect(handler.issueAndWriteOption(proposedSeries1, amount)).to.be.revertedWith(
			"OptionStrikeInvalid()"
		)
		// Series with strike price too low

		const proposedSeries2 = {
			expiration: expiration,
			strike: invalidStrikeLow,
			isPut: PUT_FLAVOR,
			strikeAsset: usd.address,
			underlying: weth.address,
			collateral: usd.address
		}
		const quote2 = (await liquidityPool.quotePriceWithUtilizationGreeks(proposedSeries2, amount))[0]
		await usd.approve(handler.address, quote2)
		await expect(handler.issueAndWriteOption(proposedSeries2, amount)).to.be.revertedWith(
			"OptionStrikeInvalid()"
		)
	})
	it("can compute portfolio delta", async function () {
		const delta = await liquidityPool.getPortfolioDelta()
		expect(delta).to.equal(0)
	})
	it("LP Writes a ETH/USD put for premium", async () => {
		const [sender] = signers
		const amount = toWei("1")
		const priceQuote = await priceFeed.getNormalizedRate(weth.address, usd.address)
		const strikePrice = priceQuote.sub(toWei(strike))
		proposedSeries = {
			expiration: expiration,
			strike: BigNumber.from(strikePrice),
			isPut: PUT_FLAVOR,
			strikeAsset: usd.address,
			underlying: weth.address,
			collateral: usd.address
		}
		const quote = (await liquidityPool.quotePriceWithUtilizationGreeks(proposedSeries, amount))[0]
		const poolBalanceBefore = await usd.balanceOf(liquidityPool.address)
		const senderUSDBalanceBefore = await usd.balanceOf(senderAddress)
		const collateralAllocatedBefore = await liquidityPool.collateralAllocated()
		const expectedCollateralAllocated = await optionRegistry.getCollateral(
			{
				expiration: expiration,
				isPut: PUT_FLAVOR,
				strike: strikePrice.div(10 ** 10), // convert to 1e8 for getCollateral
				strikeAsset: usd.address,
				underlying: weth.address,
				collateral: usd.address
			},
			amount
		)

		await usd.approve(handler.address, quote)
		const seriesAddress = (await handler.callStatic.issueAndWriteOption(proposedSeries, amount))
			.series
		putOptionToken = new Contract(seriesAddress, Otoken.abi, sender) as IOToken
		await handler.issueAndWriteOption(proposedSeries, amount)

		const poolBalanceAfter = await usd.balanceOf(liquidityPool.address)
		const senderPutBalance = await putOptionToken.balanceOf(senderAddress)
		const collateralAllocatedAfter = await liquidityPool.collateralAllocated()
		const collateralAllocatedDiff = collateralAllocatedAfter.sub(collateralAllocatedBefore)
		const senderUSDBalanceAfter = await usd.balanceOf(senderAddress)
		const opynAmount = toOpyn(fromWei(amount))
		// check buyer's OToken balance is correct
		expect(senderPutBalance).to.eq(opynAmount)
		// ensure correct amount of USDC has been taken from buyer
		expect(
			tFormatUSDC(senderUSDBalanceBefore.sub(senderUSDBalanceAfter)) - tFormatEth(quote)
		).to.be.within(-0.1, 0.1)

		const poolUSDBalanceDiff = tFormatUSDC(poolBalanceAfter.sub(poolBalanceBefore))
		const expectedUSDBalanceDiff = tFormatEth(quote) - tFormatUSDC(collateralAllocatedDiff)
		// check LP USDC balance is changed
		expect(poolUSDBalanceDiff - expectedUSDBalanceDiff).to.be.within(-0.001, 0.001)
		// check collateral allocated is increased
		expect(collateralAllocatedDiff).to.eq(expectedCollateralAllocated)
	})
	it("can compute portfolio delta", async function () {
		const localDelta = await calculateOptionDeltaLocally(
			liquidityPool,
			priceFeed,
			proposedSeries,
			toWei("1"),
			true
		)
		// mock external adapter delta calculation
		await portfolioValuesFeed.fulfill(
			utils.formatBytes32String("2"),
			weth.address,
			usd.address,
			localDelta,
			BigNumber.from(0),
			BigNumber.from(0),
			BigNumber.from(0),
			BigNumber.from(0),
			BigNumber.from(0)
		)
		const delta = await liquidityPool.getPortfolioDelta()
		expect(delta.sub(localDelta)).to.be.within(0, 100000000000)
	})
	it("writes more options for an existing series", async () => {
		const amount = toWei("1")
		const putBalance = await putOptionToken.balanceOf(senderAddress)
		const LpBalanceBefore = await usd.balanceOf(liquidityPool.address)
		const collateralAllocatedBefore = await liquidityPool.collateralAllocated()
		const numberOTokensMintedBefore = await putOptionToken.totalSupply()

		const seriesInfo = await optionRegistry.getSeriesInfo(putOptionToken.address)
		const seriesInfoDecimalCorrected = {
			expiration: seriesInfo.expiration,
			strike: seriesInfo.strike.mul(1e10),
			isPut: seriesInfo.isPut,
			strikeAsset: seriesInfo.strikeAsset,
			underlying: seriesInfo.underlying,
			collateral: seriesInfo.collateral
		}
		const quote = utils.formatUnits(
			(await liquidityPool.quotePriceWithUtilizationGreeks(seriesInfoDecimalCorrected, amount))[0],
			12
		)
		await handler.writeOption(putOptionToken.address, amount)

		const putBalanceAfter = await putOptionToken.balanceOf(senderAddress)
		const LpBalanceAfter = await usd.balanceOf(liquidityPool.address)
		const numberOTokensMintedAfter = await putOptionToken.totalSupply()
		const collateralAllocatedAfter = await liquidityPool.collateralAllocated()
		const collateralAllocatedDiff = collateralAllocatedAfter.sub(collateralAllocatedBefore)
		// check option buyer's OToken balance increases by correct amount
		expect(putBalanceAfter).to.eq(putBalance.add(utils.parseUnits("1", 8)))
		// LP USDC balance after should equal balanceBefore, minus collateral allocated, plus premium quote.
		// This does have a small rounding discrepency that might need looking into
		expect(
			LpBalanceAfter.sub(
				LpBalanceBefore.add(BigNumber.from(parseInt(quote))).sub(collateralAllocatedDiff)
			)
		).to.be.within(-1000, 1000)
		// check number of OTokens minted increases
		expect(numberOTokensMintedAfter).to.eq(numberOTokensMintedBefore.add(amount.div(1e10)))
	})
	it("pauses and unpauses handler contract", async () => {
		await handler.pauseContract()
		const amount = toWei("1")

		await expect(handler.writeOption(putOptionToken.address, amount)).to.be.revertedWith(
			"Pausable: paused"
		)

		await handler.unpause()
	})
	it("LP writes another ETH/USD put that expires later", async () => {
		const [sender] = signers
		const amount = toWei("3")
		const priceQuote = await priceFeed.getNormalizedRate(weth.address, usd.address)
		const strikePrice = priceQuote.sub(toWei(strike))
		const proposedSeries = {
			expiration: expiration2,
			strike: BigNumber.from(strikePrice),
			isPut: PUT_FLAVOR,
			strikeAsset: usd.address,
			underlying: weth.address,
			collateral: usd.address
		}

		const poolBalanceBefore = await usd.balanceOf(liquidityPool.address)
		const lpAllocatedBefore = await liquidityPool.collateralAllocated()
		const quote = (await liquidityPool.quotePriceWithUtilizationGreeks(proposedSeries, amount))[0]
		await usd.approve(handler.address, quote)
		const balance = await usd.balanceOf(senderAddress)
		const seriesAddress = (await handler.callStatic.issueAndWriteOption(proposedSeries, amount))
			.series
		const write = await handler.issueAndWriteOption(proposedSeries, amount)
		const poolBalanceAfter = await usd.balanceOf(liquidityPool.address)
		putOptionToken2 = new Contract(seriesAddress, Otoken.abi, sender) as IOToken
		const putBalance = await putOptionToken2.balanceOf(senderAddress)
		const lpAllocatedAfter = await liquidityPool.collateralAllocated()
		const balanceNew = await usd.balanceOf(senderAddress)
		const opynAmount = toOpyn(fromWei(amount))
		expect(putBalance).to.eq(opynAmount)
		// ensure funds are being transfered
		expect(tFormatUSDC(balance.sub(balanceNew)) - tFormatEth(quote)).to.be.within(-0.1, 0.1)
		const poolBalanceDiff = poolBalanceBefore.sub(poolBalanceAfter)
		const lpAllocatedDiff = lpAllocatedAfter.sub(lpAllocatedBefore)
		expect(
			tFormatUSDC(poolBalanceDiff) + tFormatEth(quote) - tFormatUSDC(lpAllocatedDiff)
		).to.be.within(-0.1, 0.1)
	})

	it("adds address to the buyback whitelist", async () => {
		await expect(await handler.buybackWhitelist(senderAddress)).to.be.false
		await handler.addOrRemoveBuybackAddress(senderAddress, true)
		await expect(await handler.buybackWhitelist(senderAddress)).to.be.true
	})

	it("LP can buy back option to reduce open interest", async () => {
		const [sender] = signers
		const amount = toWei("1")
		const putOptionAddress = putOptionToken.address
		const seriesInfo = await optionRegistry.getSeriesInfo(putOptionToken.address)

		const seriesInfoDecimalCorrected = {
			expiration: seriesInfo.expiration,
			isPut: seriesInfo.isPut,
			strike: seriesInfo.strike.mul(1e10),
			strikeAsset: seriesInfo.strikeAsset,
			underlying: seriesInfo.underlying,
			collateral: seriesInfo.collateral
		}

		const lpUSDBalanceBefore = await usd.balanceOf(liquidityPool.address)
		const totalSupplyBefore = await putOptionToken.totalSupply()
		const sellerOTokenBalanceBefore = await putOptionToken.balanceOf(senderAddress)
		const sellerUsdcBalanceBefore = await usd.balanceOf(senderAddress)
		const collateralAllocatedBefore = await liquidityPool.collateralAllocated()

		await putOptionToken.approve(handler.address, toOpyn(fromWei(amount)))
		const quote = (await liquidityPool.quotePriceBuying(seriesInfoDecimalCorrected, amount))[0]
		const write = await handler.buybackOption(putOptionAddress, amount)
		await write.wait(1)
		const logs = await liquidityPool.queryFilter(liquidityPool.filters.BuybackOption(), 0)
		const buybackEvent = logs[0].args

		const totalSupplyAfter = await putOptionToken.totalSupply()
		const collateralAllocatedAfter = await liquidityPool.collateralAllocated()
		const collateralAllocatedDiff = tFormatUSDC(
			collateralAllocatedBefore.sub(collateralAllocatedAfter)
		)
		const sellerOTokenBalanceAfter = await putOptionToken.balanceOf(senderAddress)
		const sellerUsdcBalanceAfter = await usd.balanceOf(senderAddress)
		const lpUSDBalanceAfter = await usd.balanceOf(liquidityPool.address)
		const lpUSDBalanceDiff = tFormatUSDC(lpUSDBalanceBefore) - tFormatUSDC(lpUSDBalanceAfter)

		expect(buybackEvent.amount).to.equal(amount)
		expect(tFormatEth(buybackEvent.premium) - tFormatEth(quote)).to.be.within(-0.001, 0.001)
		expect(tFormatUSDC(buybackEvent.escrowReturned)).to.equal(collateralAllocatedDiff)
		expect(buybackEvent.seller).to.equal(senderAddress)
		expect(totalSupplyAfter).to.equal(totalSupplyBefore.sub(toOpyn(fromWei(amount))))
		expect(sellerOTokenBalanceAfter).to.equal(sellerOTokenBalanceBefore.sub(toOpyn(fromWei(amount))))
		expect(tFormatUSDC(sellerUsdcBalanceAfter)).to.equal(
			tFormatUSDC(sellerUsdcBalanceBefore) + tFormatEth(quote)
		)
		expect(lpUSDBalanceDiff - (tFormatEth(quote) - collateralAllocatedDiff)).to.be.within(
			-0.001,
			0.001
		)
	})
	it("fails if buyback token address is invalid", async () => {
		const amount = toWei("1")
		// ETH_ADDRESS is not a valid OToken address
		await expect(handler.buybackOption(ETH_ADDRESS, amount)).to.be.revertedWith("NonExistentOtoken()")
	})
	it("buys back an option from a non-whitelisted address if it moves delta closer to zero", async () => {
		const amount = toWei("2")

		await handler.addOrRemoveBuybackAddress(senderAddress, false)
		await expect(await handler.buybackWhitelist(senderAddress)).to.be.false

		const seriesInfo = await optionRegistry.getSeriesInfo(putOptionToken2.address)

		const seriesInfoDecimalCorrected = {
			expiration: seriesInfo.expiration,
			isPut: seriesInfo.isPut,
			strike: seriesInfo.strike.mul(1e10),
			strikeAsset: seriesInfo.strikeAsset,
			underlying: seriesInfo.underlying,
			collateral: seriesInfo.collateral
		}

		const deltaBefore = await liquidityPool.getPortfolioDelta()
		const sellerOTokenBalanceBefore = await putOptionToken2.balanceOf(senderAddress)

		const expectedDeltaChange = (
			await liquidityPool.quotePriceBuying(seriesInfoDecimalCorrected, amount)
		)[1]

		await putOptionToken2.approve(handler.address, toOpyn(fromWei(amount)))
		await handler.buybackOption(putOptionToken2.address, amount)

		const deltaAfter = await liquidityPool.getPortfolioDelta()
		const sellerOTokenBalanceAfter = await putOptionToken2.balanceOf(senderAddress)
		expect(Math.abs(tFormatEth(deltaAfter))).to.be.lt(Math.abs(tFormatEth(deltaBefore)))
		expect(sellerOTokenBalanceAfter).to.equal(sellerOTokenBalanceBefore.sub(toOpyn(fromWei(amount))))
		// Believe this line is failing due to the discrepancy of weighting vars
		expect(deltaAfter).to.equal(deltaBefore.add(expectedDeltaChange.mul(tFormatEth(amount))))
	})
	it("can compute portfolio delta", async function () {
		const blockNum = await ethers.provider.getBlockNumber()
		const block = await ethers.provider.getBlock(blockNum)
		const { timestamp } = block

		const localDelta = await calculateOptionDeltaLocally(
			liquidityPool,
			priceFeed,
			proposedSeries,
			toWei("1"),
			true
		)
		const priceQuote = await priceFeed.getNormalizedRate(weth.address, usd.address)
		await portfolioValuesFeed.fulfill(
			utils.formatBytes32String("1"),
			weth.address,
			usd.address,
			localDelta,
			BigNumber.from(0),
			BigNumber.from(0),
			BigNumber.from(0),
			BigNumber.from(0),
			BigNumber.from(0)
		)
		const strikePrice = priceQuote.sub(toWei(strike))
		const proposedSeries2 = {
			expiration: expiration2,
			isPut: PUT_FLAVOR,
			strike: BigNumber.from(strikePrice),
			strikeAsset: usd.address,
			underlying: weth.address,
			collateral: usd.address
		}
		const localDelta2 = await calculateOptionDeltaLocally(
			liquidityPool,
			priceFeed,
			proposedSeries2,
			toWei("3"),
			true
		)
		await portfolioValuesFeed.fulfill(
			utils.formatBytes32String("1"),
			weth.address,
			usd.address,
			localDelta.add(localDelta2),
			BigNumber.from(0),
			BigNumber.from(0),
			BigNumber.from(0),
			BigNumber.from(0),
			BigNumber.from(0)
		)
		const delta = await liquidityPool.getPortfolioDelta()
		const oracleDelta = (
			await portfolioValuesFeed.getPortfolioValues(WETH_ADDRESS[chainId], USDC_ADDRESS[chainId])
		).delta
		expect(oracleDelta.sub(localDelta.add(localDelta2))).to.be.within(-5, 5)
		expect(delta.sub(localDelta.add(localDelta2))).to.be.within(-1e15, 1e15)
	})
	it("reverts if option collateral exceeds buffer limit", async () => {
		const lpBalance = await usd.balanceOf(liquidityPool.address)
		const amount = toWei("20")
		const priceQuote = await priceFeed.getNormalizedRate(weth.address, usd.address)
		const strikePrice = priceQuote.sub(toWei(strike))
		const proposedSeries = {
			expiration: expiration3,
			strike: BigNumber.from(strikePrice),
			isPut: PUT_FLAVOR,
			strikeAsset: usd.address,
			underlying: weth.address,
			collateral: usd.address
		}
		const quote = (await liquidityPool.quotePriceWithUtilizationGreeks(proposedSeries, amount))[0]
		await expect(handler.issueAndWriteOption(proposedSeries, amount)).to.be.revertedWith(
			"MaxLiquidityBufferReached"
		)
	})
	it("reverts when non-admin calls rebalance function", async () => {
		const delta = await liquidityPool.getPortfolioDelta()
		await expect(liquidityPool.connect(signers[1]).rebalancePortfolioDelta(delta, 0)).to.be.reverted
	})
	it("returns zero when hedging positive delta when reactor has no funds", async () => {
		const delta = await liquidityPool.getPortfolioDelta()
		const reactorDelta = await uniswapV3HedgingReactor.internalDelta()
		await liquidityPool.rebalancePortfolioDelta(delta, 0)
		const newReactorDelta = await uniswapV3HedgingReactor.internalDelta()
		const newDelta = await liquidityPool.getPortfolioDelta()
		expect(reactorDelta).to.equal(newReactorDelta).to.equal(0)
		expect(newDelta.sub(delta)).to.be.within(0, 1e13)
	})

	it("Returns a quote for ETH/USD call with utilization", async () => {
		const amount = toWei("5")
		const priceQuote = await priceFeed.getNormalizedRate(weth.address, usd.address)
		const strikePrice = priceQuote.add(toWei(strike))
		const optionSeries = {
			expiration: expiration,
			strike: strikePrice,
			isPut: CALL_FLAVOR,
			strikeAsset: usd.address,
			underlying: weth.address,
			collateral: usd.address
		}
		const localQuote = await calculateOptionQuoteLocally(
			liquidityPool,
			priceFeed,
			optionSeries,
			amount
		)

		const quote = (
			await liquidityPool.quotePriceWithUtilizationGreeks(
				{
					expiration: expiration,
					isPut: CALL_FLAVOR,
					strike: BigNumber.from(strikePrice),
					strikeAsset: usd.address,
					underlying: weth.address,
					collateral: usd.address
				},
				amount
			)
		)[0]
		const truncQuote = truncate(localQuote)
		const chainQuote = tFormatEth(quote.toString())
		const diff = percentDiff(truncQuote, chainQuote)
		expect(diff).to.be.within(0, 1)
	})

	let optionToken: IOToken
	let customOrderPrice: number
	it("Creates a buy order", async () => {
		let customOrderPriceMultiplier = 0.93
		const [sender, receiver] = signers
		const priceQuote = await priceFeed.getNormalizedRate(weth.address, usd.address)
		const strikePrice = priceQuote.add(toWei("1500"))
		const amount = toWei("10")
		const orderExpiry = 10
		const proposedSeries = {
<<<<<<< HEAD
			expiration: expiration2,
=======
			expiration: expiration,
			isPut: false,
>>>>>>> de0ed72a
			strike: BigNumber.from(strikePrice),
			isPut: true,
			strikeAsset: usd.address,
			underlying: weth.address,
			collateral: usd.address
		}
		const localQuote = await calculateOptionQuoteLocally(
			liquidityPool,
			priceFeed,
			proposedSeries,
			amount
		)
		customOrderPrice = localQuote * customOrderPriceMultiplier
		await handler.createOrder(
			proposedSeries,
			amount,
			toWei(customOrderPrice.toString()),
			orderExpiry,
			receiverAddress
		)
		const blockNum = await ethers.provider.getBlockNumber()
		const block = await ethers.provider.getBlock(blockNum)
		const order = await handler.orderStores(1)
		expect(order.optionSeries.expiration).to.eq(proposedSeries.expiration)
		expect(order.optionSeries.isPut).to.eq(proposedSeries.isPut)
		expect(order.optionSeries.strike.sub(proposedSeries.strike.div(oTokenDecimalShift18))).to.be.within(-100, 0)
		expect(order.optionSeries.underlying).to.eq(proposedSeries.underlying)
		expect(order.optionSeries.strikeAsset).to.eq(proposedSeries.strikeAsset)
		expect(order.optionSeries.collateral).to.eq(proposedSeries.collateral)
		expect(order.amount).to.eq(amount)
		expect(order.price).to.eq(toWei(customOrderPrice.toString()))
		expect(order.buyer).to.eq(receiverAddress)
		const seriesInfo = await optionRegistry.getSeriesInfo(order.seriesAddress)
		expect(order.optionSeries.expiration).to.eq(seriesInfo.expiration.toString())
		expect(order.optionSeries.isPut).to.eq(seriesInfo.isPut)
		// TODO: line below has a rounding error. Why is this?
		// expect(order.optionSeries.strike).to.eq(utils.parseUnits(seriesInfo.strike.toString(), 10))
		expect(await handler.orderIdCounter()).to.eq(1)
		optionToken = new Contract(order.seriesAddress, Otoken.abi, receiver) as IOToken
	})
	let customOrderPriceCall: number
	let customOrderPricePut: number
	let customStranglePrice: number
	let strangleId: number
	let strangleCallToken: IOToken
	let stranglePutToken: IOToken
	it("creates a custom strangle order", async () => {
		let customOrderPriceMultiplier = 0.93
		const [sender, receiver] = signers
		const priceQuote = await priceFeed.getNormalizedRate(weth.address, usd.address)
		const strikePriceCall = priceQuote.add(toWei("1500"))
		const strikePricePut = priceQuote.sub(toWei("700"))
		const amount = toWei("1")
		const orderExpiry = 600 // 10 minutes
		const proposedSeriesCall = {
			expiration: expiration,
			strike: BigNumber.from(strikePriceCall),
			isPut: false,
			strikeAsset: usd.address,
			underlying: weth.address,
			collateral: usd.address
		}
		const proposedSeriesPut = {
			expiration: expiration,
			strike: BigNumber.from(strikePricePut),
			isPut: true,
			strikeAsset: usd.address,
			underlying: weth.address,
			collateral: usd.address
		}
		const localQuoteCall = await calculateOptionQuoteLocally(
			liquidityPool,
			priceFeed,
			proposedSeriesCall,
			amount
		)
		const localQuotePut = await calculateOptionQuoteLocally(
			liquidityPool,
			priceFeed,
			proposedSeriesPut,
			amount
		)
		customOrderPriceCall = localQuoteCall * customOrderPriceMultiplier
		customOrderPricePut = localQuotePut * customOrderPriceMultiplier
		customStranglePrice = customOrderPriceCall + customOrderPricePut
		const createStrangle = await handler.createStrangle(
			proposedSeriesCall,
			proposedSeriesPut,
			amount,
			amount,
			toWei(customOrderPriceCall.toString()),
			toWei(customOrderPricePut.toString()),
			orderExpiry,
			receiverAddress
		)

		const receipt = await createStrangle.wait()
		const events = receipt.events
		const createOrderEvents = events?.filter(x => x.event == "OrderCreated") as any
		expect(createOrderEvents?.length).to.eq(2)
		expect(parseInt(createOrderEvents[0].args?.orderId) + 1).to.eq(createOrderEvents[1].args?.orderId)
		const createStrangleEvent = events?.find(x => x.event == "StrangleCreated")
		strangleId = createStrangleEvent?.args?.strangleId
		const callOrder = await handler.orderStores(createOrderEvents[0].args?.orderId)
		const putOrder = await handler.orderStores(createOrderEvents[1].args?.orderId)
		strangleCallToken = new Contract(callOrder.seriesAddress, Otoken.abi, sender) as IOToken
		stranglePutToken = new Contract(putOrder.seriesAddress, Otoken.abi, sender) as IOToken

		expect(callOrder.optionSeries.isPut).to.be.false
		expect(putOrder.optionSeries.isPut).to.be.true
		expect(callOrder.optionSeries.expiration).to.eq(proposedSeriesCall.expiration)
		expect(callOrder.optionSeries.expiration).to.eq(putOrder.optionSeries.expiration)
		expect(callOrder.optionSeries.strike.sub(proposedSeriesCall.strike.div(oTokenDecimalShift18))).to.be.within(-100, 0)
		expect(putOrder.optionSeries.strike.sub(proposedSeriesPut.strike.div(oTokenDecimalShift18))).to.be.within(-100, 0)
		expect(callOrder.optionSeries.strikeAsset).to.eq(proposedSeriesCall.strikeAsset)
		expect(putOrder.optionSeries.strikeAsset).to.eq(proposedSeriesPut.strikeAsset)
		expect(callOrder.optionSeries.collateral).to.eq(proposedSeriesCall.collateral)
		expect(putOrder.optionSeries.collateral).to.eq(proposedSeriesPut.collateral)
		expect(callOrder.amount).to.eq(amount)
		expect(putOrder.amount).to.eq(amount)
	})

	it("Cant make a buy order if not admin", async () => {
		const [sender, receiver] = signers
		const priceQuote = await priceFeed.getNormalizedRate(weth.address, usd.address)
		const strikePrice = priceQuote.sub(toWei(strike).add(100))
		const amount = toWei("1")
		const pricePer = toWei("1000")
		const orderExpiry = 10
		const proposedSeries = {
			expiration: expiration,
			strike: BigNumber.from(strikePrice),
			isPut: true,
			strikeAsset: usd.address,
			underlying: weth.address,
			collateral: usd.address
		}
		await expect(
			handler
				.connect(receiver)
				.createOrder(proposedSeries, amount, pricePer, orderExpiry, receiverAddress)
		).to.be.reverted
	})
	it("Create buy order reverts if price is zero", async () => {
		const [sender, receiver] = signers
		const priceQuote = await priceFeed.getNormalizedRate(weth.address, usd.address)
		const strikePrice = priceQuote.sub(toWei(strike).add(100))
		const amount = toWei("1")
		const pricePer = 0
		const orderExpiry = 10
		const proposedSeries = {
			expiration: expiration,
			isPut: true,
			strike: BigNumber.from(strikePrice),
			strikeAsset: usd.address,
			underlying: weth.address,
			collateral: usd.address
		}
		await expect(
			handler.createOrder(proposedSeries, amount, pricePer, orderExpiry, receiverAddress)
		).to.be.revertedWith("InvalidPrice()")
	})
	it("Create buy order reverts if order expiry too long", async () => {
		const [sender, receiver] = signers
		const priceQuote = await priceFeed.getNormalizedRate(weth.address, usd.address)
		const strikePrice = priceQuote.sub(toWei(strike).add(100))
		const amount = toWei("1")
		const pricePer = toWei("1000")
		const orderExpiry = 2000 // 1800 is max
		const proposedSeries = {
			expiration: expiration,
			isPut: true,
			strike: BigNumber.from(strikePrice),
			strikeAsset: usd.address,
			underlying: weth.address,
			collateral: usd.address
		}
		await expect(
			handler.createOrder(proposedSeries, amount, pricePer, orderExpiry, receiverAddress)
		).to.be.revertedWith("OrderExpiryTooLong()")
	})
	it("cant exercise order if not buyer", async () => {
		await expect(handler.executeOrder(1)).to.be.revertedWith("InvalidBuyer()")
	})
	it("Executes a buy order", async () => {
		const [sender, receiver] = signers
		const priceQuote = await priceFeed.getNormalizedRate(weth.address, usd.address)
		const amount = toWei("10")
		const receiverOTokenBalBef = await optionToken.balanceOf(receiverAddress)
		const lpOTokenBalBef = await optionToken.balanceOf(liquidityPool.address)
		const lpBalBef = await usd.balanceOf(liquidityPool.address)
		console.log(lpBalBef)
		console.log(await liquidityPool.collateralAllocated())
		const receiverBalBef = await usd.balanceOf(receiverAddress)
		const orderDeets = await handler.orderStores(1)
		const prevalues = await portfolioValuesFeed.getPortfolioValues(weth.address, usd.address)
		const localDelta = await calculateOptionDeltaLocally(
			liquidityPool,
			priceFeed,
			{
				expiration: orderDeets.optionSeries.expiration.toNumber(),
				strike: orderDeets.optionSeries.strike,
				isPut: orderDeets.optionSeries.isPut,
				underlying: orderDeets.optionSeries.underlying,
				strikeAsset: orderDeets.optionSeries.strikeAsset,
				collateral: orderDeets.optionSeries.collateral
			},
			amount,
			true
		)
		const deltaBefore = await liquidityPool.getPortfolioDelta()
		const localQuote = await calculateOptionQuoteLocally(
			liquidityPool,
			priceFeed,
			{
				expiration: orderDeets.optionSeries.expiration.toNumber(),
				strike: orderDeets.optionSeries.strike,
				isPut: orderDeets.optionSeries.isPut,
				underlying: orderDeets.optionSeries.underlying,
				strikeAsset: orderDeets.optionSeries.strikeAsset,
				collateral: orderDeets.optionSeries.collateral
			},
			amount,
			false
		)
		await usd.connect(receiver).approve(handler.address, 100000000000)
		await optionToken.approve(handler.address, toOpyn(fromWei(amount)))
		await handler.connect(receiver).executeOrder(1)
		const deltaAfter = await liquidityPool.getPortfolioDelta()
		await portfolioValuesFeed.fulfill(
			utils.formatBytes32String("1"),
			weth.address,
			usd.address,
			prevalues.delta.add(localDelta),
			BigNumber.from(0),
			BigNumber.from(0),
			BigNumber.from(0),
			prevalues.callPutsValue.add(toWei(localQuote.toString())),
			priceQuote
		)
		const receiverOTokenBalAft = await optionToken.balanceOf(receiverAddress)
		const lpOTokenBalAft = await optionToken.balanceOf(liquidityPool.address)
		const lpBalAft = await usd.balanceOf(liquidityPool.address)
		const receiverBalAft = await usd.balanceOf(receiverAddress)
		const order = await handler.orderStores(1)
		expect(order.buyer).to.eq(ZERO_ADDRESS)
		expect(fromOpyn(receiverOTokenBalAft.toString())).to.eq(fromWei(amount.toString()))
		expect(lpOTokenBalAft).to.eq(0)
		const usdDiff = lpBalBef.sub(lpBalAft)
		// expect(usdDiff).to.eq(seriesStrike.div(100).sub(fromWeiToUSDC(pricePer.toString())))
		expect(
			receiverBalBef
				.sub(receiverBalAft)
				.sub(
					BigNumber.from(Math.floor(customOrderPrice * parseFloat(fromWei(amount)) * 10 ** 6).toString())
				)
		).to.be.within(-1, 1)
	})
	it("executes a strangle", async () => {
		const [sender, receiver] = signers
		const priceQuote = await priceFeed.getNormalizedRate(weth.address, usd.address)
		const amount = toWei("1")
		const receiverOTokenBalBef = (await strangleCallToken.balanceOf(receiverAddress)).add(
			await stranglePutToken.balanceOf(receiverAddress)
		)
		await usd.approve(liquidityPool.address, toUSDC(liquidityPoolUsdcDeposit))
		await liquidityPool.deposit(toUSDC(liquidityPoolUsdcDeposit), senderAddress)
		const receiverBalBef = await usd.balanceOf(receiverAddress)
		const orderDeets1 = await handler.orderStores(2)
		const prevalues = await portfolioValuesFeed.getPortfolioValues(weth.address, usd.address)
		const localDelta1 = await calculateOptionDeltaLocally(
			liquidityPool,
			priceFeed,
			{
				expiration: orderDeets1.optionSeries.expiration.toNumber(),
				strike: orderDeets1.optionSeries.strike,
				isPut: orderDeets1.optionSeries.isPut,
				underlying: orderDeets1.optionSeries.underlying,
				strikeAsset: orderDeets1.optionSeries.strikeAsset,
				collateral: orderDeets1.optionSeries.collateral
			},
			amount,
			true
		)
		const localQuote1 = await calculateOptionQuoteLocally(
			liquidityPool,
			priceFeed,
			{
				expiration: orderDeets1.optionSeries.expiration.toNumber(),
				strike: orderDeets1.optionSeries.strike,
				isPut: orderDeets1.optionSeries.isPut,
				underlying: orderDeets1.optionSeries.underlying,
				strikeAsset: orderDeets1.optionSeries.strikeAsset,
				collateral: orderDeets1.optionSeries.collateral
			},
			amount,
			false
		)
		const orderDeets2 = await handler.orderStores(3)
		const localDelta2 = await calculateOptionDeltaLocally(
			liquidityPool,
			priceFeed,
			{
				expiration: orderDeets2.optionSeries.expiration.toNumber(),
				strike: orderDeets2.optionSeries.strike,
				isPut: orderDeets2.optionSeries.isPut,
				underlying: orderDeets2.optionSeries.underlying,
				strikeAsset: orderDeets2.optionSeries.strikeAsset,
				collateral: orderDeets2.optionSeries.collateral
			},
			amount,
			true
		)
		const localQuote2 = await calculateOptionQuoteLocally(
			liquidityPool,
			priceFeed,
			{
				expiration: orderDeets2.optionSeries.expiration.toNumber(),
				strike: orderDeets2.optionSeries.strike,
				isPut: orderDeets2.optionSeries.isPut,
				underlying: orderDeets2.optionSeries.underlying,
				strikeAsset: orderDeets2.optionSeries.strikeAsset,
				collateral: orderDeets2.optionSeries.collateral
			},
			amount,
			false
		)
		await usd.connect(receiver).approve(liquidityPool.address, 1000000000)
		await handler.connect(receiver).executeStrangle(2, 3)
		const receiverBalAft = await usd.balanceOf(receiverAddress)
		const receiverOTokenBalAft = (await strangleCallToken.balanceOf(receiverAddress)).add(
			await stranglePutToken.balanceOf(receiverAddress)
		)
		await portfolioValuesFeed.fulfill(
			utils.formatBytes32String("1"),
			weth.address,
			usd.address,
			prevalues.delta.add(localDelta1).add(localDelta2),
			BigNumber.from(0),
			BigNumber.from(0),
			BigNumber.from(0),
			prevalues.callPutsValue.add(toWei(localQuote1.toString()).add(toWei(localQuote2.toString()))),
			priceQuote
		)
		const lpOTokenBalAft = (await strangleCallToken.balanceOf(liquidityPool.address)).add(
			await stranglePutToken.balanceOf(liquidityPool.address)
		)
		expect(
			receiverBalBef
				.sub(receiverBalAft)
				.sub(BigNumber.from(Math.floor(customStranglePrice * 10 ** 6).toString()))
		).to.be.within(-1, 1)
		expect(fromOpyn(receiverOTokenBalAft.sub(receiverOTokenBalBef).toString())).to.equal(
			fromWei(amount.mul(2).toString())
		)
		expect(lpOTokenBalAft).to.eq(0)
	})
	it("does not buy back an option from a non-whitelisted address if it moves delta away to zero", async () => {
		const [sender, receiver] = signers
		const amount = toWei("1")

		await handler.addOrRemoveBuybackAddress(receiverAddress, false)
		await expect(await handler.buybackWhitelist(receiverAddress)).to.be.false
		const deltaBefore = await liquidityPool.getPortfolioDelta()
		const buybackToken = tFormatEth(deltaBefore) < 0 ? stranglePutToken : strangleCallToken

		await expect(
			handler.connect(receiver).buybackOption(buybackToken.address, amount)
		).to.be.revertedWith("DeltaNotDecreased()")
	})
	it("Cannot complete buy order after expiry", async () => {
		const [sender, receiver] = signers
		const priceQuote = await priceFeed.getNormalizedRate(weth.address, usd.address)
		const strikePrice = priceQuote.sub(toWei(strike).add(100))
		const amount = toWei("1")
		const pricePer = toWei("10")
		const orderExpiry = 1200 // order valid for 20 minutes
		const proposedSeries = {
			expiration: expiration,
			strike: BigNumber.from(strikePrice),
			isPut: true,
			strikeAsset: usd.address,
			underlying: weth.address,
			collateral: usd.address
		}
		const createOrdertx = await handler.createOrder(
			proposedSeries,
			amount,
			pricePer,
			orderExpiry,
			receiverAddress
		)
		const receipt = await createOrdertx.wait(1)
		const events = receipt.events
		const createOrderEvent = events?.find(x => x.event == "OrderCreated")
		const orderId = createOrderEvent?.args?.orderId
		const order = await handler.orderStores(orderId)
		expect(order.optionSeries.expiration).to.eq(proposedSeries.expiration)
		expect(order.optionSeries.isPut).to.eq(proposedSeries.isPut)
		expect(order.optionSeries.strike.sub(proposedSeries.strike.div(oTokenDecimalShift18))).to.be.within(-100, 0)
		expect(order.optionSeries.underlying).to.eq(proposedSeries.underlying)
		expect(order.optionSeries.strikeAsset).to.eq(proposedSeries.strikeAsset)
		expect(order.optionSeries.collateral).to.eq(proposedSeries.collateral)
		expect(order.amount).to.eq(amount)
		expect(order.price).to.eq(pricePer)
		expect(order.buyer).to.eq(receiverAddress)
		const seriesInfo = await optionRegistry.getSeriesInfo(order.seriesAddress)
		expect(order.optionSeries.expiration).to.eq(seriesInfo.expiration.toString())
		expect(order.optionSeries.isPut).to.eq(seriesInfo.isPut)
		// TODO: another tiny rounding error below. why?
		// expect(order.optionSeries.strike).to.eq(seriesInfo.strike)
		expect(await handler.orderIdCounter()).to.eq(orderId)
		optionToken = new Contract(order.seriesAddress, Otoken.abi, sender) as IOToken
		increase(1201)
		const prevalues = await portfolioValuesFeed.getPortfolioValues(weth.address, usd.address)
		await portfolioValuesFeed.fulfill(
			utils.formatBytes32String("1"),
			weth.address,
			usd.address,
			prevalues.delta,
			BigNumber.from(0),
			BigNumber.from(0),
			BigNumber.from(0),
			prevalues.callPutsValue,
			priceQuote
		)
		await expect(handler.connect(receiver).executeOrder(orderId)).to.be.revertedWith("OrderExpired()")
	})
	it("fails to execute invalid custom orders", async () => {
		let customOrderPriceMultiplier = 0.93
		let customOrderPriceMultiplierInvalid = 0.89 // below 10% buffer
		const [sender, receiver] = signers
		const priceQuote = await priceFeed.getNormalizedRate(weth.address, usd.address)
		const strikePriceInvalidDeltaCall = priceQuote.add(toWei("10")) // delta will be too high
		const strikePriceInvalidDeltaPut = priceQuote.sub(toWei("10")) // delta will be too high
		const strikePriceInvalidPrice = priceQuote.add(toWei("1500"))
		const amount = toWei("1")
		const orderExpiry = 600 // 10 minutes
		const proposedSeriesInvalidDeltaCall = {
			expiration: expiration,
<<<<<<< HEAD
			strike: BigNumber.from(strikePriceInvalidDelta),
			isPut: false,
=======
			isPut: false,
			strike: BigNumber.from(strikePriceInvalidDeltaCall),
			strikeAsset: usd.address,
			underlying: weth.address,
			collateral: usd.address
		}
		const proposedSeriesInvalidDeltaPut = {
			expiration: expiration,
			isPut: true,
			strike: BigNumber.from(strikePriceInvalidDeltaPut),
>>>>>>> de0ed72a
			strikeAsset: usd.address,
			underlying: weth.address,
			collateral: usd.address
		}
		const proposedSeriesInvalidPrice = {
			expiration: expiration,
			strike: BigNumber.from(strikePriceInvalidPrice),
			isPut: false,
			strikeAsset: usd.address,
			underlying: weth.address,
			collateral: usd.address
		}
		const localQuoteInvalidDeltaCall = await calculateOptionQuoteLocally(
			liquidityPool,
			priceFeed,
			proposedSeriesInvalidDeltaCall,
			amount
		)
		const localQuoteInvalidDeltaPut = await calculateOptionQuoteLocally(
			liquidityPool,
			priceFeed,
			proposedSeriesInvalidDeltaPut,
			amount
		)
		const localQuoteInvalidPrice = await calculateOptionQuoteLocally(
			liquidityPool,
			priceFeed,
			proposedSeriesInvalidPrice,
			amount
		)
		const customOrderPriceInvalidDeltaCall = localQuoteInvalidDeltaCall * customOrderPriceMultiplier
		const customOrderPriceInvalidDeltaPut = localQuoteInvalidDeltaPut * customOrderPriceMultiplier

		const customOrderPriceInvalidPrice = localQuoteInvalidPrice * customOrderPriceMultiplierInvalid
		// create invalid delta call option order
		const createOrderInvalidDeltaCall = await handler.createOrder(
			proposedSeriesInvalidDeltaCall,
			amount,
			toWei(customOrderPriceInvalidDeltaCall.toString()),
			orderExpiry,
			receiverAddress
		)

		const receipt = await createOrderInvalidDeltaCall.wait(1)
		const events = receipt.events
		const createOrderEvent = events?.find(x => x.event == "OrderCreated")
		const invalidDeltaCallOrderId = createOrderEvent?.args?.orderId

		// create invalid delta put order
		const createOrderInvalidDeltaPut = await handler.createOrder(
			proposedSeriesInvalidDeltaPut,
			amount,
			toWei(customOrderPriceInvalidDeltaPut.toString()),
			orderExpiry,
			receiverAddress
		)

		const receipt3 = await createOrderInvalidDeltaPut.wait(1)
		const events3 = receipt.events
		const createOrderEven3t = events?.find(x => x.event == "OrderCreated")
		const invalidDeltaPutOrderId = createOrderEvent?.args?.orderId

		// create invalid price option series
		const createOrderInvalidPrice = await handler.createOrder(
			proposedSeriesInvalidPrice,
			amount,
			toWei(customOrderPriceInvalidPrice.toString()),
			orderExpiry,
			receiverAddress
		)

		const receipt2 = await createOrderInvalidPrice.wait(1)
		const events2 = receipt2.events
		const createOrderEvent2 = events2?.find(x => x.event == "OrderCreated")
		const invalidPriceOrderId = createOrderEvent2?.args?.orderId

		await expect(handler.connect(receiver).executeOrder(invalidDeltaCallOrderId)).to.be.revertedWith(
			"CustomOrderInvalidDeltaValue()"
		)
		await expect(handler.connect(receiver).executeOrder(invalidDeltaPutOrderId)).to.be.revertedWith(
			"CustomOrderInvalidDeltaValue()"
		)

		await expect(handler.connect(receiver).executeOrder(invalidPriceOrderId)).to.be.revertedWith(
			"CustomOrderInsufficientPrice()"
		)
	})

	it("Can compute IV from volatility skew coefs", async () => {
		const coefs: BigNumberish[] = [
			1.42180236,
			0,
			-0.08626792,
			0.07873822,
			0.00650549,
			0.02160918,
			-0.1393287
		].map(x => toWei(x.toString()))
		const points = [-0.36556715, 0.59115575].map(x => toWei(x.toString()))
		const expected_iv = 1.4473946
		//@ts-ignore
		const res = await volatility.computeIVFromSkewInts(coefs, points)
		expect(tFormatEth(res)).to.eq(truncate(expected_iv))
	})

	it("Adds additional liquidity from new account", async () => {
		optionRegistry.setLiquidityPool(liquidityPool.address)
		const [sender, receiver] = signers
		const sendAmount = toUSDC("20000")
		const usdReceiver = usd.connect(receiver)
		await usdReceiver.approve(liquidityPool.address, sendAmount)
		const lpReceiver = liquidityPool.connect(receiver)
		const totalSupply = await liquidityPool.totalSupply()
		await lpReceiver.deposit(sendAmount, receiverAddress)
		const newTotalSupply = await liquidityPool.totalSupply()
		const lpBalance = await lpReceiver.balanceOf(receiverAddress)
		const difference = newTotalSupply.sub(lpBalance)
		expect(difference).to.eq(await lpReceiver.balanceOf(senderAddress))
		expect(newTotalSupply).to.eq(totalSupply.add(lpBalance))
	})

	it("LP can redeem half shares", async () => {
		const shares = (await liquidityPool.balanceOf(senderAddress)).div(2)
		const totalShares = await liquidityPool.totalSupply()
		//@ts-ignore
		const ratio = 1 / fromWei(totalShares)
		const usdBalance = await usd.balanceOf(liquidityPool.address)
		const withdraw = await liquidityPool.withdraw(shares, senderAddress)
		const receipt = await withdraw.wait(1)
		const events = receipt.events
		const removeEvent = events?.find(x => x.event == "Withdraw")
		const strikeAmount = removeEvent?.args?.strikeAmount
		const usdBalanceAfter = await usd.balanceOf(liquidityPool.address)
		//@ts-ignore
		const diff = fromWei(usdBalance) * ratio
		expect(diff).to.be.within(0, 1)
		expect(strikeAmount).to.be.eq(usdBalance.sub(usdBalanceAfter))
	})
	it("LP can not redeems shares when in excess of liquidity", async () => {
		const [sender, receiver] = signers
		const shares = await liquidityPool.balanceOf(senderAddress)
		const withdraw = liquidityPool.withdraw(shares, senderAddress)
		await expect(withdraw).to.be.revertedWith("WithdrawExceedsLiquidity()")
	})
	it("pauses and unpauses LP contract", async () => {
		await usd.approve(liquidityPool.address, toUSDC("200"))
		await liquidityPool.deposit(toUSDC("100"), senderAddress)
		await liquidityPool.pauseContract()
		await expect(liquidityPool.deposit(toUSDC("100"), senderAddress)).to.be.revertedWith(
			"Pausable: paused"
		)
		await liquidityPool.unpause()
	})

	it("settles an expired ITM vault", async () => {
		const totalCollateralAllocated = await liquidityPool.collateralAllocated()
		const oracle = await setupOracle(CHAINLINK_WETH_PRICER[chainId], senderAddress, true)
		const strikePrice = await putOptionToken.strikePrice()
		// set price to $80 ITM for put
		const settlePrice = strikePrice.sub(toWei("80").div(oTokenDecimalShift18))
		// set the option expiry price, make sure the option has now expired
		await setOpynOracleExpiryPrice(WETH_ADDRESS[chainId], oracle, expiration, settlePrice)
		const lpBalanceBefore = await usd.balanceOf(liquidityPool.address)

		// settle the vault
		const settleVault = await liquidityPool.settleVault(putOptionToken.address)
		let receipt = await settleVault.wait()
		const events = receipt.events
		const settleEvent = events?.find(x => x.event == "SettleVault")
		const collateralReturned = settleEvent?.args?.collateralReturned
		const collateralLost = settleEvent?.args?.collateralLost
		const lpBalanceAfter = await usd.balanceOf(liquidityPool.address)

		// puts expired ITM, so the amount ITM will be subtracted and used to pay out option holders
		const optionITMamount = strikePrice.sub(settlePrice)
		const amount = parseFloat(utils.formatUnits(await putOptionToken.totalSupply(), 8))
		// format from e8 oracle price to e6 USDC decimals
		expect(
			collateralReturned.sub(collateralAllocatedToVault1.sub(optionITMamount.div(100)).mul(amount))
		).to.be.within(-1, 1)
		expect(await liquidityPool.collateralAllocated()).to.equal(
			totalCollateralAllocated.sub(collateralReturned).sub(collateralLost)
		)
	})

	it("settles an expired OTM vault", async () => {
		const collateralAllocatedBefore = await liquidityPool.collateralAllocated()
		const oracle = await setupOracle(CHAINLINK_WETH_PRICER[chainId], senderAddress, true)
		const strikePrice = await putOptionToken2.strikePrice()
		// set price to $100 OTM for put
		const settlePrice = strikePrice.add(toWei("100").div(oTokenDecimalShift18))
		const lpBalanceBefore = await usd.balanceOf(liquidityPool.address)
		// set the option expiry price, make sure the option has now expired
		await setOpynOracleExpiryPrice(WETH_ADDRESS[chainId], oracle, expiration2, settlePrice)
		// settle the vault
		const settleVault = await liquidityPool.settleVault(putOptionToken2.address)
		let receipt = await settleVault.wait()
		const events = receipt.events
		const settleEvent = events?.find(x => x.event == "SettleVault")
		const collateralReturned = settleEvent?.args?.collateralReturned
		const collateralLost = settleEvent?.args?.collateralLost
		const lpBalanceAfter = await usd.balanceOf(liquidityPool.address)
		const collateralAllocatedAfter = await liquidityPool.collateralAllocated()
		// puts expired OTM, so all collateral should be returned
		const amount = parseFloat(utils.formatUnits(await putOptionToken.totalSupply(), 8))
		expect(lpBalanceAfter.sub(lpBalanceBefore)).to.equal(collateralReturned) // format from e8 oracle price to e6 USDC decimals
		expect(collateralAllocatedBefore.sub(collateralAllocatedAfter)).to.equal(collateralReturned)
		expect(collateralLost).to.equal(0)
	})
	it("updates option params with setter", async () => {
		await liquidityPool.setNewOptionParams(
			utils.parseEther("700"),
			utils.parseEther("12000"),
			utils.parseEther("200"),
			utils.parseEther("6000"),
			86400 * 3,
			86400 * 365
		)

		const minCallStrikePrice = (await liquidityPool.optionParams()).minCallStrikePrice
		const maxCallStrikePrice = (await liquidityPool.optionParams()).maxCallStrikePrice
		const minPutStrikePrice = (await liquidityPool.optionParams()).minPutStrikePrice
		const maxPutStrikePrice = (await liquidityPool.optionParams()).maxPutStrikePrice
		const minExpiry = (await liquidityPool.optionParams()).minExpiry
		const maxExpiry = (await liquidityPool.optionParams()).maxExpiry

		expect(minCallStrikePrice).to.equal(utils.parseEther("700"))
		expect(maxCallStrikePrice).to.equal(utils.parseEther("12000"))
		expect(minPutStrikePrice).to.equal(utils.parseEther("200"))
		expect(maxPutStrikePrice).to.equal(utils.parseEther("6000"))
		expect(minExpiry).to.equal(86400 * 3)
		expect(maxExpiry).to.equal(86400 * 365)
	})

	it("adds and deletes a hedging reactor address", async () => {
		const reactorAddress = uniswapV3HedgingReactor.address

		const hedgingReactorBefore = await liquidityPool.hedgingReactors(0)
		// check hedging reactor exists in array
		expect(parseInt(hedgingReactorBefore, 16)).to.not.eq(0x0)
		await liquidityPool.removeHedgingReactorAddress(0)
		// check no hedging reactors exist
		await expect(liquidityPool.hedgingReactors(0)).to.be.reverted
		// restore hedging reactor
		await liquidityPool.setHedgingReactorAddress(reactorAddress)
		await expect(await liquidityPool.hedgingReactors(0)).to.equal(reactorAddress)

		await liquidityPool.setHedgingReactorAddress(ETH_ADDRESS)
		await liquidityPool.setHedgingReactorAddress(ETH_ADDRESS)

		// check added addresses show
		expect(await liquidityPool.hedgingReactors(2)).to.equal(ETH_ADDRESS)
		// delete two added reactors
		// should remove middle element (element 1)
		await liquidityPool.removeHedgingReactorAddress(1)
		// should remove last element (elements 1)
		await liquidityPool.removeHedgingReactorAddress(1)
		expect(await liquidityPool.hedgingReactors(0)).to.equal(reactorAddress)
		await expect(liquidityPool.hedgingReactors(1)).to.be.reverted
	})
	it("sets new custom order bounds", async () => {
		const customOrderBoundsBefore = await handler.customOrderBounds()

		await handler.setCustomOrderBounds(
			BigNumber.from(0),
			utils.parseEther("0.3"),
			utils.parseEther("-0.3"),
			utils.parseEther("-0.05"),
			BigNumber.from(800)
		)

		const customOrderBoundsAfter = await handler.customOrderBounds()

		expect(customOrderBoundsAfter).to.not.eq(customOrderBoundsBefore)
		expect(customOrderBoundsAfter.callMaxDelta).to.equal(utils.parseEther("0.3"))
		expect(customOrderBoundsAfter.putMinDelta).to.equal(utils.parseEther("-0.3"))
		expect(customOrderBoundsAfter.putMaxDelta).to.equal(utils.parseEther("-0.05"))
		expect(customOrderBoundsAfter.maxPriceRange).to.equal(800)
	})
	it("updates maxTotalSupply variable", async () => {
		const beforeValue = await liquidityPool.maxTotalSupply()
		const expectedValue = toWei("1000000000000000")
		await liquidityPool.setMaxTotalSupply(expectedValue)
		const afterValue = await liquidityPool.maxTotalSupply()
		expect(afterValue).to.eq(expectedValue)
		expect(afterValue).to.not.eq(beforeValue)
	})
	it("updates maxDiscount variable", async () => {
		const beforeValue = await liquidityPool.maxDiscount()
		const expectedValue = toWei("2")
		await liquidityPool.setMaxDiscount(expectedValue)
		const afterValue = await liquidityPool.maxDiscount()
		expect(afterValue).to.eq(expectedValue)
		expect(afterValue).to.not.eq(beforeValue)
	})
	it("updates bufferPercentage variable", async () => {
		const beforeValue = await liquidityPool.bufferPercentage()
		expect(beforeValue).to.equal(2000)
		const expectedValue = 1500
		await liquidityPool.setBufferPercentage(expectedValue)
		const afterValue = await liquidityPool.bufferPercentage()
		expect(afterValue).to.eq(expectedValue)
		expect(afterValue).to.not.eq(beforeValue)
	})
	it("updates riskFreeRate variable", async () => {
		const beforeValue = await liquidityPool.riskFreeRate()
		expect(beforeValue).to.equal(toWei("0.03"))
		const expectedValue = toWei("0.06")
		await liquidityPool.setRiskFreeRate(expectedValue)
		const afterValue = await liquidityPool.riskFreeRate()
		expect(afterValue).to.eq(expectedValue)
		expect(afterValue).to.not.eq(beforeValue)
	})
	it("handler-only functions in Liquidity pool revert if not called by handler", async () => {
		await expect(liquidityPool.resetTempValues()).to.be.reverted
		// how to target handlerWriteOption, handlerBuybackOption, handlerIssue
	})
	it("reverts when trying to deposit/withdraw 0", async () => {
		await expect(liquidityPool.deposit(0, senderAddress)).to.be.revertedWith("InvalidAmount()")
		await expect(liquidityPool.withdraw(0, senderAddress)).to.be.revertedWith("InvalidShareAmount()")
	})
})<|MERGE_RESOLUTION|>--- conflicted
+++ resolved
@@ -838,12 +838,8 @@
 		const amount = toWei("10")
 		const orderExpiry = 10
 		const proposedSeries = {
-<<<<<<< HEAD
-			expiration: expiration2,
-=======
 			expiration: expiration,
 			isPut: false,
->>>>>>> de0ed72a
 			strike: BigNumber.from(strikePrice),
 			isPut: true,
 			strikeAsset: usd.address,
@@ -1284,10 +1280,6 @@
 		const orderExpiry = 600 // 10 minutes
 		const proposedSeriesInvalidDeltaCall = {
 			expiration: expiration,
-<<<<<<< HEAD
-			strike: BigNumber.from(strikePriceInvalidDelta),
-			isPut: false,
-=======
 			isPut: false,
 			strike: BigNumber.from(strikePriceInvalidDeltaCall),
 			strikeAsset: usd.address,
@@ -1298,7 +1290,6 @@
 			expiration: expiration,
 			isPut: true,
 			strike: BigNumber.from(strikePriceInvalidDeltaPut),
->>>>>>> de0ed72a
 			strikeAsset: usd.address,
 			underlying: weth.address,
 			collateral: usd.address
