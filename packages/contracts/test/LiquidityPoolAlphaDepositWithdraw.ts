import { expect } from "chai"
import dayjs from "dayjs"
import utc from "dayjs/plugin/utc"
import { BigNumber, Contract, Signer, utils } from "ethers"
import hre, { ethers } from "hardhat"

import Otoken from "../artifacts/contracts/packages/opyn/core/Otoken.sol/Otoken.json"
import { AddressBook } from "../types/AddressBook"
import { AlphaPortfolioValuesFeed } from "../types/AlphaPortfolioValuesFeed"
import { LiquidityPool } from "../types/LiquidityPool"
import { MintableERC20 } from "../types/MintableERC20"
import { NewController } from "../types/NewController"
import { NewMarginCalculator } from "../types/NewMarginCalculator"
import { OptionRegistry } from "../types/OptionRegistry"
import { Oracle } from "../types/Oracle"
import { Otoken as IOToken } from "../types/Otoken"
import { PriceFeed } from "../types/PriceFeed"
import { Protocol } from "../types/Protocol"
import { Volatility } from "../types/Volatility"
import { WETH } from "../types/WETH"
import {
<<<<<<< HEAD
	setupTestOracle,
	calculateOptionQuoteLocallyAlpha,
	calculateOptionDeltaLocally
=======
	fromOpyn,
	fromWei,
	percentDiff,
	scaleNum,
	tFormatEth,
	tFormatUSDC,
	toOpyn,
	toUSDC,
	toWei,
	toWeiFromUSDC
} from "../utils/conversion-helper"
import {
	calculateOptionDeltaLocally,
	calculateOptionQuoteLocally,
	setupTestOracle
>>>>>>> 7baece0b
} from "./helpers"

import { AlphaOptionHandler } from "../types/AlphaOptionHandler"
import { MockChainlinkAggregator } from "../types/MockChainlinkAggregator"
import { VolatilityFeed } from "../types/VolatilityFeed"
import { deployLiquidityPool, deploySystem } from "../utils/alpha-system-deployer"
import { deployOpyn } from "../utils/opyn-deployer"

dayjs.extend(utc)

let usd: MintableERC20
let weth: WETH
let optionRegistry: OptionRegistry
let optionProtocol: Protocol
let signers: Signer[]
let volatility: Volatility
let volFeed: VolatilityFeed
let senderAddress: string
let receiverAddress: string
let liquidityPool: LiquidityPool
let priceFeed: PriceFeed
let controller: NewController
let addressBook: AddressBook
let newCalculator: NewMarginCalculator
let oracle: Oracle
let opynAggregator: MockChainlinkAggregator
let portfolioValuesFeed: AlphaPortfolioValuesFeed
let handler: AlphaOptionHandler
let authority: string

const ZERO_ADDRESS = "0x0000000000000000000000000000000000000000"

/* --- variables to change --- */

// Date for option to expire on format yyyy-mm-dd
// Will automatically convert to 08:00 UTC timestamp
// First mined block will be timestamped 2022-02-27 19:05 UTC
const expiryDate: string = "2022-04-05"

// decimal representation of a percentage
const rfr: string = "0"
// edit depending on the chain id to be tested on
const oTokenDecimalShift18 = 10000000000
const collatDecimalShift = BigNumber.from(1000000000000)
// amount of dollars OTM written options will be (both puts and calls)
// use negative numbers for ITM options
const strike = "20"

// balances to deposit into the LP
const liquidityPoolUsdcDeposit = "100000"

const minCallStrikePrice = utils.parseEther("500")
const maxCallStrikePrice = utils.parseEther("10000")
const minPutStrikePrice = utils.parseEther("500")
const maxPutStrikePrice = utils.parseEther("10000")
// one week in seconds
const minExpiry = 86400 * 7
// 365 days in seconds
const maxExpiry = 86400 * 365

const productSpotShockValue = scaleNum("0.6", 27)
// array of time to expiry
const day = 60 * 60 * 24
const timeToExpiry = [day * 7, day * 14, day * 28, day * 42, day * 56]
// array of upper bound value correspond to time to expiry
const expiryToValue = [
	scaleNum("0.1678", 27),
	scaleNum("0.237", 27),
	scaleNum("0.3326", 27),
	scaleNum("0.4032", 27),
	scaleNum("0.4603", 27)
]

/* --- end variables to change --- */

const expiration = dayjs.utc(expiryDate).add(8, "hours").unix()

describe("Liquidity Pools Alpha Deposit Withdraw", async () => {
	before(async function () {
		await hre.network.provider.request({
			method: "hardhat_reset",
			params: [
				{
					forking: {
						chainId: 1,
						jsonRpcUrl: `https://eth-mainnet.alchemyapi.io/v2/${process.env.ALCHEMY}`,
						blockNumber: 14290000
					}
				}
			]
		})
		signers = await ethers.getSigners()
		let opynParams = await deployOpyn(signers, productSpotShockValue, timeToExpiry, expiryToValue)
		controller = opynParams.controller
		addressBook = opynParams.addressBook
		oracle = opynParams.oracle
		newCalculator = opynParams.newCalculator
		// get the oracle
		const res = await setupTestOracle(await signers[0].getAddress())
		oracle = res[0] as Oracle
		opynAggregator = res[1] as MockChainlinkAggregator
		let deployParams = await deploySystem(signers, oracle, opynAggregator)
		weth = deployParams.weth
		const wethERC20 = deployParams.wethERC20
		usd = deployParams.usd
		optionRegistry = deployParams.optionRegistry
		priceFeed = deployParams.priceFeed
		volFeed = deployParams.volFeed
		portfolioValuesFeed = deployParams.portfolioValuesFeed
		optionProtocol = deployParams.optionProtocol
		authority = deployParams.authority.address
		let lpParams = await deployLiquidityPool(
			signers,
			optionProtocol,
			usd,
			wethERC20,
			rfr,
			minCallStrikePrice,
			minPutStrikePrice,
			maxCallStrikePrice,
			maxPutStrikePrice,
			minExpiry,
			maxExpiry,
			optionRegistry,
			portfolioValuesFeed,
			authority
		)
		volatility = lpParams.volatility
		liquidityPool = lpParams.liquidityPool
		handler = lpParams.handler
		signers = await hre.ethers.getSigners()
		senderAddress = await signers[0].getAddress()
		receiverAddress = await signers[1].getAddress()
		const USDC_WHALE = "0x55fe002aeff02f77364de339a1292923a15844b8"
		await hre.network.provider.request({
			method: "hardhat_impersonateAccount",
			params: [USDC_WHALE]
		})
		const usdcWhale = await ethers.getSigner(USDC_WHALE)
		const usdWhaleConnect = await usd.connect(usdcWhale)
		await usdWhaleConnect.transfer(senderAddress, toUSDC("1000000"))
		await usdWhaleConnect.transfer(receiverAddress, toUSDC("1000000"))
		await usdWhaleConnect.transfer(await signers[2].getAddress(), toUSDC("1000000"))
	})
	describe("Deposit funds into the liquidityPool", async () => {
		it("Succeeds: User 1: Deposit to the liquidityPool", async () => {
			const user = senderAddress
			const usdBalanceBefore = await usd.balanceOf(user)
			const lpBalanceBefore = await liquidityPool.balanceOf(user)
			const lpusdBalanceBefore = await usd.balanceOf(liquidityPool.address)
			const lplpBalanceBefore = await liquidityPool.balanceOf(liquidityPool.address)
			const epochBefore = await liquidityPool.depositEpoch()
			const depositReceiptBefore = await liquidityPool.depositReceipts(user)
			const pendingDepositBefore = await liquidityPool.pendingDeposits()
			const pendingWithdrawBefore = await liquidityPool.pendingWithdrawals()

			await usd.approve(liquidityPool.address, toUSDC(liquidityPoolUsdcDeposit))
			expect(await liquidityPool.callStatic.deposit(toUSDC(liquidityPoolUsdcDeposit))).to.be.true
			const deposit = await liquidityPool.deposit(toUSDC(liquidityPoolUsdcDeposit))
			const usdBalanceAfter = await usd.balanceOf(user)
			const lpBalanceAfter = await liquidityPool.balanceOf(user)
			const lpusdBalanceAfter = await usd.balanceOf(liquidityPool.address)
			const lplpBalanceAfter = await liquidityPool.balanceOf(liquidityPool.address)
			const epochAfter = await liquidityPool.depositEpoch()
			const depositReceiptAfter = await liquidityPool.depositReceipts(user)
			const pendingDepositAfter = await liquidityPool.pendingDeposits()
			const pendingWithdrawAfter = await liquidityPool.pendingWithdrawals()

			const logs = await liquidityPool.queryFilter(liquidityPool.filters.Deposit(), 0)
			const depositEvent = logs[0].args
			expect(depositEvent.recipient).to.equal(user)
			expect(depositEvent.amount).to.equal(toUSDC(liquidityPoolUsdcDeposit))
			expect(depositEvent.epoch).to.equal(epochBefore)
			expect(usdBalanceBefore.sub(usdBalanceAfter)).to.equal(toUSDC(liquidityPoolUsdcDeposit))
			expect(lpBalanceBefore.sub(lpBalanceAfter)).to.equal(0)
			expect(lpusdBalanceAfter.sub(lpusdBalanceBefore)).to.equal(toUSDC(liquidityPoolUsdcDeposit))
			expect(lplpBalanceBefore.sub(lplpBalanceAfter)).to.equal(0)
			expect(epochAfter).to.equal(epochBefore)
			expect(pendingDepositAfter.sub(pendingDepositBefore)).to.equal(toUSDC(liquidityPoolUsdcDeposit))
			expect(pendingWithdrawBefore).to.eq(0)
			expect(pendingWithdrawAfter).to.eq(pendingWithdrawBefore)
			expect(depositReceiptBefore.epoch).to.equal(0)
			expect(depositReceiptAfter.epoch).to.equal(epochBefore).to.equal(epochAfter)
			expect(depositReceiptAfter.amount.sub(depositReceiptBefore.amount)).to.equal(
				toUSDC(liquidityPoolUsdcDeposit)
			)
			expect(depositReceiptAfter.unredeemedShares.sub(depositReceiptBefore.unredeemedShares)).to.equal(
				0
			)
			expect(depositReceiptAfter.unredeemedShares).to.equal(0)
		})
		it("Succeeds: User 1: Deposit to the liquidityPool again", async () => {
			const user = senderAddress
			const usdBalanceBefore = await usd.balanceOf(user)
			const lpBalanceBefore = await liquidityPool.balanceOf(user)
			const lpusdBalanceBefore = await usd.balanceOf(liquidityPool.address)
			const lplpBalanceBefore = await liquidityPool.balanceOf(liquidityPool.address)
			const epochBefore = await liquidityPool.depositEpoch()
			const depositReceiptBefore = await liquidityPool.depositReceipts(user)
			const pendingDepositBefore = await liquidityPool.pendingDeposits()
			await usd.approve(liquidityPool.address, toUSDC(liquidityPoolUsdcDeposit))
			expect(await liquidityPool.callStatic.deposit(toUSDC(liquidityPoolUsdcDeposit))).to.be.true
			const deposit = await liquidityPool.deposit(toUSDC(liquidityPoolUsdcDeposit))
			const usdBalanceAfter = await usd.balanceOf(user)
			const lpBalanceAfter = await liquidityPool.balanceOf(user)
			const lpusdBalanceAfter = await usd.balanceOf(liquidityPool.address)
			const lplpBalanceAfter = await liquidityPool.balanceOf(liquidityPool.address)
			const epochAfter = await liquidityPool.depositEpoch()
			const depositReceiptAfter = await liquidityPool.depositReceipts(user)
			const pendingDepositAfter = await liquidityPool.pendingDeposits()
			const pendingWithdrawAfter = await liquidityPool.pendingWithdrawals()
			const logs = await liquidityPool
				.connect(signers[1])
				.queryFilter(liquidityPool.filters.Deposit(), 0)
			const depositEvent = logs[1].args
			expect(pendingWithdrawAfter).to.eq(0)
			expect(depositEvent.recipient).to.equal(user)
			expect(depositEvent.amount).to.equal(toUSDC(liquidityPoolUsdcDeposit))
			expect(depositEvent.epoch).to.equal(epochBefore)
			expect(usdBalanceBefore.sub(usdBalanceAfter)).to.equal(toUSDC(liquidityPoolUsdcDeposit))
			expect(lpBalanceBefore.sub(lpBalanceAfter)).to.equal(0)
			expect(lpusdBalanceAfter.sub(lpusdBalanceBefore)).to.equal(toUSDC(liquidityPoolUsdcDeposit))
			expect(lplpBalanceBefore.sub(lplpBalanceAfter)).to.equal(0)
			expect(epochAfter).to.equal(epochBefore)
			expect(pendingDepositAfter.sub(pendingDepositBefore)).to.equal(toUSDC(liquidityPoolUsdcDeposit))
			expect(depositReceiptBefore.epoch).to.equal(1)
			expect(depositReceiptAfter.epoch).to.equal(epochBefore).to.equal(epochAfter)
			expect(depositReceiptAfter.amount.sub(depositReceiptBefore.amount)).to.equal(
				toUSDC(liquidityPoolUsdcDeposit)
			)
			expect(depositReceiptAfter.amount).to.equal(toUSDC(liquidityPoolUsdcDeposit).mul(2))
			expect(depositReceiptAfter.unredeemedShares.sub(depositReceiptBefore.unredeemedShares)).to.equal(
				0
			)
			expect(depositReceiptAfter.unredeemedShares).to.equal(0)
		})
		it("Succeeds: User 2: Deposit to the liquidityPool", async () => {
			const user = receiverAddress
			const usdBalanceBefore = await usd.balanceOf(user)
			const lpBalanceBefore = await liquidityPool.balanceOf(user)
			const lpusdBalanceBefore = await usd.balanceOf(liquidityPool.address)
			const lplpBalanceBefore = await liquidityPool.balanceOf(liquidityPool.address)
			const epochBefore = await liquidityPool.depositEpoch()
			const depositReceiptBefore = await liquidityPool.depositReceipts(user)
			const pendingDepositBefore = await liquidityPool.pendingDeposits()
			await usd.connect(signers[1]).approve(liquidityPool.address, toUSDC(liquidityPoolUsdcDeposit))
			expect(
				await liquidityPool.connect(signers[1]).callStatic.deposit(toUSDC(liquidityPoolUsdcDeposit))
			).to.be.true
			const deposit = await liquidityPool.connect(signers[1]).deposit(toUSDC(liquidityPoolUsdcDeposit))
			const usdBalanceAfter = await usd.balanceOf(user)
			const lpBalanceAfter = await liquidityPool.balanceOf(user)
			const lpusdBalanceAfter = await usd.balanceOf(liquidityPool.address)
			const lplpBalanceAfter = await liquidityPool.balanceOf(liquidityPool.address)
			const epochAfter = await liquidityPool.depositEpoch()
			const depositReceiptAfter = await liquidityPool.depositReceipts(user)
			const pendingDepositAfter = await liquidityPool.pendingDeposits()
			const pendingWithdrawAfter = await liquidityPool.pendingWithdrawals()
			const logs = await liquidityPool.queryFilter(liquidityPool.filters.Deposit(), 0)
			const depositEvent = logs[2].args
			expect(pendingWithdrawAfter).to.eq(0)
			expect(depositEvent.recipient).to.equal(user)
			expect(depositEvent.amount).to.equal(toUSDC(liquidityPoolUsdcDeposit))
			expect(depositEvent.epoch).to.equal(epochBefore)
			expect(usdBalanceBefore.sub(usdBalanceAfter)).to.equal(toUSDC(liquidityPoolUsdcDeposit))
			expect(lpBalanceBefore.sub(lpBalanceAfter)).to.equal(0)
			expect(lpusdBalanceAfter.sub(lpusdBalanceBefore)).to.equal(toUSDC(liquidityPoolUsdcDeposit))
			expect(lplpBalanceBefore.sub(lplpBalanceAfter)).to.equal(0)
			expect(epochAfter).to.equal(epochBefore)
			expect(pendingDepositAfter.sub(pendingDepositBefore)).to.equal(toUSDC(liquidityPoolUsdcDeposit))
			expect(depositReceiptBefore.epoch).to.equal(0)
			expect(depositReceiptAfter.epoch).to.equal(epochBefore).to.equal(epochAfter)
			expect(depositReceiptAfter.amount.sub(depositReceiptBefore.amount)).to.equal(
				toUSDC(liquidityPoolUsdcDeposit)
			)
			expect(depositReceiptAfter.unredeemedShares.sub(depositReceiptBefore.unredeemedShares)).to.equal(
				0
			)
			expect(depositReceiptAfter.unredeemedShares).to.equal(0)
		})
		it("Reverts: User 1: Tries Zero on all functions", async () => {
			const user = senderAddress
			await expect(liquidityPool.deposit(0)).to.be.revertedWith("InvalidAmount()")
			await expect(liquidityPool.redeem(0)).to.be.revertedWith("InvalidShareAmount()")
			await expect(liquidityPool.initiateWithdraw(0)).to.be.revertedWith("InvalidShareAmount()")
		})
		it("Reverts: User 1: Attempts to redeem before epoch initiation", async () => {
			const user = senderAddress
			expect(await liquidityPool.callStatic.redeem(toWei("100000"))).to.equal(0)
		})
		it("Reverts: User 1: Attempts to initiate withdraw before epoch initiation", async () => {
			const user = senderAddress
			await expect(liquidityPool.initiateWithdraw(toWei("100000"))).to.be.revertedWith(
				"InsufficientShareBalance()"
			)
		})
		it("Reverts: User 1: Attempts to complete withdraw before epoch initiation", async () => {
			const user = senderAddress
			await expect(liquidityPool.completeWithdraw()).to.be.revertedWith("NoExistingWithdrawal()")
		})
		it("Reverts: execute epoch before pause", async () => {
			await expect(liquidityPool.executeEpochCalculation()).to.be.revertedWith("TradingNotPaused()")
		})
		it("Succeeds: pauses trading", async () => {
			await liquidityPool.pauseTradingAndRequest()
			expect(await liquidityPool.isTradingPaused()).to.be.true
			const priceQuote = await priceFeed.getNormalizedRate(weth.address, usd.address)
			await portfolioValuesFeed.fulfill(weth.address, usd.address)
		})
		it("Succeeds: execute epoch", async () => {
			const depositEpochBefore = await liquidityPool.depositEpoch()
			const withdrawalEpochBefore = await liquidityPool.withdrawalEpoch()
			const pendingDepositBefore = (await liquidityPool.pendingDeposits()).mul(collatDecimalShift)
			const pendingWithdrawBefore = await liquidityPool.pendingWithdrawals()
			const lplpBalanceBefore = await liquidityPool.balanceOf(liquidityPool.address)
			const totalSupplyBefore = await liquidityPool.totalSupply()
			const partitionedFundsBefore = await liquidityPool.partitionedFunds()
			await liquidityPool.executeEpochCalculation()
			const lplpBalanceAfter = await liquidityPool.balanceOf(liquidityPool.address)
			const pendingDepositAfter = (await liquidityPool.pendingDeposits()).mul(collatDecimalShift)
			const pendingWithdrawAfter = await liquidityPool.pendingWithdrawals()
			const partitionedFundsAfter = await liquidityPool.partitionedFunds()
			const partitionedFundsDiffe18 = toWeiFromUSDC(
				partitionedFundsAfter.sub(partitionedFundsBefore).toString()
			)
			// check partitioned funds increased by pendingWithdrawals * price per share
			expect(
				parseFloat(fromWei(partitionedFundsDiffe18)) -
				parseFloat(fromWei(pendingWithdrawBefore)) *
				parseFloat(fromWei(await liquidityPool.withdrawalEpochPricePerShare(withdrawalEpochBefore)))
			).to.be.within(-0.0001, 0.0001)
			expect(await liquidityPool.depositEpochPricePerShare(depositEpochBefore)).to.equal(
				totalSupplyBefore.eq(0)
					? toWei("1")
					: toWei("1")
						.mul((await liquidityPool.getNAV()).add(partitionedFundsDiffe18).sub(pendingDepositBefore))
						.div(totalSupplyBefore)
			)
			expect(await liquidityPool.pendingDeposits()).to.equal(0)
			expect(pendingDepositBefore).to.not.eq(0)
			expect(pendingWithdrawAfter).to.eq(0)
			expect(pendingDepositAfter).to.eq(0)
			expect(await liquidityPool.isTradingPaused()).to.be.false
			expect(await liquidityPool.depositEpoch()).to.equal(depositEpochBefore.add(1))
			expect(
				pendingDepositBefore
					.mul(toWei("1"))
					.div(await liquidityPool.depositEpochPricePerShare(depositEpochBefore))
			).to.equal(lplpBalanceAfter.sub(lplpBalanceBefore))
		})
	})
	describe("Create and execute a single buy order", async () => {
		let optionToken: IOToken
		let customOrderPrice: number
		let customOrderId: number
		it("SETUP: set sabrParams", async () => {
			const proposedSabrParams = {
				callAlpha: 250000,
				callBeta: 1_000000,
				callRho: -300000,
				callVolvol: 1_500000,
				putAlpha: 250000,
				putBeta: 1_000000,
				putRho: -300000,
				putVolvol: 1_500000
			}
			await volFeed.setSabrParameters(proposedSabrParams, expiration)
			const volFeedSabrParams = await volFeed.sabrParams(expiration)
			expect(proposedSabrParams.callAlpha).to.equal(volFeedSabrParams.callAlpha)
			expect(proposedSabrParams.callBeta).to.equal(volFeedSabrParams.callBeta)
			expect(proposedSabrParams.callRho).to.equal(volFeedSabrParams.callRho)
			expect(proposedSabrParams.callVolvol).to.equal(volFeedSabrParams.callVolvol)
			expect(proposedSabrParams.putAlpha).to.equal(volFeedSabrParams.putAlpha)
			expect(proposedSabrParams.putBeta).to.equal(volFeedSabrParams.putBeta)
			expect(proposedSabrParams.putRho).to.equal(volFeedSabrParams.putRho)
			expect(proposedSabrParams.putVolvol).to.equal(volFeedSabrParams.putVolvol)
		})
		it("SUCCEEDS: Creates a buy order", async () => {
			let customOrderPriceMultiplier = 1
			const [sender, receiver] = signers
			const priceQuote = await priceFeed.getNormalizedRate(weth.address, usd.address)
			const collateralAllocatedBefore = await liquidityPool.collateralAllocated()
			const lpUSDBalanceBefore = await usd.balanceOf(liquidityPool.address)
			const strikePrice = priceQuote.sub(toWei("600"))
			const amount = toWei("10")
			const orderExpiry = 10
			const proposedSeries = {
				expiration: expiration,
				strike: BigNumber.from(strikePrice),
				isPut: true,
				strikeAsset: usd.address,
				underlying: weth.address,
				collateral: usd.address
			}
			const localQuote = await calculateOptionQuoteLocallyAlpha(
				liquidityPool,
				optionRegistry,
				usd,
				priceFeed,
				proposedSeries,
				amount
			)
			customOrderPrice = localQuote * customOrderPriceMultiplier
			const createOrder = await handler.createOrder(
				proposedSeries,
				amount,
				toWei(customOrderPrice.toString()).mul(toWei("1")).div(amount),
				orderExpiry,
				receiverAddress,
				false,
				[toWei("1"), toWei("1")]
			)
			const collateralAllocatedAfter = await liquidityPool.collateralAllocated()
			const lpUSDBalanceAfter = await usd.balanceOf(liquidityPool.address)
			const receipt = await createOrder.wait()
			const events = receipt.events
			const createOrderEvents = events?.find(x => x.event == "OrderCreated")
			customOrderId = createOrderEvents?.args?.orderId
			const order = await handler.orderStores(customOrderId)
			// check saved order details are correct
			expect(order.optionSeries.expiration).to.eq(proposedSeries.expiration)
			expect(order.optionSeries.isPut).to.eq(proposedSeries.isPut)
			expect(
				order.optionSeries.strike.sub(proposedSeries.strike.div(oTokenDecimalShift18))
			).to.be.within(-100, 0)
			expect(order.optionSeries.underlying).to.eq(proposedSeries.underlying)
			expect(order.optionSeries.strikeAsset).to.eq(proposedSeries.strikeAsset)
			expect(order.optionSeries.collateral).to.eq(proposedSeries.collateral)
			expect(order.amount).to.eq(amount)
			expect(order.price).to.eq(toWei(customOrderPrice.toString()).mul(toWei("1")).div(amount))
			expect(order.buyer).to.eq(receiverAddress)
			const seriesInfo = await optionRegistry.getSeriesInfo(order.seriesAddress)
			// check series info for OToken is correct
			expect(order.optionSeries.expiration).to.eq(seriesInfo.expiration.toString())
			expect(order.optionSeries.isPut).to.eq(seriesInfo.isPut)
			expect(order.optionSeries.strike).to.eq(seriesInfo.strike)
			expect(await handler.orderIdCounter()).to.eq(1)
			optionToken = new Contract(order.seriesAddress, Otoken.abi, receiver) as IOToken
			expect(collateralAllocatedBefore).to.eq(collateralAllocatedAfter)
			expect(lpUSDBalanceBefore).to.eq(lpUSDBalanceAfter)
		})
		it("REVERTS: Cant make a buy order if not admin", async () => {
			const [sender, receiver] = signers
			const priceQuote = await priceFeed.getNormalizedRate(weth.address, usd.address)
			const collateralAllocatedBefore = await liquidityPool.collateralAllocated()
			const lpUSDBalanceBefore = await usd.balanceOf(liquidityPool.address)
			const strikePrice = priceQuote.sub(toWei(strike).add(100))
			const amount = toWei("1")
			const pricePer = toWei("1000")
			const orderExpiry = 10
			const proposedSeries = {
				expiration: expiration,
				strike: BigNumber.from(strikePrice),
				isPut: true,
				strikeAsset: usd.address,
				underlying: weth.address,
				collateral: usd.address
			}
			await expect(
				handler
					.connect(receiver)
					.createOrder(proposedSeries, amount, pricePer, orderExpiry, receiverAddress, false, [
						toWei("1"),
						toWei("1")
					])
			).to.be.reverted

			const collateralAllocatedAfter = await liquidityPool.collateralAllocated()
			const lpUSDBalanceAfter = await usd.balanceOf(liquidityPool.address)
			// check balances are unchanged
			expect(collateralAllocatedBefore).to.eq(collateralAllocatedAfter)
			expect(lpUSDBalanceBefore).to.eq(lpUSDBalanceAfter)
		})
		it("REVERTS: Cant create buy order if price is zero", async () => {
			const [sender, receiver] = signers
			const priceQuote = await priceFeed.getNormalizedRate(weth.address, usd.address)
			const strikePrice = priceQuote.sub(toWei(strike).add(100))
			const amount = toWei("1")
			const pricePer = 0
			const orderExpiry = 10
			const proposedSeries = {
				expiration: expiration,
				isPut: true,
				strike: BigNumber.from(strikePrice),
				strikeAsset: usd.address,
				underlying: weth.address,
				collateral: usd.address
			}
			await expect(
				handler.createOrder(proposedSeries, amount, pricePer, orderExpiry, receiverAddress, false, [
					toWei("1"),
					toWei("1")
				])
			).to.be.revertedWith("InvalidPrice()")
		})
		it("REVERTS: Cant create buy order if order expiry too long", async () => {
			const [sender, receiver] = signers
			const priceQuote = await priceFeed.getNormalizedRate(weth.address, usd.address)
			const strikePrice = priceQuote.sub(toWei(strike).add(100))
			const amount = toWei("1")
			const pricePer = toWei("1000")
			const orderExpiry = 2000 // 1800 is max
			const proposedSeries = {
				expiration: expiration,
				isPut: true,
				strike: BigNumber.from(strikePrice),
				strikeAsset: usd.address,
				underlying: weth.address,
				collateral: usd.address
			}
			await expect(
				handler.createOrder(proposedSeries, amount, pricePer, orderExpiry, receiverAddress, false, [
					toWei("1"),
					toWei("1")
				])
			).to.be.revertedWith("OrderExpiryTooLong()")
		})
		it("REVERTS: cant exercise order if not buyer", async () => {
			await expect(handler.executeOrder(1)).to.be.revertedWith("InvalidBuyer()")
		})
		it("SUCCEEDS: Executes a buy order", async () => {
			const [sender, receiver] = signers
			const priceQuote = await priceFeed.getNormalizedRate(weth.address, usd.address)
			const lpUSDBalanceBefore = await usd.balanceOf(liquidityPool.address)
			const collateralAllocatedBefore = await liquidityPool.collateralAllocated()
			const buyerBalBefore = await usd.balanceOf(receiverAddress)
			const receiverBalBefore = await usd.balanceOf(receiverAddress)
			const orderDeets = await handler.orderStores(customOrderId)
			const prevalues = await portfolioValuesFeed.getPortfolioValues(weth.address, usd.address)
			const ephemeralDeltaBefore = await liquidityPool.ephemeralDelta()
			const ephemeralLiabilitiesBefore = await liquidityPool.ephemeralLiabilities()

			const expectedCollateralAllocated = await optionRegistry.getCollateral(
				{
					expiration: orderDeets.optionSeries.expiration,
					isPut: orderDeets.optionSeries.isPut,
					strike: orderDeets.optionSeries.strike, // keep e8
					strikeAsset: orderDeets.optionSeries.strikeAsset,
					underlying: orderDeets.optionSeries.underlying,
					collateral: orderDeets.optionSeries.collateral
				},
				orderDeets.amount
			)
			const localDelta = await calculateOptionDeltaLocally(
				liquidityPool,
				priceFeed,
				{
					expiration: orderDeets.optionSeries.expiration.toNumber(),
					strike: orderDeets.optionSeries.strike.mul(10 ** 10), // format to e18
					isPut: orderDeets.optionSeries.isPut,
					underlying: orderDeets.optionSeries.underlying,
					strikeAsset: orderDeets.optionSeries.strikeAsset,
					collateral: orderDeets.optionSeries.collateral
				},
				orderDeets.amount,
				true
			)
			const deltaBefore = tFormatEth(await liquidityPool.getPortfolioDelta())
			const localQuote = await calculateOptionQuoteLocallyAlpha(
				liquidityPool,
				optionRegistry,
				usd,
				priceFeed,
				{
					expiration: orderDeets.optionSeries.expiration.toNumber(),
					strike: orderDeets.optionSeries.strike.mul(10 ** 10), // format to e18
					isPut: orderDeets.optionSeries.isPut,
					underlying: orderDeets.optionSeries.underlying,
					strikeAsset: orderDeets.optionSeries.strikeAsset,
					collateral: orderDeets.optionSeries.collateral
				},
				orderDeets.amount,
				false
			)

			await usd.connect(receiver).approve(handler.address, 100000000000)
			await optionToken.approve(handler.address, toOpyn(fromWei(orderDeets.amount)))
			await handler.connect(receiver).executeOrder(customOrderId)

			// check ephemeral values update correctly
			const ephemeralLiabilitiesDiff =
				tFormatEth(await liquidityPool.ephemeralLiabilities()) - tFormatEth(ephemeralLiabilitiesBefore)
			// const ephemeralDeltaDiff =
			// 	tFormatEth(await liquidityPool.ephemeralDelta()) - tFormatEth(ephemeralDeltaBefore)
			// expect(ephemeralDeltaDiff - tFormatEth(localDelta)).to.be.within(-0.01, 0.01)
			expect(percentDiff(ephemeralLiabilitiesDiff, localQuote)).to.be.within(-0.1, 0.1)
			await portfolioValuesFeed.fulfill(weth.address, usd.address)
			const deltaAfter = tFormatEth(await liquidityPool.getPortfolioDelta())

			// expect ephemeral values to be reset
			expect(await liquidityPool.ephemeralDelta()).to.eq(0)
			expect(await liquidityPool.ephemeralLiabilities()).to.eq(0)
			const receiverOTokenBalAfter = await optionToken.balanceOf(receiverAddress)
			const lpUSDBalanceAfter = await usd.balanceOf(liquidityPool.address)
			const lpOTokenBalAfter = await optionToken.balanceOf(liquidityPool.address)
			const buyerBalAfter = await usd.balanceOf(receiverAddress)
			const receiverBalAfter = await usd.balanceOf(receiverAddress)
			const collateralAllocatedAfter = await liquidityPool.collateralAllocated()
			const collateralAllocatedDiff = tFormatUSDC(
				collateralAllocatedAfter.sub(collateralAllocatedBefore)
			)
			const buyerUSDBalanceDiff = buyerBalBefore.sub(buyerBalAfter)
			const lpUSDBalanceDiff = lpUSDBalanceAfter.sub(lpUSDBalanceBefore)

			const order = await handler.orderStores(customOrderId)
			// order should be non existant
			expect(order.buyer).to.eq(ZERO_ADDRESS)
			// check buyer's OToken balanc increases by correct amount
			expect(fromOpyn(receiverOTokenBalAfter.toString())).to.eq(fromWei(orderDeets.amount.toString()))
			// liquidity pool holds no tokens
			expect(lpOTokenBalAfter).to.eq(0)
			expect(
				tFormatUSDC(buyerUSDBalanceDiff) -
				parseFloat(fromWei(orderDeets.amount)) * tFormatEth(orderDeets.price)
			).to.be.within(-0.01, 0.01)
			// check collateralAllocated is correct
			expect(collateralAllocatedDiff).to.eq(tFormatUSDC(expectedCollateralAllocated))
			// check buyer's USD balance decreases by correct amount
			expect(
				receiverBalBefore
					.sub(receiverBalAfter)
					.sub(BigNumber.from(Math.floor(customOrderPrice * 10 ** 6).toString()))
			).to.be.within(-1, 1)
			// check liquidity pool USD balance increases by agreed price minus collateral
			expect(
				tFormatUSDC(lpUSDBalanceDiff) -
				(tFormatEth(orderDeets.amount) * tFormatEth(orderDeets.price) -
					tFormatUSDC(expectedCollateralAllocated))
			).to.be.within(-0.015, 0.015)
			// check delta changes by expected amount
			expect(deltaAfter.toPrecision(3)).to.eq((deltaBefore + tFormatEth(localDelta)).toPrecision(3))
			expect(await portfolioValuesFeed.addressSetLength()).to.equal(1)
		})
	})
	describe("has another deposit", async () => {
		it("Succeeds: User 3: Deposit to the liquidityPool", async () => {
			const user = await signers[2].getAddress()
			const usdBalanceBefore = await usd.balanceOf(user)
			const lpBalanceBefore = await liquidityPool.balanceOf(user)
			const lpusdBalanceBefore = await usd.balanceOf(liquidityPool.address)
			const lplpBalanceBefore = await liquidityPool.balanceOf(liquidityPool.address)
			const epochBefore = await liquidityPool.depositEpoch()
			const depositReceiptBefore = await liquidityPool.depositReceipts(user)
			const pendingDepositBefore = await liquidityPool.pendingDeposits()
			await usd.connect(signers[2]).approve(liquidityPool.address, toUSDC(liquidityPoolUsdcDeposit))
			expect(
				await liquidityPool.connect(signers[2]).callStatic.deposit(toUSDC(liquidityPoolUsdcDeposit))
			).to.be.true
			const deposit = await liquidityPool.connect(signers[2]).deposit(toUSDC(liquidityPoolUsdcDeposit))
			const usdBalanceAfter = await usd.balanceOf(user)
			const lpBalanceAfter = await liquidityPool.balanceOf(user)
			const lpusdBalanceAfter = await usd.balanceOf(liquidityPool.address)
			const lplpBalanceAfter = await liquidityPool.balanceOf(liquidityPool.address)
			const epochAfter = await liquidityPool.depositEpoch()
			const depositReceiptAfter = await liquidityPool.depositReceipts(user)
			const pendingDepositAfter = await liquidityPool.pendingDeposits()
			const logs = await liquidityPool.queryFilter(liquidityPool.filters.Deposit(), 0)
			const depositEvent = logs[3].args
			expect(depositEvent.recipient).to.equal(user)
			expect(depositEvent.amount).to.equal(toUSDC(liquidityPoolUsdcDeposit))
			expect(depositEvent.epoch).to.equal(epochBefore)
			expect(usdBalanceBefore.sub(usdBalanceAfter)).to.equal(toUSDC(liquidityPoolUsdcDeposit))
			expect(lpBalanceBefore.sub(lpBalanceAfter)).to.equal(0)
			expect(lpusdBalanceAfter.sub(lpusdBalanceBefore)).to.equal(toUSDC(liquidityPoolUsdcDeposit))
			expect(lplpBalanceBefore.sub(lplpBalanceAfter)).to.equal(0)
			expect(epochAfter).to.equal(epochBefore)
			expect(pendingDepositAfter.sub(pendingDepositBefore)).to.equal(toUSDC(liquidityPoolUsdcDeposit))
			expect(depositReceiptBefore.epoch).to.equal(0)
			expect(depositReceiptAfter.epoch).to.equal(epochBefore).to.equal(epochAfter)
			expect(depositReceiptAfter.amount.sub(depositReceiptBefore.amount)).to.equal(
				toUSDC(liquidityPoolUsdcDeposit)
			)
			expect(depositReceiptAfter.unredeemedShares.sub(depositReceiptBefore.unredeemedShares)).to.equal(
				0
			)
			expect(depositReceiptAfter.unredeemedShares).to.equal(0)
		})
	})
	describe("Users redeem their shares", async () => {
		it("Reverts: User 3: Attempts to redeem before epoch initiation", async () => {
			expect(await liquidityPool.connect(signers[2]).callStatic.redeem(toWei("100000"))).to.equal(0)
		})
		it("Reverts: User 3: Attempts to initiate withdraw before epoch initiation", async () => {
			await expect(
				liquidityPool.connect(signers[2]).initiateWithdraw(toWei("100000"))
			).to.be.revertedWith("InsufficientShareBalance()")
		})
		it("Reverts: User 3: Attempts to complete withdraw before epoch initiation", async () => {
			await expect(liquidityPool.connect(signers[2]).completeWithdraw()).to.be.revertedWith(
				"NoExistingWithdrawal()"
			)
		})
		it("Succeed: User 1: redeems all shares", async () => {
			const user = senderAddress
			const usdBalanceBefore = await usd.balanceOf(user)
			const lpBalanceBefore = await liquidityPool.balanceOf(user)
			const lpusdBalanceBefore = await usd.balanceOf(liquidityPool.address)
			const lplpBalanceBefore = await liquidityPool.balanceOf(liquidityPool.address)
			const epochBefore = await liquidityPool.depositEpoch()
			const depositReceiptBefore = await liquidityPool.depositReceipts(user)
			const pendingDepositBefore = await liquidityPool.pendingDeposits()
			// set as big number to redeem all
			const toRedeem = await liquidityPool.callStatic.redeem(toWei("100000000000000000"))
			await liquidityPool.redeem(toWei("100000000000000000"))
			const usdBalanceAfter = await usd.balanceOf(user)
			const lpBalanceAfter = await liquidityPool.balanceOf(user)
			const lpusdBalanceAfter = await usd.balanceOf(liquidityPool.address)
			const lplpBalanceAfter = await liquidityPool.balanceOf(liquidityPool.address)
			const epochAfter = await liquidityPool.depositEpoch()
			const depositReceiptAfter = await liquidityPool.depositReceipts(user)
			const pendingDepositAfter = await liquidityPool.pendingDeposits()
			const logs = await liquidityPool.queryFilter(liquidityPool.filters.Redeem(), 0)
			const redeemEvent = logs[0].args
			expect(pendingDepositBefore).to.eq(pendingDepositAfter)
			expect(redeemEvent.recipient).to.equal(user)
			expect(redeemEvent.amount).to.equal(toRedeem)
			expect(redeemEvent.epoch).to.equal(epochBefore.sub(1))
			expect(usdBalanceAfter).to.equal(usdBalanceBefore)
			expect(lpBalanceAfter.sub(lpBalanceBefore)).to.equal(toRedeem)
			expect(lpusdBalanceBefore).to.equal(lpusdBalanceAfter)
			expect(lplpBalanceBefore.sub(lplpBalanceAfter)).to.equal(toRedeem)
			expect(epochAfter).to.equal(epochBefore)
			expect(depositReceiptAfter.epoch).to.equal(epochBefore.sub(1)).to.equal(epochAfter.sub(1))
			expect(depositReceiptBefore.amount.sub(depositReceiptAfter.amount)).to.equal(
				depositReceiptBefore.amount
			)
			expect(depositReceiptAfter.amount).to.equal(0)
			expect(depositReceiptAfter.unredeemedShares.sub(depositReceiptBefore.unredeemedShares)).to.equal(
				0
			)
			expect(depositReceiptAfter.unredeemedShares).to.equal(0)
			expect(await liquidityPool.allowance(liquidityPool.address, user)).to.equal(0)
		})
		it("Revert: User 1: redeems all shares again", async () => {
			expect(await liquidityPool.callStatic.redeem(toWei("100000000000000"))).to.equal(0)
		})
		it("Succeed: User 2: redeems partial shares", async () => {
			const user = receiverAddress
			const usdBalanceBefore = await usd.balanceOf(user)
			const lpBalanceBefore = await liquidityPool.balanceOf(user)
			const lpusdBalanceBefore = await usd.balanceOf(liquidityPool.address)
			const lplpBalanceBefore = await liquidityPool.balanceOf(liquidityPool.address)
			const epochBefore = await liquidityPool.depositEpoch()
			const depositReceiptBefore = await liquidityPool.depositReceipts(user)
			const pendingDepositBefore = await liquidityPool.pendingDeposits()
			// set as big number to redeem all
			const toRedeem = await liquidityPool
				.connect(signers[1])
				.callStatic.redeem(toWei(liquidityPoolUsdcDeposit).div(2))
			await liquidityPool.connect(signers[1]).redeem(toWei(liquidityPoolUsdcDeposit).div(2))
			const usdBalanceAfter = await usd.balanceOf(user)
			const lpBalanceAfter = await liquidityPool.balanceOf(user)
			const lpusdBalanceAfter = await usd.balanceOf(liquidityPool.address)
			const lplpBalanceAfter = await liquidityPool.balanceOf(liquidityPool.address)
			const epochAfter = await liquidityPool.depositEpoch()
			const depositReceiptAfter = await liquidityPool.depositReceipts(user)
			const pendingDepositAfter = await liquidityPool.pendingDeposits()
			const logs = await liquidityPool.queryFilter(liquidityPool.filters.Redeem(), 0)
			const redeemEvent = logs[1].args
			expect(redeemEvent.recipient).to.equal(user)
			expect(redeemEvent.amount).to.equal(toRedeem)
			expect(redeemEvent.epoch).to.equal(epochBefore.sub(1))
			expect(usdBalanceAfter).to.equal(usdBalanceBefore)
			expect(lpBalanceAfter.sub(lpBalanceBefore)).to.equal(toRedeem)
			expect(lpusdBalanceBefore).to.equal(lpusdBalanceAfter)
			expect(lplpBalanceBefore.sub(lplpBalanceAfter)).to.equal(toRedeem)
			expect(epochAfter).to.equal(epochBefore)
			expect(depositReceiptAfter.epoch).to.equal(epochBefore.sub(1)).to.equal(epochAfter.sub(1))
			expect(depositReceiptBefore.amount.sub(depositReceiptAfter.amount)).to.equal(
				depositReceiptBefore.amount
			)
			expect(depositReceiptAfter.amount).to.equal(0)
			expect(depositReceiptAfter.unredeemedShares.sub(depositReceiptBefore.unredeemedShares)).to.equal(
				toWei(liquidityPoolUsdcDeposit).div(2)
			)
			expect(depositReceiptAfter.unredeemedShares).to.equal(toWei(liquidityPoolUsdcDeposit).div(2))
			expect(pendingDepositAfter).to.equal(pendingDepositBefore)
			expect(await liquidityPool.allowance(liquidityPool.address, user)).to.equal(0)
		})
	})
	describe("user initiates withdraw their funds", async () => {
		it("Succeed: User 1: Initiates Withdraw for half owned balance", async () => {
			const user = senderAddress
			const usdBalanceBefore = await usd.balanceOf(user)
			const lpBalanceBefore = await liquidityPool.balanceOf(user)
			const lpusdBalanceBefore = await usd.balanceOf(liquidityPool.address)
			const lplpBalanceBefore = await liquidityPool.balanceOf(liquidityPool.address)
			const epochBefore = await liquidityPool.withdrawalEpoch()
			const depositReceiptBefore = await liquidityPool.depositReceipts(user)
			const withdrawalReceiptBefore = await liquidityPool.withdrawalReceipts(user)
			const pendingWithdrawBefore = await liquidityPool.pendingWithdrawals()
			await liquidityPool.initiateWithdraw(lpBalanceBefore.div(2))
			const usdBalanceAfter = await usd.balanceOf(user)
			const lpBalanceAfter = await liquidityPool.balanceOf(user)
			const lpusdBalanceAfter = await usd.balanceOf(liquidityPool.address)
			const lplpBalanceAfter = await liquidityPool.balanceOf(liquidityPool.address)
			const epochAfter = await liquidityPool.withdrawalEpoch()
			const withdrawalReceiptAfter = await liquidityPool.withdrawalReceipts(user)
			const pendingWithdrawAfter = await liquidityPool.pendingWithdrawals()
			const logs = await liquidityPool.queryFilter(liquidityPool.filters.InitiateWithdraw(), 0)
			const initWithdrawEvent = logs[0].args
			expect(pendingWithdrawBefore).to.eq(0)
			expect(pendingWithdrawAfter).to.eq(lpBalanceBefore.div(2))
			expect(initWithdrawEvent.recipient).to.equal(user)
			expect(initWithdrawEvent.amount).to.equal(lpBalanceBefore.div(2))
			expect(initWithdrawEvent.epoch).to.equal(epochBefore)
			expect(usdBalanceAfter).to.equal(usdBalanceBefore)
			expect(lpBalanceBefore.sub(lpBalanceAfter)).to.equal(lpBalanceBefore.div(2))
			expect(lpusdBalanceAfter).to.equal(lpusdBalanceBefore)
			expect(lplpBalanceAfter.sub(lplpBalanceBefore)).to.equal(lpBalanceBefore.div(2))
			expect(withdrawalReceiptAfter.epoch).to.equal(epochBefore).to.equal(epochAfter)
			expect(withdrawalReceiptBefore.epoch).to.equal(0)
			expect(withdrawalReceiptAfter.shares).to.equal(lpBalanceBefore.div(2))
			expect(withdrawalReceiptBefore.shares).to.equal(0)
		})
	})
	describe("Create and execute a strangle", async () => {
		let customOrderPriceCall: number
		let customOrderPricePut: number
		let customStranglePrice: number
		let strangleCallId: number
		let stranglePutId: number
		let strangleCallToken: IOToken
		let stranglePutToken: IOToken
		it("SUCCEEDS: creates a custom strangle order", async () => {
			let customOrderPriceMultiplier = 1
			const [sender, receiver] = signers
			const priceQuote = await priceFeed.getNormalizedRate(weth.address, usd.address)
			const orderIdBefore = await handler.orderIdCounter()
			const strikePriceCall = priceQuote.add(toWei("1400"))
			const strikePricePut = priceQuote.sub(toWei("900"))
			const lpUSDBalanceBefore = await usd.balanceOf(liquidityPool.address)

			const amount = toWei("10")
			const orderExpiry = 600 // 10 minutes
			const proposedSeriesCall = {
				expiration: expiration,
				strike: BigNumber.from(strikePriceCall),
				isPut: false,
				strikeAsset: usd.address,
				underlying: weth.address,
				collateral: usd.address
			}
			const proposedSeriesPut = {
				expiration: expiration,
				strike: BigNumber.from(strikePricePut),
				isPut: true,
				strikeAsset: usd.address,
				underlying: weth.address,
				collateral: usd.address
			}
			const localQuoteCall = await calculateOptionQuoteLocallyAlpha(
				liquidityPool,
				optionRegistry,
				usd,
				priceFeed,
				proposedSeriesCall,
				amount
			)
			const localQuotePut = await calculateOptionQuoteLocallyAlpha(
				liquidityPool,
				optionRegistry,
				usd,
				priceFeed,
				proposedSeriesPut,
				amount
			)
			customOrderPriceCall = localQuoteCall * customOrderPriceMultiplier
			customOrderPricePut = localQuotePut * customOrderPriceMultiplier
			customStranglePrice = customOrderPriceCall + customOrderPricePut
			const createStrangle = await handler.createStrangle(
				proposedSeriesCall,
				proposedSeriesPut,
				amount,
				amount,
				toWei(customOrderPriceCall.toString()).mul(toWei("1")).div(amount),
				toWei(customOrderPricePut.toString()).mul(toWei("1")).div(amount),
				orderExpiry,
				receiverAddress,
				[toWei("1"), toWei("1")],
				[toWei("1"), toWei("1")]
			)

			const receipt = await createStrangle.wait()
			const events = receipt.events
			const createOrderEvents = events?.filter(x => x.event == "OrderCreated") as any
			expect(createOrderEvents?.length).to.eq(2)
			expect(parseInt(createOrderEvents[0].args?.orderId) + 1).to.eq(
				createOrderEvents[1].args?.orderId
			)
			strangleCallId = createOrderEvents[0].args?.orderId
			stranglePutId = createOrderEvents[1].args?.orderId
			const callOrder = await handler.orderStores(strangleCallId)
			const putOrder = await handler.orderStores(stranglePutId)
			strangleCallToken = new Contract(callOrder.seriesAddress, Otoken.abi, sender) as IOToken
			stranglePutToken = new Contract(putOrder.seriesAddress, Otoken.abi, sender) as IOToken
			const orderIdAfter = await handler.orderIdCounter()
			const lpUSDBalanceAfter = await usd.balanceOf(liquidityPool.address)

			// check order details are correct
			expect(callOrder.optionSeries.isPut).to.be.false
			expect(putOrder.optionSeries.isPut).to.be.true
			// check expiries are the same
			expect(callOrder.optionSeries.expiration).to.eq(proposedSeriesCall.expiration)
			expect(callOrder.optionSeries.expiration).to.eq(putOrder.optionSeries.expiration)
			expect(
				callOrder.optionSeries.strike.sub(proposedSeriesCall.strike.div(oTokenDecimalShift18))
			).to.be.within(-100, 0)
			expect(
				putOrder.optionSeries.strike.sub(proposedSeriesPut.strike.div(oTokenDecimalShift18))
			).to.be.within(-100, 0)
			expect(callOrder.optionSeries.strikeAsset).to.eq(proposedSeriesCall.strikeAsset)
			expect(putOrder.optionSeries.strikeAsset).to.eq(proposedSeriesPut.strikeAsset)
			expect(callOrder.optionSeries.collateral).to.eq(proposedSeriesCall.collateral)
			expect(putOrder.optionSeries.collateral).to.eq(proposedSeriesPut.collateral)
			expect(callOrder.amount).to.eq(amount)
			expect(putOrder.amount).to.eq(amount)
			// check order ID increases by 2
			expect(orderIdAfter).to.eq(orderIdBefore.add(2))
			// balances are unchanged
			expect(lpUSDBalanceBefore).to.eq(lpUSDBalanceAfter)
		})
		it("SETUP: fulfill", async () => {
			await portfolioValuesFeed.fulfill(weth.address, usd.address)
		})
		it("SUCCEEDS: executes a strangle", async () => {
			const [sender, receiver] = signers
			// add more liquidity to stop buffer reached error
			// await usd.approve(liquidityPool.address, toUSDC(liquidityPoolUsdcDeposit).mul(2))
			// await liquidityPool.deposit(toUSDC(liquidityPoolUsdcDeposit).mul(2))

			const priceQuote = await priceFeed.getNormalizedRate(weth.address, usd.address)
			const receiverOTokenBalBef = (await strangleCallToken.balanceOf(receiverAddress)).add(
				await stranglePutToken.balanceOf(receiverAddress)
			)
			const lpUSDBalanceBefore = await usd.balanceOf(liquidityPool.address)
			const collateralAllocatedBefore = await liquidityPool.collateralAllocated()
			const receiverUSDBalBefore = await usd.balanceOf(receiverAddress)
			const deltaBefore = tFormatEth(await liquidityPool.getPortfolioDelta())
			const ephemeralDeltaBefore = await liquidityPool.ephemeralDelta()
			const ephemeralLiabilitiesBefore = await liquidityPool.ephemeralLiabilities()

			const orderDeets1 = await handler.orderStores(strangleCallId)
			const orderDeets2 = await handler.orderStores(stranglePutId)
			const prevalues = await portfolioValuesFeed.getPortfolioValues(weth.address, usd.address)

			const localDelta1 = await calculateOptionDeltaLocally(
				liquidityPool,
				priceFeed,
				{
					expiration: orderDeets1.optionSeries.expiration.toNumber(),
					strike: orderDeets1.optionSeries.strike.mul(10 ** 10),
					isPut: orderDeets1.optionSeries.isPut,
					underlying: orderDeets1.optionSeries.underlying,
					strikeAsset: orderDeets1.optionSeries.strikeAsset,
					collateral: orderDeets1.optionSeries.collateral
				},
				orderDeets1.amount,
				true
			)
			const localQuote1 = await calculateOptionQuoteLocallyAlpha(
				liquidityPool,
				optionRegistry,
				usd,
				priceFeed,
				{
					expiration: orderDeets1.optionSeries.expiration.toNumber(),
					strike: orderDeets1.optionSeries.strike.mul(10 ** 10),
					isPut: orderDeets1.optionSeries.isPut,
					underlying: orderDeets1.optionSeries.underlying,
					strikeAsset: orderDeets1.optionSeries.strikeAsset,
					collateral: orderDeets1.optionSeries.collateral
				},
				orderDeets1.amount,
				false
			)
			const localDelta2 = await calculateOptionDeltaLocally(
				liquidityPool,
				priceFeed,
				{
					expiration: orderDeets2.optionSeries.expiration.toNumber(),
					strike: orderDeets2.optionSeries.strike.mul(10 ** 10),
					isPut: orderDeets2.optionSeries.isPut,
					underlying: orderDeets2.optionSeries.underlying,
					strikeAsset: orderDeets2.optionSeries.strikeAsset,
					collateral: orderDeets2.optionSeries.collateral
				},
				orderDeets2.amount,
				true
			)
			const localQuote2 = await calculateOptionQuoteLocallyAlpha(
				liquidityPool,
				optionRegistry,
				usd,
				priceFeed,
				{
					expiration: orderDeets2.optionSeries.expiration.toNumber(),
					strike: orderDeets2.optionSeries.strike.mul(10 ** 10),
					isPut: orderDeets2.optionSeries.isPut,
					underlying: orderDeets2.optionSeries.underlying,
					strikeAsset: orderDeets2.optionSeries.strikeAsset,
					collateral: orderDeets2.optionSeries.collateral
				},
				orderDeets2.amount,
				false
			)
			const localDelta = localDelta1.add(localDelta2)
			const localQuote = localQuote1 + localQuote2
			const expectedCollateralAllocated = (
				await optionRegistry.getCollateral(
					{
						expiration: orderDeets1.optionSeries.expiration,
						isPut: orderDeets1.optionSeries.isPut,
						strike: orderDeets1.optionSeries.strike, // keep e8
						strikeAsset: orderDeets1.optionSeries.strikeAsset,
						underlying: orderDeets1.optionSeries.underlying,
						collateral: orderDeets1.optionSeries.collateral
					},
					orderDeets1.amount
				)
			).add(
				await optionRegistry.getCollateral(
					{
						expiration: orderDeets2.optionSeries.expiration,
						isPut: orderDeets2.optionSeries.isPut,
						strike: orderDeets2.optionSeries.strike, // keep e8
						strikeAsset: orderDeets2.optionSeries.strikeAsset,
						underlying: orderDeets2.optionSeries.underlying,
						collateral: orderDeets2.optionSeries.collateral
					},
					orderDeets2.amount
				)
			)

			await usd.connect(receiver).approve(liquidityPool.address, 1000000000)
			await handler.connect(receiver).executeStrangle(strangleCallId, stranglePutId)

			// check ephemeral values update correctly
			const ephemeralLiabilitiesDiff =
				tFormatEth(await liquidityPool.ephemeralLiabilities()) - tFormatEth(ephemeralLiabilitiesBefore)
			// const ephemeralDeltaDiff =
			// 	tFormatEth(await liquidityPool.ephemeralDelta()) - tFormatEth(ephemeralDeltaBefore)
			// expect(ephemeralDeltaDiff - tFormatEth(localDelta)).to.be.within(-0.01, 0.01)
			expect(percentDiff(ephemeralLiabilitiesDiff, localQuote)).to.be.within(-0.05, 0.05)
			await portfolioValuesFeed.fulfill(weth.address, usd.address)

			// expect ephemeral values to be reset
			expect(await liquidityPool.ephemeralDelta()).to.eq(0)
			expect(await liquidityPool.ephemeralLiabilities()).to.eq(0)
			const receiverUSDBalAfter = await usd.balanceOf(receiverAddress)
			const receiverOTokenBalAfter = (await strangleCallToken.balanceOf(receiverAddress)).add(
				await stranglePutToken.balanceOf(receiverAddress)
			)
			const collateralAllocatedAfter = await liquidityPool.collateralAllocated()
			const collateralAllocatedDiff = tFormatUSDC(
				collateralAllocatedAfter.sub(collateralAllocatedBefore)
			)
			const lpOTokenBalAfter = (await strangleCallToken.balanceOf(liquidityPool.address)).add(
				await stranglePutToken.balanceOf(liquidityPool.address)
			)
			const lpUSDBalanceAfter = await usd.balanceOf(liquidityPool.address)
			const deltaAfter = tFormatEth(await liquidityPool.getPortfolioDelta())

			const buyerUSDBalanceDiff = receiverUSDBalBefore.sub(receiverUSDBalAfter)
			const lpUSDBalanceDiff = lpUSDBalanceAfter.sub(lpUSDBalanceBefore)

			const orderCall = await handler.orderStores(strangleCallId)
			const orderPut = await handler.orderStores(stranglePutId)
			// order should be non existant
			expect(orderPut.buyer).to.eq(ZERO_ADDRESS)
			expect(orderCall.buyer).to.eq(ZERO_ADDRESS)
			// check buyer's OToken balance increases bycoreect amount
			expect(fromOpyn(receiverOTokenBalAfter.sub(receiverOTokenBalBef).toString())).to.equal(
				fromWei(orderDeets1.amount.add(orderDeets2.amount).toString())
			)

			// liquidity pool holds no tokens
			expect(lpOTokenBalAfter).to.eq(0)

			// check buyer's USDC balance decreases by expected amount
			expect(
				receiverUSDBalBefore
					.sub(receiverUSDBalAfter)
					.sub(BigNumber.from(Math.floor(customStranglePrice * 10 ** 6).toString()))
			).to.be.within(-1, 1)
			expect(
				tFormatUSDC(buyerUSDBalanceDiff) -
				(parseFloat(fromWei(orderDeets1.amount)) * tFormatEth(orderDeets1.price) +
					parseFloat(fromWei(orderDeets2.amount)) * tFormatEth(orderDeets2.price))
			).to.be.within(-0.02, 0.02)
			// check collateralAllocated is correct
			expect(collateralAllocatedDiff).to.eq(tFormatUSDC(expectedCollateralAllocated))
			// check liquidity pool USD balance increases by agreed price minus collateral
			expect(
				tFormatUSDC(lpUSDBalanceDiff) -
				(tFormatEth(orderDeets1.amount) * tFormatEth(orderDeets1.price) +
					tFormatEth(orderDeets2.amount) * tFormatEth(orderDeets2.price) -
					tFormatUSDC(expectedCollateralAllocated))
			).to.be.within(-0.02, 0.02)
			// check delta changes by expected amount
			expect(deltaAfter.toPrecision(3)).to.eq((deltaBefore + tFormatEth(localDelta)).toPrecision(3))
		})
	})
	describe("executes epoch with new position", async () => {
		it("Succeeds: pauses trading", async () => {
			await liquidityPool.pauseTradingAndRequest()
			expect(await liquidityPool.isTradingPaused()).to.be.true
			const priceQuote = await priceFeed.getNormalizedRate(weth.address, usd.address)
			// deliberately underprice quote so that the pool comes out as profitable
			await portfolioValuesFeed.fulfill(weth.address, usd.address)
		})
		it("Succeeds: execute epoch", async () => {
			const depositEpochBefore = await liquidityPool.depositEpoch()
			const withdrawalEpochBefore = await liquidityPool.withdrawalEpoch()
			const pendingDepositBefore = (await liquidityPool.pendingDeposits()).mul(collatDecimalShift)
			const pendingWithdrawBefore = await liquidityPool.pendingWithdrawals()
			const lplpBalanceBefore = await liquidityPool.balanceOf(liquidityPool.address)
			const totalSupplyBefore = await liquidityPool.totalSupply()
			const partitionedFundsBefore = await liquidityPool.partitionedFunds()
			await liquidityPool.executeEpochCalculation()
			const lplpBalanceAfter = await liquidityPool.balanceOf(liquidityPool.address)
			const pendingDepositAfter = (await liquidityPool.pendingDeposits()).mul(collatDecimalShift)
			const pendingWithdrawAfter = await liquidityPool.pendingWithdrawals()
			const partitionedFundsAfter = await liquidityPool.partitionedFunds()
			const partitionedFundsDiffe18 = toWeiFromUSDC(
				partitionedFundsAfter.sub(partitionedFundsBefore).toString()
			)
			// check partitioned funds increased by pendingWithdrawals * price per share
			expect(
				parseFloat(fromWei(partitionedFundsDiffe18)) -
				parseFloat(fromWei(pendingWithdrawBefore)) *
				parseFloat(fromWei(await liquidityPool.withdrawalEpochPricePerShare(withdrawalEpochBefore)))
			).to.be.within(-0.0001, 0.0001)
			expect(await liquidityPool.depositEpochPricePerShare(depositEpochBefore)).to.equal(
				totalSupplyBefore.eq(0)
					? toWei("1")
					: toWei("1")
						.mul((await liquidityPool.getNAV()).add(partitionedFundsDiffe18).sub(pendingDepositBefore))
						.div(totalSupplyBefore)
			)
			expect(await liquidityPool.pendingDeposits()).to.equal(0)
			expect(pendingDepositBefore).to.not.eq(0)
			expect(pendingWithdrawAfter).to.eq(0)
			expect(pendingDepositAfter).to.eq(0)
			expect(await liquidityPool.isTradingPaused()).to.be.false
			expect(await liquidityPool.depositEpoch()).to.equal(depositEpochBefore.add(1))
			expect(
				pendingDepositBefore
					.mul(toWei("1"))
					.div(await liquidityPool.depositEpochPricePerShare(depositEpochBefore))
			).to.equal(lplpBalanceAfter.sub(lplpBalanceBefore).add(pendingWithdrawBefore))
		})
	})
	describe("more users deposit/withdraw", async () => {
		it("Succeeds: User 3: Deposit to the liquidityPool", async () => {
			const user = await signers[2].getAddress()
			const usdBalanceBefore = await usd.balanceOf(user)
			const lpBalanceBefore = await liquidityPool.balanceOf(user)
			const lpusdBalanceBefore = await usd.balanceOf(liquidityPool.address)
			const lplpBalanceBefore = await liquidityPool.balanceOf(liquidityPool.address)
			const epochBefore = await liquidityPool.depositEpoch()
			const depositReceiptBefore = await liquidityPool.depositReceipts(user)
			const pendingDepositBefore = await liquidityPool.pendingDeposits()
			await usd.connect(signers[2]).approve(liquidityPool.address, toUSDC(liquidityPoolUsdcDeposit))
			expect(
				await liquidityPool.connect(signers[2]).callStatic.deposit(toUSDC(liquidityPoolUsdcDeposit))
			).to.be.true
			const deposit = await liquidityPool.connect(signers[2]).deposit(toUSDC(liquidityPoolUsdcDeposit))
			const usdBalanceAfter = await usd.balanceOf(user)
			const lpBalanceAfter = await liquidityPool.balanceOf(user)
			const lpusdBalanceAfter = await usd.balanceOf(liquidityPool.address)
			const lplpBalanceAfter = await liquidityPool.balanceOf(liquidityPool.address)
			const epochAfter = await liquidityPool.depositEpoch()
			const depositReceiptAfter = await liquidityPool.depositReceipts(user)
			const pendingDepositAfter = await liquidityPool.pendingDeposits()
			const toRedeem = await liquidityPool.connect(signers[2]).callStatic.redeem(toWei("1000000000"))
			const logs = await liquidityPool.queryFilter(liquidityPool.filters.Deposit(), 0)
			const depositEvent = logs[4].args
			expect(depositEvent.recipient).to.equal(user)
			expect(depositEvent.amount).to.equal(toUSDC(liquidityPoolUsdcDeposit))
			expect(depositEvent.epoch).to.equal(epochBefore)
			expect(usdBalanceBefore.sub(usdBalanceAfter)).to.equal(toUSDC(liquidityPoolUsdcDeposit))
			expect(lpBalanceBefore.sub(lpBalanceAfter)).to.equal(0)
			expect(lpusdBalanceAfter.sub(lpusdBalanceBefore)).to.equal(toUSDC(liquidityPoolUsdcDeposit))
			expect(lplpBalanceBefore.sub(lplpBalanceAfter)).to.equal(0)
			expect(epochAfter).to.equal(epochBefore)
			expect(pendingDepositAfter.sub(pendingDepositBefore)).to.equal(toUSDC(liquidityPoolUsdcDeposit))
			expect(depositReceiptBefore.epoch).to.equal(epochBefore.sub(1))
			expect(depositReceiptAfter.epoch).to.equal(epochAfter).to.equal(epochBefore)
			expect(depositReceiptBefore.amount).to.equal(toUSDC(liquidityPoolUsdcDeposit))
			expect(depositReceiptAfter.amount).to.equal(toUSDC(liquidityPoolUsdcDeposit))
			expect(depositReceiptAfter.unredeemedShares.sub(depositReceiptBefore.unredeemedShares)).to.equal(
				toRedeem
			)
			expect(depositReceiptAfter.unredeemedShares).to.equal(toRedeem)
		})
		it("Succeeds: User 1: can complete withdrawal", async () => {
			const user = await signers[0].getAddress()
			const usdBalanceBefore = await usd.balanceOf(user)
			const lpBalanceBefore = await liquidityPool.balanceOf(user)
			const lpusdBalanceBefore = await usd.balanceOf(liquidityPool.address)
			const lplpBalanceBefore = await liquidityPool.balanceOf(liquidityPool.address)
			const epochBefore = await liquidityPool.withdrawalEpoch()
			const depositReceiptBefore = await liquidityPool.depositReceipts(user)
			const withdrawReceiptBefore = await liquidityPool.withdrawalReceipts(user)
			const pendingWithdrawBefore = await liquidityPool.pendingWithdrawals()
			const toWithdraw = await liquidityPool.connect(signers[0]).callStatic.completeWithdraw()
			const withdraw = await liquidityPool.completeWithdraw()
			const usdBalanceAfter = await usd.balanceOf(user)
			const lpBalanceAfter = await liquidityPool.balanceOf(user)
			const lpusdBalanceAfter = await usd.balanceOf(liquidityPool.address)
			const lplpBalanceAfter = await liquidityPool.balanceOf(liquidityPool.address)
			const epochAfter = await liquidityPool.withdrawalEpoch()
			const withdrawReceiptAfter = await liquidityPool.withdrawalReceipts(user)
			const pendingWithdrawAfter = await liquidityPool.pendingWithdrawals()
			const logs = await liquidityPool.queryFilter(liquidityPool.filters.Withdraw(), 0)
			const depositEvent = logs[0].args
			expect(pendingWithdrawAfter).to.eq(pendingWithdrawBefore)
			expect(depositEvent.recipient).to.equal(user)
			expect(depositEvent.amount).to.equal(toWithdraw)
			expect(depositEvent.shares).to.equal(withdrawReceiptBefore.shares)
			expect(usdBalanceAfter.sub(usdBalanceBefore)).to.equal(toWithdraw)
			expect(lpBalanceBefore).to.equal(lpBalanceAfter)
			expect(lpusdBalanceBefore.sub(lpusdBalanceAfter)).to.equal(toWithdraw)
			expect(lplpBalanceBefore).to.equal(lplpBalanceBefore)
			expect(epochBefore).to.equal(epochAfter)
			expect(withdrawReceiptAfter.epoch).to.equal(withdrawReceiptBefore.epoch)
			expect(withdrawReceiptAfter.shares).to.equal(0)
		})
		it("Succeed: User 1: Initiates Withdraw for half owned balance", async () => {
			const user = senderAddress
			const usdBalanceBefore = await usd.balanceOf(user)
			const lpBalanceBefore = await liquidityPool.balanceOf(user)
			const lpusdBalanceBefore = await usd.balanceOf(liquidityPool.address)
			const lplpBalanceBefore = await liquidityPool.balanceOf(liquidityPool.address)
			const epochBefore = await liquidityPool.withdrawalEpoch()
			const withdrawalReceiptBefore = await liquidityPool.withdrawalReceipts(user)
			const pendingWithdrawBefore = await liquidityPool.pendingWithdrawals()
			await liquidityPool.initiateWithdraw(lpBalanceBefore.div(2))
			const usdBalanceAfter = await usd.balanceOf(user)
			const lpBalanceAfter = await liquidityPool.balanceOf(user)
			const lpusdBalanceAfter = await usd.balanceOf(liquidityPool.address)
			const lplpBalanceAfter = await liquidityPool.balanceOf(liquidityPool.address)
			const epochAfter = await liquidityPool.withdrawalEpoch()
			const withdrawalReceiptAfter = await liquidityPool.withdrawalReceipts(user)
			const pendingWithdrawAfter = await liquidityPool.pendingWithdrawals()
			const logs = await liquidityPool.queryFilter(liquidityPool.filters.InitiateWithdraw(), 0)
			const initWithdrawEvent = logs[1].args
			expect(initWithdrawEvent.recipient).to.equal(user)
			expect(initWithdrawEvent.amount).to.equal(lpBalanceBefore.div(2))
			expect(initWithdrawEvent.epoch).to.equal(epochBefore)
			expect(usdBalanceAfter).to.equal(usdBalanceBefore)
			expect(lpBalanceBefore.sub(lpBalanceAfter)).to.equal(lpBalanceBefore.div(2))
			expect(lpusdBalanceAfter).to.equal(lpusdBalanceBefore)
			expect(lplpBalanceAfter.sub(lplpBalanceBefore)).to.equal(lpBalanceBefore.div(2))
			expect(withdrawalReceiptAfter.epoch).to.equal(epochBefore).to.equal(epochAfter)
			expect(withdrawalReceiptBefore.epoch).to.equal(epochBefore.sub(1))
			expect(withdrawalReceiptAfter.shares).to.equal(lpBalanceBefore.div(2))
			expect(withdrawalReceiptBefore.shares).to.equal(0)
			expect(pendingWithdrawAfter).to.eq(pendingWithdrawBefore.add(lpBalanceBefore.div(2)))
		})
		it("Succeed: User 2: Initiates Withdraw for owned balance with same redeemable balance", async () => {
			const user = await signers[1].getAddress()
			const usdBalanceBefore = await usd.balanceOf(user)
			const lpBalanceBefore = await liquidityPool.balanceOf(user)

			const lpusdBalanceBefore = await usd.balanceOf(liquidityPool.address)
			const lplpBalanceBefore = await liquidityPool.balanceOf(liquidityPool.address)
			const epochBefore = await liquidityPool.withdrawalEpoch()
			const withdrawalReceiptBefore = await liquidityPool.withdrawalReceipts(user)
			const pendingWithdrawBefore = await liquidityPool.pendingWithdrawals()
			const depositReceiptBefore = await liquidityPool.depositReceipts(user)
			const toRedeem = await liquidityPool.connect(signers[1]).callStatic.redeem(lpBalanceBefore)
			await liquidityPool.connect(signers[1]).initiateWithdraw(lpBalanceBefore)
			const usdBalanceAfter = await usd.balanceOf(user)
			const lpBalanceAfter = await liquidityPool.balanceOf(user)
			const lpusdBalanceAfter = await usd.balanceOf(liquidityPool.address)
			const lplpBalanceAfter = await liquidityPool.balanceOf(liquidityPool.address)
			const epochAfter = await liquidityPool.withdrawalEpoch()
			const withdrawalReceiptAfter = await liquidityPool.withdrawalReceipts(user)
			const pendingWithdrawAfter = await liquidityPool.pendingWithdrawals()
			const depositReceiptAfter = await liquidityPool.depositReceipts(user)
			const logs = await liquidityPool.queryFilter(liquidityPool.filters.InitiateWithdraw(), 0)
			const initWithdrawEvent = logs[logs.length - 1].args
			expect(pendingWithdrawAfter).to.eq(pendingWithdrawBefore.add(lpBalanceBefore))
			expect(initWithdrawEvent.recipient).to.equal(user)
			expect(initWithdrawEvent.amount).to.equal(lpBalanceBefore)
			expect(initWithdrawEvent.epoch).to.equal(epochBefore)
			expect(usdBalanceAfter).to.equal(usdBalanceBefore)
			expect(lpBalanceAfter.sub(lpBalanceBefore)).to.equal(0)
			expect(lpusdBalanceAfter).to.equal(lpusdBalanceBefore)
			expect(lplpBalanceBefore.sub(lplpBalanceAfter)).to.equal(0)
			expect(withdrawalReceiptAfter.epoch).to.equal(epochBefore).to.equal(epochAfter)
			expect(withdrawalReceiptBefore.epoch).to.equal(0)
			// using redeemable funds only
			expect(withdrawalReceiptAfter.shares).to.equal(lpBalanceBefore)
			expect(withdrawalReceiptBefore.shares).to.equal(0)
			const logsRedeem = await liquidityPool.queryFilter(liquidityPool.filters.Redeem(), 0)
			const redeemEvent = logsRedeem[logsRedeem.length - 1].args
			expect(redeemEvent.recipient).to.equal(user)
			expect(redeemEvent.amount).to.equal(toRedeem)
			expect(redeemEvent.epoch).to.equal(depositReceiptBefore.epoch)
			expect(usdBalanceAfter).to.equal(usdBalanceBefore)
			expect(lpBalanceAfter.sub(lpBalanceBefore)).to.equal(0)
			expect(lpBalanceAfter).to.equal(toRedeem)
			expect(lpBalanceBefore).to.equal(toRedeem)
			expect(lpusdBalanceBefore).to.equal(lpusdBalanceAfter)
			expect(lplpBalanceBefore.sub(lplpBalanceAfter)).to.equal(0)
			expect(epochAfter).to.equal(epochBefore)
			expect(depositReceiptAfter.epoch).to.equal(redeemEvent.epoch)
			expect(depositReceiptBefore.amount.sub(depositReceiptAfter.amount)).to.equal(
				depositReceiptBefore.amount
			)
			expect(depositReceiptAfter.amount).to.equal(0)
			expect(depositReceiptBefore.unredeemedShares.sub(depositReceiptAfter.unredeemedShares)).to.equal(
				toWei(liquidityPoolUsdcDeposit).div(2)
			)
			expect(depositReceiptAfter.unredeemedShares).to.equal(0)
			expect(await liquidityPool.allowance(liquidityPool.address, user)).to.equal(0)
			expect(pendingWithdrawAfter).to.eq(pendingWithdrawBefore.add(lpBalanceBefore))
		})
		it("Succeed: User 2: Initiates Withdraw for owned balance again in same epoch (not using redeemable shares)", async () => {
			const user = await signers[1].getAddress()
			const usdBalanceBefore = await usd.balanceOf(user)
			const lpBalanceBefore = await liquidityPool.balanceOf(user)
			const lpusdBalanceBefore = await usd.balanceOf(liquidityPool.address)
			const lplpBalanceBefore = await liquidityPool.balanceOf(liquidityPool.address)
			const epochBefore = await liquidityPool.withdrawalEpoch()
			const withdrawalReceiptBefore = await liquidityPool.withdrawalReceipts(user)
			const pendingWithdrawBefore = await liquidityPool.pendingWithdrawals()
			await liquidityPool.connect(signers[1]).initiateWithdraw(lpBalanceBefore)
			const usdBalanceAfter = await usd.balanceOf(user)
			const lpBalanceAfter = await liquidityPool.balanceOf(user)
			const lpusdBalanceAfter = await usd.balanceOf(liquidityPool.address)
			const lplpBalanceAfter = await liquidityPool.balanceOf(liquidityPool.address)
			const epochAfter = await liquidityPool.withdrawalEpoch()
			const withdrawalReceiptAfter = await liquidityPool.withdrawalReceipts(user)
			const pendingWithdrawAfter = await liquidityPool.pendingWithdrawals()
			const logs = await liquidityPool.queryFilter(liquidityPool.filters.InitiateWithdraw(), 0)
			const initWithdrawEvent = logs[logs.length - 1].args
			expect(pendingWithdrawAfter).to.eq(pendingWithdrawBefore.add(lpBalanceBefore))
			expect(initWithdrawEvent.recipient).to.equal(user)
			expect(initWithdrawEvent.amount).to.equal(lpBalanceBefore)
			expect(initWithdrawEvent.epoch).to.equal(epochBefore)
			expect(usdBalanceAfter).to.equal(usdBalanceBefore)
			expect(lpBalanceBefore.sub(lpBalanceAfter)).to.equal(lpBalanceBefore)
			expect(lpusdBalanceAfter).to.equal(lpusdBalanceBefore)
			expect(lplpBalanceAfter.sub(lplpBalanceBefore)).to.equal(lpBalanceBefore)
			expect(withdrawalReceiptAfter.epoch).to.equal(epochBefore).to.equal(epochAfter)
			expect(withdrawalReceiptBefore.epoch).to.equal(epochBefore)
			expect(withdrawalReceiptAfter.shares).to.equal(lpBalanceBefore.mul(2))
			expect(withdrawalReceiptBefore.shares).to.equal(lpBalanceBefore)
		})

		it("Reverts: User 1: cannot complete withdrawal because of epoch not closed", async () => {
			await expect(liquidityPool.completeWithdraw()).to.be.revertedWith("EpochNotClosed()")
		})
		it("Succeeds: pauses trading", async () => {
			await liquidityPool.pauseTradingAndRequest()
			expect(await liquidityPool.isTradingPaused()).to.be.true
			const priceQuote = await priceFeed.getNormalizedRate(weth.address, usd.address)
			// deliberately underprice quote so that the pool comes out as profitable
			await portfolioValuesFeed.fulfill(weth.address, usd.address)
		})
		it("Succeeds: execute epoch", async () => {
			const depositEpochBefore = await liquidityPool.depositEpoch()
			const withdrawalEpochBefore = await liquidityPool.withdrawalEpoch()
			const pendingDepositBefore = (await liquidityPool.pendingDeposits()).mul(collatDecimalShift)
			const pendingWithdrawBefore = await liquidityPool.pendingWithdrawals()
			const lplpBalanceBefore = await liquidityPool.balanceOf(liquidityPool.address)
			const totalSupplyBefore = await liquidityPool.totalSupply()
			const partitionedFundsBefore = await liquidityPool.partitionedFunds()
			await liquidityPool.executeEpochCalculation()
			const lplpBalanceAfter = await liquidityPool.balanceOf(liquidityPool.address)
			const pendingDepositAfter = (await liquidityPool.pendingDeposits()).mul(collatDecimalShift)
			const pendingWithdrawAfter = await liquidityPool.pendingWithdrawals()
			const partitionedFundsAfter = await liquidityPool.partitionedFunds()
			const partitionedFundsDiffe18 = toWeiFromUSDC(
				partitionedFundsAfter.sub(partitionedFundsBefore).toString()
			)
			// check partitioned funds increased by pendingWithdrawals * price per share
			expect(
				parseFloat(fromWei(partitionedFundsDiffe18)) -
				parseFloat(fromWei(pendingWithdrawBefore)) *
				parseFloat(fromWei(await liquidityPool.withdrawalEpochPricePerShare(withdrawalEpochBefore)))
			).to.be.within(-0.0001, 0.0001)
			expect(await liquidityPool.depositEpochPricePerShare(depositEpochBefore)).to.equal(
				totalSupplyBefore.eq(0)
					? toWei("1")
					: toWei("1")
						.mul((await liquidityPool.getNAV()).add(partitionedFundsDiffe18).sub(pendingDepositBefore))
						.div(totalSupplyBefore)
			)
			expect(await liquidityPool.pendingDeposits()).to.equal(0)
			expect(pendingDepositBefore).to.not.eq(0)
			expect(pendingWithdrawAfter).to.eq(0)
			expect(pendingDepositAfter).to.eq(0)
			expect(await liquidityPool.isTradingPaused()).to.be.false
			expect(await liquidityPool.depositEpoch()).to.equal(depositEpochBefore.add(1))
			expect(
				pendingDepositBefore
					.mul(toWei("1"))
					.div(await liquidityPool.depositEpochPricePerShare(depositEpochBefore))
			).to.equal(lplpBalanceAfter.sub(lplpBalanceBefore).add(pendingWithdrawBefore))
		})
	})
})<|MERGE_RESOLUTION|>--- conflicted
+++ resolved
@@ -19,11 +19,6 @@
 import { Volatility } from "../types/Volatility"
 import { WETH } from "../types/WETH"
 import {
-<<<<<<< HEAD
-	setupTestOracle,
-	calculateOptionQuoteLocallyAlpha,
-	calculateOptionDeltaLocally
-=======
 	fromOpyn,
 	fromWei,
 	percentDiff,
@@ -36,10 +31,9 @@
 	toWeiFromUSDC
 } from "../utils/conversion-helper"
 import {
-	calculateOptionDeltaLocally,
-	calculateOptionQuoteLocally,
-	setupTestOracle
->>>>>>> 7baece0b
+	setupTestOracle,
+	calculateOptionQuoteLocallyAlpha,
+	calculateOptionDeltaLocally
 } from "./helpers"
 
 import { AlphaOptionHandler } from "../types/AlphaOptionHandler"
