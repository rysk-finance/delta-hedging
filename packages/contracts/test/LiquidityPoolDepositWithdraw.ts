--- conflicted
+++ resolved
@@ -990,11 +990,7 @@
 			pendingDepositBefore.mul(toWei("1")).div(await liquidityPool.epochPricePerShare(epochBefore))
 		).to.equal(lplpBalanceAfter.sub(lplpBalanceBefore))
 	})
-<<<<<<< HEAD
-	it("Reverts: User 1: cannot complete withdrawal because of not enough liquidity", async () => {
-=======
 	it("Reverts: User 1: cannot complete withdrawal because of insufficient withdrawal liquidity", async () => {
->>>>>>> 592f2d3d
 		await expect(
 			liquidityPool.completeWithdraw(await liquidityPool.balanceOf(senderAddress))
 		).to.be.revertedWith("WithdrawExceedsLiquidity()")
