--- conflicted
+++ resolved
@@ -956,8 +956,6 @@
 		await expect(liquidityPool.deposit(toUSDC(liquidityPoolUsdcDeposit))).to.be.revertedWith(
 			"TotalSupplyReached()"
 		)
-<<<<<<< HEAD
-=======
 	})
 	it("Succeeds: pauses trading from keeper", async () => {
 		await liquidityPool.setKeeper(await signers[2].getAddress(), true)
@@ -1003,6 +1001,5 @@
 	it("Reverts: execute epoch from unauthorised", async () => {
 		await expect(liquidityPool.connect(signers[3]).executeEpochCalculation()).to.be.revertedWith("NotKeeper()")
 
->>>>>>> a8d1cd5b
 	})
 })