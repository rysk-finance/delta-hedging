import hre, { ethers, network } from "hardhat"
import { Contract, utils, Signer, BigNumber } from "ethers"
import {
	toWei,
	call,
	put,
	fromOpyn,
	scaleNum,
	createValidExpiry,
	MAX_BPS
} from "../utils/conversion-helper"
import { expect } from "chai"
import moment from "moment"
import Otoken from "../artifacts/contracts/packages/opyn/core/Otoken.sol/Otoken.json"
import { NewController } from "../types/NewController"
import { AddressBook } from "../types/AddressBook"
import { Oracle } from "../types/Oracle"
import { NewMarginCalculator } from "../types/NewMarginCalculator"
import { NewWhitelist } from "../types/NewWhitelist"
import { ERC20Interface } from "../types/ERC20Interface"
import { MintableERC20 } from "../types/MintableERC20"
import { OptionRegistry, OptionSeriesStruct } from "../types/OptionRegistry"
import { Otoken as IOToken } from "../types/Otoken"
import { WETH } from "../types/WETH"
import {
	CHAINLINK_WETH_PRICER,
	GAMMA_CONTROLLER,
	MARGIN_POOL,
	OTOKEN_FACTORY,
	USDC_ADDRESS,
	USDC_OWNER_ADDRESS,
	WETH_ADDRESS,
	CONTROLLER_OWNER,
	ADDRESS_BOOK,
	GAMMA_ORACLE_NEW
} from "./constants"
import { setupOracle, setOpynOracleExpiryPrice } from "./helpers"
import { deployOpyn } from "../utils/opyn-deployer"
let usd: MintableERC20
let wethERC20: ERC20Interface
let weth: WETH
let controller: NewController
let addressBook: AddressBook
let newCalculator: NewMarginCalculator
let oracle: Oracle
let optionRegistry: OptionRegistry
let optionRegistryETH: OptionRegistry
let optionTokenUSDC: IOToken
let optionTokenETH: IOToken
let erc20CallOptionUSDC: IOToken
let erc20CallOptionETH: IOToken
let erc20PutOptionUSDC: IOToken
let erc20PutOptionETH: IOToken
let signers: Signer[]
let senderAddress: string
let receiverAddress: string
let proposedSeries: OptionSeriesStruct
let proposedSeriesETH: OptionSeriesStruct

// Date for option to expire on format yyyy-mm-dd
// Will automatically convert to 08:00 UTC timestamp
// First mined block will be timestamped 2022-02-27 19:05 UTC
const expiryDate: string = "2022-04-05"
const ZERO_ADDRESS = "0x0000000000000000000000000000000000000000"
// time travel period between each expiry
const expiryPeriod = {
	days: 0,
	weeks: 0,
	months: 1,
	years: 0
}
const productSpotShockValue = scaleNum("0.6", 27)
// array of time to expiry
const day = 60 * 60 * 24
const timeToExpiry = [day * 7, day * 14, day * 28, day * 42, day * 56]
// array of upper bound value correspond to time to expiry
const expiryToValue = [
	scaleNum("0.1678", 27),
	scaleNum("0.237", 27),
	scaleNum("0.3326", 27),
	scaleNum("0.4032", 27),
	scaleNum("0.4603", 27)
]
// edit depending on the chain id to be tested on
const chainId = 1
const oTokenDecimalShift18 = 10000000000
const usdDecimalShift18 = 1000000000000
const strike = toWei("3500")

// handles the conversion of expiryDate to a unix timestamp
const now = moment().utc().unix()
let expiration = moment.utc(expiryDate).add(8, "h").valueOf() / 1000

const optionParams = {
            minCallStrikePrice: 0,
            maxCallStrikePrice: toWei("100000000000"),
            minPutStrikePrice: 0,
            maxPutStrikePrice: toWei("1000000000000"),
            minExpiry:0,
            maxExpiry:99999999999,
		}
describe("Options protocol", function () {
	before(async function () {
		await hre.network.provider.request({
			method: "hardhat_reset",
			params: [
				{
					forking: {
						chainId: 1,
						jsonRpcUrl: `https://eth-mainnet.alchemyapi.io/v2/${process.env.ALCHEMY}`,
						blockNumber: 14290000
					}
				}
			]
		})
		signers = await ethers.getSigners()
		let opynParams = await deployOpyn(signers, productSpotShockValue, timeToExpiry, expiryToValue)
		controller = opynParams.controller
		addressBook = opynParams.addressBook
		oracle = opynParams.oracle
		newCalculator = opynParams.newCalculator
	})

	it("Deploys the Option Registry", async () => {
		signers = await ethers.getSigners()
		senderAddress = await signers[0].getAddress()
		receiverAddress = await signers[1].getAddress()
		// deploy libraries
		const interactionsFactory = await ethers.getContractFactory("OpynInteractions")
		const interactions = await interactionsFactory.deploy()
		// deploy options registry
		const optionRegistryFactory = await ethers.getContractFactory("OptionRegistry", {
			libraries: {
				OpynInteractions: interactions.address
			}
		})
		const authorityFactory = await hre.ethers.getContractFactory("Authority")
		const authority = await authorityFactory.deploy(senderAddress, senderAddress, senderAddress)
		// get and transfer weth
		weth = (await ethers.getContractAt(
			"contracts/interfaces/WETH.sol:WETH",
			WETH_ADDRESS[chainId]
		)) as WETH
		usd = (await ethers.getContractAt(
			"contracts/tokens/ERC20.sol:ERC20",
			USDC_ADDRESS[chainId]
		)) as MintableERC20
		await network.provider.request({
			method: "hardhat_impersonateAccount",
			params: [USDC_OWNER_ADDRESS[chainId]]
		})
		const signer = await ethers.getSigner(USDC_OWNER_ADDRESS[chainId])
		await usd.connect(signer).transfer(senderAddress, toWei("1000000").div(usdDecimalShift18))
		await weth.deposit({ value: utils.parseEther("99") })
		const _optionRegistry = (await optionRegistryFactory.deploy(
			USDC_ADDRESS[chainId],
			OTOKEN_FACTORY[chainId],
			controller.address,
			MARGIN_POOL[chainId],
			senderAddress,
			ADDRESS_BOOK[chainId],
			authority.address
		)) as OptionRegistry
		optionRegistry = _optionRegistry
		expect(optionRegistry).to.have.property("deployTransaction")
		const _optionRegistryETH = (await optionRegistryFactory.deploy(
			WETH_ADDRESS[chainId],
			OTOKEN_FACTORY[chainId],
			controller.address,
			MARGIN_POOL[chainId],
			senderAddress,
			ADDRESS_BOOK[chainId],
			authority.address
		)) as OptionRegistry
		optionRegistryETH = _optionRegistryETH
		expect(optionRegistryETH).to.have.property("deployTransaction")
	})

	it("Creates a USDC collataralised call option token series", async () => {
		const [sender] = signers
		proposedSeries = {
			expiration: expiration,
			strike: strike,
			isPut: call,
			underlying: WETH_ADDRESS[chainId],
			strikeAsset: USDC_ADDRESS[chainId],
			collateral: USDC_ADDRESS[chainId]
		}
		const issue = await optionRegistry.issue(
			proposedSeries
		)
		await expect(issue).to.emit(optionRegistry, "OptionTokenCreated")
		const receipt = await issue.wait(1)
		const events = receipt.events
		const removeEvent = events?.find(x => x.event == "OptionTokenCreated")
		const seriesAddress = removeEvent?.args?.token
		// save the option token address
		optionTokenUSDC = new Contract(seriesAddress, Otoken.abi, sender) as IOToken
	})
<<<<<<< HEAD
	it("Reverts: Cant create a USDC collataralised call option token series not at 8am", async () => {
		const [sender] = signers
		proposedSeries = {
			expiration: expiration + 1000,
			strike: strike,
			isPut: call,
			underlying: WETH_ADDRESS[chainId],
			strikeAsset: USDC_ADDRESS[chainId],
			collateral: USDC_ADDRESS[chainId]
		}
		await expect(optionRegistry.issue(
			proposedSeries
		)).to.be.revertedWith("OtokenFactory: Option has to expire 08:00 UTC")
=======
	it("Reverts: Tries to close oToken series that doesnt have a vault", async () => {
		await expect(optionRegistry.close(optionTokenUSDC.address, toWei("2"))).to.be.revertedWith("NoVault()")
>>>>>>> 609da7bf
	})
	it("Returns correct oToken when calling getOrDeployOtoken", async () => {
		proposedSeries = {
			expiration: expiration,
			strike: strike,
			isPut: call,
			underlying: WETH_ADDRESS[chainId],
			strikeAsset: USDC_ADDRESS[chainId],
			collateral: USDC_ADDRESS[chainId]
		}
		const [sender] = signers
		const issue = await optionRegistry.issue(
			proposedSeries
		)
		await expect(issue).to.emit(optionRegistry, "OptionTokenCreated")
		const receipt = await issue.wait(1)
		const events = receipt.events
		const removeEvent = events?.find(x => x.event == "OptionTokenCreated")
		const seriesAddress = removeEvent?.args?.token
		expect(seriesAddress).to.equal(optionTokenUSDC.address)
	})
	it("Returns correct oToken when calling getOToken", async () => {
		const [sender] = signers
		const issue = await optionRegistry.getOtoken(
			WETH_ADDRESS[chainId],
			USDC_ADDRESS[chainId],
			expiration,
			call,
			strike,
			USDC_ADDRESS[chainId]
		)
		expect(issue).to.equal(optionTokenUSDC.address)
	})	
	it("Returns zero addy if option doesnt exist", async () => {
		const [sender] = signers
		const issue = await optionRegistry.getOtoken(
			WETH_ADDRESS[chainId],
			USDC_ADDRESS[chainId],
			expiration,
			put,
			strike,
			USDC_ADDRESS[chainId]
		)
		expect(issue).to.equal(ZERO_ADDRESS)
	})		
	it("Creates a ETH collataralised call option token series", async () => {
		const [sender] = signers
		proposedSeriesETH = {
			expiration: expiration,
			strike: strike,
			isPut: call,
			underlying: WETH_ADDRESS[chainId],
			strikeAsset: USDC_ADDRESS[chainId],
			collateral: WETH_ADDRESS[chainId]
		}
		const issue = await optionRegistryETH.issue(
			proposedSeriesETH
		)
		await expect(issue).to.emit(optionRegistryETH, "OptionTokenCreated")
		const receipt = await issue.wait(1)
		const events = receipt.events
		const removeEvent = events?.find(x => x.event == "OptionTokenCreated")
		const seriesAddress = removeEvent?.args?.token
		// save the option token address
		optionTokenETH = new Contract(seriesAddress, Otoken.abi, sender) as IOToken
	})
	let marginReqUSD: BigNumber
	let marginReqETH: BigNumber
	it("opens call option token with USDC", async () => {
		const value = toWei("4")
		const USDbalanceBefore = await usd.balanceOf(senderAddress)
		const underlyingPrice = await oracle.getPrice(weth.address)
		marginReqUSD = await newCalculator.getNakedMarginRequired(
			weth.address,
			usd.address,
			usd.address,
			value.div(oTokenDecimalShift18),
			strike.div(oTokenDecimalShift18),
			underlyingPrice,
			expiration,
			6,
			false
		)
		marginReqUSD = (await optionRegistry.callUpperHealthFactor()).mul(marginReqUSD).div(MAX_BPS)
		await usd.approve(optionRegistry.address, value)
		const collatAmount = await optionRegistry.getCollateral(
			await optionRegistry.seriesInfo(optionTokenUSDC.address),
			value
		)
		await optionRegistry.open(optionTokenUSDC.address, value, collatAmount)
		const USDbalance = await usd.balanceOf(senderAddress)
		const balance = await optionTokenUSDC.balanceOf(senderAddress)
		expect(balance).to.equal(value.div(oTokenDecimalShift18))
		expect(USDbalanceBefore.sub(USDbalance)).to.equal(marginReqUSD)
	})

	it("opens call option token with ETH", async () => {
		const value = toWei("4")

		wethERC20 = (await ethers.getContractAt(
			"ERC20Interface",
			WETH_ADDRESS[chainId]
		)) as ERC20Interface
		const ETHbalanceBefore = await wethERC20.balanceOf(senderAddress)
		const underlyingPrice = await oracle.getPrice(weth.address)
		marginReqETH = await newCalculator.getNakedMarginRequired(
			weth.address,
			usd.address,
			weth.address,
			value.div(oTokenDecimalShift18),
			strike.div(oTokenDecimalShift18),
			underlyingPrice,
			expiration,
			18,
			false
		)
		marginReqETH = (await optionRegistry.callUpperHealthFactor()).mul(marginReqETH).div(MAX_BPS)
		await wethERC20.approve(optionRegistryETH.address, value)
		const collatAmount = await optionRegistryETH.getCollateral(
			await optionRegistryETH.seriesInfo(optionTokenETH.address),
			value
		)
		await optionRegistryETH.open(optionTokenETH.address, value, collatAmount)
		const ETHbalance = await wethERC20.balanceOf(senderAddress)
		const balance = await optionTokenETH.balanceOf(senderAddress)
		expect(balance).to.equal(value.div(oTokenDecimalShift18))
		expect(ETHbalanceBefore.sub(ETHbalance)).to.equal(marginReqETH)
	})

	it("writer transfers part of balance to new account", async () => {
		const sender1Address = receiverAddress
		const transferAmount = toWei("1").div(oTokenDecimalShift18)
		await optionTokenUSDC.transfer(sender1Address, transferAmount)
		const balance = await optionTokenUSDC.balanceOf(sender1Address)
		expect(balance).to.equal(transferAmount)
		await optionTokenETH.transfer(sender1Address, transferAmount)
		const newBalance = await optionTokenETH.balanceOf(sender1Address)
		expect(newBalance).to.equal(transferAmount)
	})

	it("receiver attempts to close and transaction should revert", async () => {
		const [sender, receiver] = signers
		const optionRegistryReceiver = optionRegistry.connect(receiver)
		await expect(
			optionRegistryReceiver.close(optionTokenUSDC.address, toWei("1"))
		).to.be.revertedWith("NotLiquidityPool()")
		const optionRegistryReceiverETH = optionRegistryETH.connect(receiver)
		await expect(
			optionRegistryReceiverETH.close(optionTokenETH.address, toWei("1"))
		).to.be.revertedWith("NotLiquidityPool()")
	})

	it("opens call option again with USDC", async () => {
		const value = toWei("4")
		const USDbalanceBefore = await usd.balanceOf(senderAddress)
		const underlyingPrice = await oracle.getPrice(weth.address)
		const oBalanceBef = await optionTokenUSDC.balanceOf(senderAddress)
		let marginReq = await newCalculator.getNakedMarginRequired(
			weth.address,
			usd.address,
			usd.address,
			value.div(oTokenDecimalShift18),
			strike.div(oTokenDecimalShift18),
			underlyingPrice,
			expiration,
			6,
			false
		)
		marginReq = (await optionRegistry.callUpperHealthFactor()).mul(marginReq).div(MAX_BPS)
		await usd.approve(optionRegistry.address, value)
		const collatAmount = await optionRegistry.getCollateral(
			await optionRegistry.seriesInfo(optionTokenUSDC.address),
			value
		)
		await optionRegistry.open(optionTokenUSDC.address, value, collatAmount)
		const USDbalance = await usd.balanceOf(senderAddress)
		const balance = await optionTokenUSDC.balanceOf(senderAddress)
		expect(balance).to.equal(oBalanceBef.add(value.div(oTokenDecimalShift18)))
		expect(USDbalanceBefore.sub(USDbalance)).to.equal(marginReq)
		expect(marginReqUSD).to.equal(marginReq)
	})

	it("opens call option again with ETH", async () => {
		const value = toWei("4")
		const ETHbalanceBefore = await wethERC20.balanceOf(senderAddress)
		const underlyingPrice = await oracle.getPrice(weth.address)
		const oBalanceBef = await optionTokenETH.balanceOf(senderAddress)
		let marginReq = await newCalculator.getNakedMarginRequired(
			weth.address,
			usd.address,
			weth.address,
			value.div(oTokenDecimalShift18),
			strike.div(oTokenDecimalShift18),
			underlyingPrice,
			expiration,
			18,
			false
		)
		marginReq = (await optionRegistryETH.callUpperHealthFactor()).mul(marginReq).div(MAX_BPS)
		await wethERC20.approve(optionRegistryETH.address, value)
		const collatAmount = await optionRegistryETH.getCollateral(
			await optionRegistryETH.seriesInfo(optionTokenETH.address),
			value
		)
		await optionRegistryETH.open(optionTokenETH.address, value, collatAmount)
		const ETHbalance = await wethERC20.balanceOf(senderAddress)
		const balance = await optionTokenETH.balanceOf(senderAddress)
		expect(balance).to.equal(oBalanceBef.add(value.div(oTokenDecimalShift18)))
		expect(ETHbalanceBefore.sub(ETHbalance)).to.equal(marginReq)
		expect(marginReqETH).to.equal(marginReq)
	})

	it("liquidityPool close and transaction succeeds", async () => {
		const [sender, receiver] = signers
		const value = toWei("1")
		const balanceBef = await optionTokenUSDC.balanceOf(senderAddress)
		const optionRegistrySender = optionRegistry.connect(sender)
		await optionTokenUSDC.approve(optionRegistry.address, value.div(oTokenDecimalShift18))
		const usdBalanceBefore = await usd.balanceOf(senderAddress)
		const underlyingPrice = await oracle.getPrice(weth.address)
		let marginReq = await newCalculator.getNakedMarginRequired(
			weth.address,
			usd.address,
			usd.address,
			value.div(oTokenDecimalShift18),
			strike.div(oTokenDecimalShift18),
			underlyingPrice,
			expiration,
			6,
			false
		)
		marginReq = (await optionRegistryETH.callUpperHealthFactor()).mul(marginReq).div(MAX_BPS)
		await optionRegistrySender.close(optionTokenUSDC.address, value)
		const balance = await optionTokenUSDC.balanceOf(senderAddress)
		expect(balanceBef.sub(balance)).to.equal(value.div(oTokenDecimalShift18))
		const usdBalance = await usd.balanceOf(senderAddress)
		expect(usdBalance.sub(usdBalanceBefore).sub(marginReq)).to.be.within(-1, 1)
	})
	it("reverts liquidityPool because of non-existent series", async () => {
		const [sender, receiver] = signers
		const value = toWei("1")
		const balanceBef = await optionTokenUSDC.balanceOf(senderAddress)
		const optionRegistrySender = optionRegistry.connect(sender)
		await optionTokenUSDC.approve(optionRegistry.address, value.div(oTokenDecimalShift18))
		const usdBalanceBefore = await usd.balanceOf(senderAddress)
		const underlyingPrice = await oracle.getPrice(weth.address)
		let marginReq = await newCalculator.getNakedMarginRequired(
			weth.address,
			usd.address,
			usd.address,
			value.div(oTokenDecimalShift18),
			strike.div(oTokenDecimalShift18),
			underlyingPrice,
			expiration,
			6,
			false
		)
		marginReq = (await optionRegistryETH.callUpperHealthFactor()).mul(marginReq).div(MAX_BPS)
		await expect(optionRegistrySender.close(weth.address, value)).to.be.revertedWith("NonExistentSeries()")
	})
	it("liquidityPool close and transaction succeeds ETH options", async () => {
		const [sender, receiver] = signers
		const value = toWei("1")
		const balanceBef = await optionTokenETH.balanceOf(senderAddress)
		const optionRegistrySender = optionRegistryETH.connect(sender)
		await optionTokenETH.approve(optionRegistryETH.address, value.div(oTokenDecimalShift18))
		const ethBalanceBefore = await wethERC20.balanceOf(senderAddress)
		const underlyingPrice = await oracle.getPrice(weth.address)
		let marginReq = await newCalculator.getNakedMarginRequired(
			weth.address,
			usd.address,
			weth.address,
			value.div(oTokenDecimalShift18),
			strike.div(oTokenDecimalShift18),
			underlyingPrice,
			expiration,
			18,
			false
		)
		marginReq = (await optionRegistryETH.callUpperHealthFactor()).mul(marginReq).div(MAX_BPS)
		await optionRegistrySender.close(optionTokenETH.address, value)
		const balance = await optionTokenETH.balanceOf(senderAddress)
		expect(balanceBef.sub(balance)).to.equal(value.div(oTokenDecimalShift18))
		const ethBalance = await wethERC20.balanceOf(senderAddress)
		const diff = ethBalance.sub(ethBalanceBefore)
		expect(diff.sub(marginReq)).to.be.within(-1, 1)
	})
	it("should not allow anyone outside liquidityPool to open", async () => {
		const value = toWei("2")
		const [sender, receiver] = signers
		await usd.connect(receiver).approve(optionRegistry.address, value)
		const collatAmount = await optionRegistry.getCollateral(
			await optionRegistry.seriesInfo(optionTokenUSDC.address),
			value
		)
		await expect(
			optionRegistry.connect(receiver).open(optionTokenUSDC.address, value, collatAmount)
		).to.be.revertedWith("NotLiquidityPool()")
	})
	it("Fails to settle early", async () => {
		await expect(optionRegistry.settle(optionTokenUSDC.address)).to.be.revertedWith("NotExpired()")
	})
	it("Fails to redeem early", async () => {
		await expect(optionRegistry.redeem(optionTokenUSDC.address)).to.be.revertedWith("NotExpired()")
	})
	it("Fails to settle non-existent option", async () => {
		await expect(optionRegistry.settle(ZERO_ADDRESS)).to.be.revertedWith("NonExistentSeries()")
	})
	it("Fails to redeem non-existent option", async () => {
		await expect(optionRegistry.redeem(ZERO_ADDRESS)).to.be.revertedWith("NonExistentSeries()")
	})
	it("#fastforwards time and sets oracle price", async () => {
		const diff = 200
		// get the desired settlement price
		const settlePrice = strike.add(toWei(diff.toString())).div(oTokenDecimalShift18)
		// get the oracle
		const oracle = await setupOracle(CHAINLINK_WETH_PRICER[chainId], senderAddress, true)
		// set the option expiry price, make sure the option has now expired
		await setOpynOracleExpiryPrice(WETH_ADDRESS[chainId], oracle, expiration, settlePrice)
	})	
	it("Fails to create a USDC collataralised call option token series when expired", async () => {
		const [sender] = signers
		await  expect(optionRegistry.issue(
			proposedSeries
		)).to.be.revertedWith("AlreadyExpired()")
	})
	it("Fails to open a USDC collataralised call option token series when expired", async () => {
		const [sender] = signers
		await  expect(optionRegistry.open(
				optionTokenUSDC.address,
				toWei('1'),
				toWei('1')
		)).to.be.revertedWith("AlreadyExpired()")
	})
	it("Fails to close a USDC collataralised call option token series when expired", async () => {
		const [sender] = signers
		await  expect(optionRegistry.close(
				optionTokenUSDC.address,
				toWei('1')
		)).to.be.revertedWith("AlreadyExpired()")
	})
	it("settles when option expires ITM USD collateral", async () => {
		const [sender, receiver] = signers
		// get balance before
		const balanceUSD = await usd.balanceOf(senderAddress)
		const diff = 200
		const opUSDbal = (await controller.getVault(optionRegistry.address, await optionRegistry.vaultCount())).shortAmounts[0]
		const collatBal = (await controller.getVault(optionRegistry.address, await optionRegistry.vaultCount())).collateralAmounts[0]
		// call redeem from the options registry
		await optionRegistry.settle(optionTokenUSDC.address)
		// check balances are in order
		const newBalanceUSD = await usd.balanceOf(senderAddress)
		const opBalRegistry = await optionTokenUSDC.balanceOf(optionRegistry.address)
		const usdBalRegistry = await usd.balanceOf(optionRegistry.address)
		expect(opBalRegistry).to.equal(0)
		expect(usdBalRegistry).to.equal(0)
		expect(newBalanceUSD.sub(balanceUSD)).to.equal(collatBal.sub(opUSDbal.mul(diff).div(100)))
	})
	it("reverts when attempt to settle again", async () => {
		await expect(optionRegistry.settle(optionTokenUSDC.address)).to.be.revertedWith("NoShort()")
	})
	it("settles when option expires ITM ETH collateral", async () => {
		const [sender, receiver] = signers
		// get balance before
		const balanceETH = await wethERC20.balanceOf(senderAddress)
		await optionTokenETH.approve(
			optionRegistryETH.address,
			await optionTokenETH.balanceOf(senderAddress)
		)
		// call redeem from the options registry
		await optionRegistryETH.settle(optionTokenETH.address)
		// check balances are in order
		const newBalanceETH = await wethERC20.balanceOf(senderAddress)
		const opBalRegistry = await optionTokenETH.balanceOf(optionRegistryETH.address)
		const ethBalRegistry = await wethERC20.balanceOf(optionRegistryETH.address)
		expect(opBalRegistry).to.equal(0)
		expect(ethBalRegistry).to.equal(0)
		expect(newBalanceETH > balanceETH).to.be.true
	})

	it("writer redeems when option expires ITM USD collateral", async () => {
		// get balance before
		const balanceUSD = await usd.balanceOf(senderAddress)
		const opUSDbal = await optionTokenUSDC.balanceOf(senderAddress)
		const diff = 200
		await optionTokenUSDC.approve(
			optionRegistry.address,
			await optionTokenUSDC.balanceOf(senderAddress)
		)
		// call redeem from the options registry
		await optionRegistry.redeem(optionTokenUSDC.address)
		// check balances are in order
		const newBalanceUSD = await usd.balanceOf(senderAddress)
		const opBalRegistry = await optionTokenUSDC.balanceOf(optionRegistry.address)
		const opBalSender = await optionTokenUSDC.balanceOf(senderAddress)
		const usdBalRegistry = await usd.balanceOf(optionRegistry.address)
		expect(usdBalRegistry).to.equal(0)
		expect(newBalanceUSD.sub(balanceUSD)).to.equal(opUSDbal.mul(diff).div(100))
		expect(opBalRegistry).to.equal(0)
		expect(opBalSender).to.equal(0)
	})
	it("Fails when writer redeems twice", async () => {
		await expect(optionRegistry.redeem(optionTokenUSDC.address)).to.be.revertedWith("InsufficientBalance()")
	})
	it("writer redeems when option expires ITM ETH collateral", async () => {
		// get balance before
		const balanceETH = await wethERC20.balanceOf(senderAddress)
		await optionTokenETH.approve(
			optionRegistryETH.address,
			await optionTokenETH.balanceOf(senderAddress)
		)
		// call redeem from the options registry
		await optionRegistryETH.redeem(optionTokenETH.address)
		// check balances are in order
		const newBalanceETH = await wethERC20.balanceOf(senderAddress)
		const opBalRegistry = await optionTokenETH.balanceOf(optionRegistryETH.address)
		const opBalSender = await optionTokenETH.balanceOf(senderAddress)
		const ethBalRegistry = await wethERC20.balanceOf(optionRegistryETH.address)
		expect(ethBalRegistry).to.equal(0)
		expect(newBalanceETH > balanceETH).to.be.true
		expect(opBalRegistry).to.equal(0)
		expect(opBalSender).to.equal(0)
	})

	it("creates a USDC collateralised call option token series", async () => {
		const [sender] = signers
		// fast forward expiryPeriod length of time
		expiration = createValidExpiry(expiration, 14)
		proposedSeries = {
			expiration: expiration,
			strike: strike,
			isPut: call,
			underlying: WETH_ADDRESS[chainId],
			strikeAsset: USDC_ADDRESS[chainId],
			collateral: USDC_ADDRESS[chainId]
		}
		const issueCall = await optionRegistry.issue(
			proposedSeries
		)
		await expect(issueCall).to.emit(optionRegistry, "OptionTokenCreated")
		const receipt = await issueCall.wait(1)
		const events = receipt.events
		const removeEvent = events?.find(x => x.event == "OptionTokenCreated")
		const seriesAddress = removeEvent?.args?.token
		// save the option token address
		erc20CallOptionUSDC = new Contract(seriesAddress, Otoken.abi, sender) as IOToken
	})

	it("creates a ETH collateralised call option token series", async () => {
		const [sender] = signers
		proposedSeriesETH = {
			expiration: expiration,
			strike: strike,
			isPut: call,
			underlying: WETH_ADDRESS[chainId],
			strikeAsset: USDC_ADDRESS[chainId],
			collateral: WETH_ADDRESS[chainId]
		}
		const issueCall = await optionRegistryETH.issue(
			proposedSeriesETH
		)
		await expect(issueCall).to.emit(optionRegistryETH, "OptionTokenCreated")
		const receipt = await issueCall.wait(1)
		const events = receipt.events
		const removeEvent = events?.find(x => x.event == "OptionTokenCreated")
		const seriesAddress = removeEvent?.args?.token
		// save the option token address
		erc20CallOptionETH = new Contract(seriesAddress, Otoken.abi, sender) as IOToken
	})

	it("creates a USDC put option token series", async () => {
		const [sender] = signers
		proposedSeries = {
			expiration: expiration,
			strike: strike,
			isPut: put,
			underlying: WETH_ADDRESS[chainId],
			strikeAsset: USDC_ADDRESS[chainId],
			collateral: USDC_ADDRESS[chainId]
		}
		const issuePut = await optionRegistry.issue(
			proposedSeries
		)
		await expect(issuePut).to.emit(optionRegistry, "OptionTokenCreated")
		let receipt = await (await issuePut).wait(1)
		let events = receipt.events
		//@ts-ignore
		const removeEvent = events?.find(x => x.event == "OptionTokenCreated")
		const address = removeEvent?.args?.token
		erc20PutOptionUSDC = new Contract(address, Otoken.abi, sender) as IOToken
	})

	it("creates a ETH put option token series", async () => {
		const [sender] = signers
		proposedSeriesETH = {
			expiration: expiration,
			strike: strike,
			isPut: put,
			underlying: WETH_ADDRESS[chainId],
			strikeAsset: USDC_ADDRESS[chainId],
			collateral: WETH_ADDRESS[chainId]
		}
		const issuePut = await optionRegistryETH.issue(
			proposedSeriesETH
		)
		await expect(issuePut).to.emit(optionRegistryETH, "OptionTokenCreated")
		let receipt = await (await issuePut).wait(1)
		let events = receipt.events
		//@ts-ignore
		const removeEvent = events?.find(x => x.event == "OptionTokenCreated")
		const address = removeEvent?.args?.token
		erc20PutOptionETH = new Contract(address, Otoken.abi, sender) as IOToken
	})

	it("opens put option token position", async () => {
		const [sender] = signers
		const amount = strike.mul(4)
		await usd.approve(optionRegistry.address, toWei(amount.toString()))
		const collatAmount = await optionRegistry.getCollateral(
			await optionRegistry.seriesInfo(erc20PutOptionUSDC.address),
			toWei("4")
		)
		await optionRegistry.open(erc20PutOptionUSDC.address, toWei("4"), collatAmount)
		const balance = await erc20PutOptionUSDC.balanceOf(senderAddress)
		expect(balance).to.be.equal(toWei("4").div(oTokenDecimalShift18))
		await weth.approve(optionRegistryETH.address, toWei(amount.toString()))
		const collatAmountETH = await optionRegistryETH.getCollateral(
			await optionRegistryETH.seriesInfo(erc20PutOptionETH.address),
			toWei("4")
		)
		await optionRegistryETH.open(erc20PutOptionETH.address, toWei("4"), collatAmountETH)
		const newBalance = await erc20PutOptionETH.balanceOf(senderAddress)
		expect(newBalance).to.be.equal(toWei("4").div(oTokenDecimalShift18))
	})
	it("opens an ERC20 call option", async () => {
		const value = toWei("4")
		await usd.approve(optionRegistry.address, value)
		const collatAmount = await optionRegistry.getCollateral(
			await optionRegistry.seriesInfo(erc20CallOptionUSDC.address),
			value
		)
		await optionRegistry.open(erc20CallOptionUSDC.address, value, collatAmount)
		const balance = await erc20CallOptionUSDC.balanceOf(senderAddress)
		expect(balance).to.be.equal(value.div(oTokenDecimalShift18))
		await wethERC20.approve(optionRegistryETH.address, value)
		const collatAmountETH = await optionRegistryETH.getCollateral(
			await optionRegistryETH.seriesInfo(erc20CallOptionETH.address),
			value
		)
		await optionRegistryETH.open(erc20CallOptionETH.address, value, collatAmountETH)
		const newBalance = await erc20CallOptionETH.balanceOf(senderAddress)
		expect(newBalance).to.be.equal(value.div(oTokenDecimalShift18))
	})

	it("writer transfers part of erc20 call balance to new account", async () => {
		const [sender, receiver] = signers
		const value = toWei("1").div(oTokenDecimalShift18)
		await erc20CallOptionUSDC.transfer(receiverAddress, value)
		const balance = await erc20CallOptionUSDC.balanceOf(receiverAddress)
		expect(balance).to.be.equal(value)
		await erc20CallOptionETH.transfer(receiverAddress, value)
		const newBalance = await erc20CallOptionETH.balanceOf(receiverAddress)
		expect(newBalance).to.be.equal(value)
	})

	it("writer closes not transfered balance on ERC20 call option", async () => {
		const [sender] = signers
		const balanceBef = await erc20CallOptionUSDC.balanceOf(senderAddress)
		const value = toWei("1")
		await erc20CallOptionUSDC.approve(optionRegistry.address, value)
		await optionRegistry.close(erc20CallOptionUSDC.address, value)
		const balance = await erc20CallOptionUSDC.balanceOf(senderAddress)
		expect(balanceBef.sub(balance)).to.equal(value.div(oTokenDecimalShift18))
	})

	it("writer transfers part of put balance to new account", async () => {
		const [sender, receiver] = signers
		await erc20PutOptionUSDC.transfer(receiverAddress, toWei("1").div(oTokenDecimalShift18))
		const balance = await erc20PutOptionUSDC.balanceOf(receiverAddress)
		expect(balance).to.eq(toWei("1").div(oTokenDecimalShift18))
		await erc20PutOptionETH.transfer(receiverAddress, toWei("1").div(oTokenDecimalShift18))
		const newBalance = await erc20PutOptionETH.balanceOf(receiverAddress)
		expect(newBalance).to.eq(toWei("1").div(oTokenDecimalShift18))
	})

	it("writer closes not transfered balance on put option token", async () => {
		const value = toWei("1")
		const balanceBef = await erc20PutOptionUSDC.balanceOf(senderAddress)
		await erc20PutOptionUSDC.approve(optionRegistry.address, value.div(oTokenDecimalShift18))
		await optionRegistry.close(erc20PutOptionUSDC.address, value)
		const balance = await erc20PutOptionUSDC.balanceOf(senderAddress)
		expect(balanceBef.sub(balance)).to.equal(value.div(oTokenDecimalShift18))
		const balanceBefore = await erc20PutOptionETH.balanceOf(senderAddress)
		await erc20PutOptionETH.approve(optionRegistryETH.address, value.div(oTokenDecimalShift18))
		await optionRegistryETH.close(erc20PutOptionETH.address, value)
		const newBalance = await erc20PutOptionETH.balanceOf(senderAddress)
		expect(balanceBefore.sub(newBalance)).to.equal(value.div(oTokenDecimalShift18))
	})

	it("settles call when option expires OTM", async () => {
		// get balance before
		const balanceUSD = await usd.balanceOf(senderAddress)
		// get the desired settlement price
		const settlePrice = strike.sub(toWei("200")).div(oTokenDecimalShift18)
		// collateralBalance
		const collatBalance = (await controller.getVault(optionRegistry.address, (await optionRegistry.vaultCount()))).collateralAmounts[0]
		// get the oracle
		const oracle = await setupOracle(CHAINLINK_WETH_PRICER[chainId], senderAddress, true)
		// set the option expiry price, make sure the option has now expired
		await setOpynOracleExpiryPrice(WETH_ADDRESS[chainId], oracle, expiration, settlePrice)
		// call settle from the options registry
		await optionRegistry.settle(erc20CallOptionUSDC.address)
		// check balances are in order
		const newBalanceUSD = await usd.balanceOf(senderAddress)
		const opBalRegistry = await erc20CallOptionUSDC.balanceOf(optionRegistry.address)
		const ethBalRegistry = await usd.balanceOf(optionRegistry.address)
		expect(opBalRegistry).to.equal(0)
		expect(ethBalRegistry).to.equal(0)
		expect(newBalanceUSD.sub(balanceUSD)).to.equal(collatBalance)
	})

	it("writer redeems call when option expires OTM", async () => {
		// get balance before
		const balanceUSD = await usd.balanceOf(senderAddress)
		await erc20CallOptionUSDC.approve(
			optionRegistry.address,
			await erc20CallOptionUSDC.balanceOf(senderAddress)
		)
		// call redeem from the options registry
		await optionRegistry.redeem(erc20CallOptionUSDC.address)
		// check balances are in order
		const newBalanceUSD = await usd.balanceOf(senderAddress)
		const opBalRegistry = await erc20CallOptionUSDC.balanceOf(optionRegistry.address)
		const opBalSender = await erc20CallOptionUSDC.balanceOf(senderAddress)
		const usdBalRegistry = await usd.balanceOf(optionRegistry.address)
		expect(usdBalRegistry).to.equal(0)
		expect(newBalanceUSD.sub(balanceUSD)).to.equal(0)
		expect(opBalRegistry).to.equal(0)
		expect(opBalSender).to.equal(0)
	})

	it("settles put when option expires ITM", async () => {
		// get balance before
		const balanceUSD = await usd.balanceOf(senderAddress)
		const diff = 200
		// get the desired settlement price
		const settlePrice = strike.sub(toWei(diff.toString())).div(oTokenDecimalShift18)
		const opUSDbal = (await controller.getVault(optionRegistry.address, (await optionRegistry.vaultCount()).sub(1))).shortAmounts[0]
		const collatBal = (await controller.getVault(optionRegistry.address, (await optionRegistry.vaultCount()).sub(1))).collateralAmounts[0]
		// call settle from the options registry
		await optionRegistry.settle(erc20PutOptionUSDC.address)
		// check balances are in order
		const newBalanceUSD = await usd.balanceOf(senderAddress)
		const opBalRegistry = await erc20PutOptionUSDC.balanceOf(optionRegistry.address)
		const ethBalRegistry = await usd.balanceOf(optionRegistry.address)
		expect(opBalRegistry).to.equal(0)
		expect(ethBalRegistry).to.equal(0)
		expect(newBalanceUSD.sub(balanceUSD)).to.equal(collatBal.sub(opUSDbal.mul(diff).div(100)))
	})

	it("writer redeems put when option expires ITM", async () => {
		// get balance before
		const balanceUSD = await usd.balanceOf(senderAddress)
		const diff = 200
		// get the desired settlement price
		const settlePrice = strike.sub(toWei(diff.toString())).div(oTokenDecimalShift18)
		await erc20PutOptionUSDC.approve(
			optionRegistry.address,
			await erc20PutOptionUSDC.balanceOf(senderAddress)
		)
		const opUSDbal = await erc20PutOptionUSDC.balanceOf(senderAddress)
		// call redeem from the options registry
		await optionRegistry.redeem(erc20PutOptionUSDC.address)
		// check balances are in order
		const newBalanceUSD = await usd.balanceOf(senderAddress)
		const opBalRegistry = await erc20PutOptionUSDC.balanceOf(optionRegistry.address)
		const opBalSender = await erc20PutOptionUSDC.balanceOf(senderAddress)
		const usdBalRegistry = await usd.balanceOf(optionRegistry.address)
		expect(usdBalRegistry).to.equal(0)
		expect(newBalanceUSD.sub(balanceUSD)).to.equal(opUSDbal.mul(diff).div(100))
		expect(opBalRegistry).to.equal(0)
		expect(opBalSender).to.equal(0)
	})
	it("sets the health threshold", async () => {
		await optionRegistry.setHealthThresholds(1000,1000,1000,1000)
		expect(await optionRegistry.putLowerHealthFactor()).to.equal(1000)
		expect(await optionRegistry.putUpperHealthFactor()).to.equal(1000)
		expect(await optionRegistry.callLowerHealthFactor()).to.equal(1000)
		expect(await optionRegistry.callUpperHealthFactor()).to.equal(1000)
		await expect(optionRegistry.connect(receiverAddress).setHealthThresholds(1000,1000,1000,1000)).to.be.reverted
	})
	it("gets the series via issuance hash", async () => {
		const issuance = await optionRegistry.getIssuanceHash(await optionRegistry.getSeriesInfo(optionTokenUSDC.address))
		const series = await optionRegistry.getSeriesAddress(issuance)
		expect(series).to.equal(optionTokenUSDC.address)
	})
	it("gets the series via series", async () => {
		const series = await optionRegistry.getSeries(await optionRegistry.getSeriesInfo(optionTokenUSDC.address))
		expect(series).to.equal(optionTokenUSDC.address)
	})
})<|MERGE_RESOLUTION|>--- conflicted
+++ resolved
@@ -197,7 +197,6 @@
 		// save the option token address
 		optionTokenUSDC = new Contract(seriesAddress, Otoken.abi, sender) as IOToken
 	})
-<<<<<<< HEAD
 	it("Reverts: Cant create a USDC collataralised call option token series not at 8am", async () => {
 		const [sender] = signers
 		proposedSeries = {
@@ -211,10 +210,8 @@
 		await expect(optionRegistry.issue(
 			proposedSeries
 		)).to.be.revertedWith("OtokenFactory: Option has to expire 08:00 UTC")
-=======
 	it("Reverts: Tries to close oToken series that doesnt have a vault", async () => {
 		await expect(optionRegistry.close(optionTokenUSDC.address, toWei("2"))).to.be.revertedWith("NoVault()")
->>>>>>> 609da7bf
 	})
 	it("Returns correct oToken when calling getOrDeployOtoken", async () => {
 		proposedSeries = {
