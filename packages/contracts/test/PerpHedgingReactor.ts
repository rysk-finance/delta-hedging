import hre, { ethers, network } from "hardhat"
import { Signer, BigNumber, BigNumberish } from "ethers"
import { expect } from "chai"
import { truncate } from "@ragetrade/sdk"
import {
	parseTokenAmount, toUSDC, toWei,
} from "../utils/conversion-helper"
import {deployRage, deployRangeOrder} from "../utils/rage-deployer"
import { MintableERC20 } from "../types/MintableERC20"
import { PerpHedgingReactor } from "../types/PerpHedgingReactor"
import { RageTradeFactory } from "../types/RageTradeFactory"
import { PerpHedgingTest } from "../types/PerpHedgingTest"
//@ts-ignore
import { IUniswapV3Pool } from "../artifacts/@uniswap/v3-core-0.8-support/contracts/interfaces/IUniswapV3Pool.sol/IUniswapV3Pool.json"
import { ClearingHouse } from "../types/ClearingHouse"
import { ClearingHouseLens } from "../types/ClearingHouseLens"
import {OracleMock} from "../types/OracleMock"
import { USDC_ADDRESS, USDC_OWNER_ADDRESS, WETH_ADDRESS, UNISWAP_V3_SWAP_ROUTER } from "./constants"
import { PriceFeed } from "../types/PriceFeed"
import { deployMockContract, MockContract } from "@ethereum-waffle/mock-contract"
import { priceToSqrtPriceX96, sqrtPriceX96ToPrice, sqrtPriceX96ToTick } from '../utils/price-tick';
import AggregatorV3Interface from "../artifacts/contracts/interfaces/AggregatorV3Interface.sol/AggregatorV3Interface.json"

let signers: Signer[]
let usdcWhale: Signer
let liquidityPoolDummy: PerpHedgingTest
let liquidityPoolDummyAddress: string
let usdcContract: MintableERC20
let priceFeed: PriceFeed
let ethUSDAggregator: MockContract
let rate: string
let perpHedgingReactor: PerpHedgingReactor
let vTokenAddress : string
let vQuoteAddress : string
let rageOracle : OracleMock
let clearingHouse: ClearingHouse
let poolId: string
let settlementTokenOracle: OracleMock
let collateralId: string
let clearingHouseLens: ClearingHouseLens
const ZERO_ADDRESS = "0x0000000000000000000000000000000000000000"
const UNISWAP_V3_FACTORY_ADDRESS = '0x1F98431c8aD98523631AE4a59f267346ea31F984'
const UNISWAP_V3_DEFAULT_FEE_TIER = 500;
// edit depending on the chain id to be tested on
const chainId = 1
const USDC_SCALE = '1000000000000'
const e18 = '1000000000000000000'

describe("PerpHedgingReactor", () => {
	before(async function () {
		await network.provider.request({
			method: "hardhat_reset",
			params: [
				{
					forking: {
						chainId: 1,
						jsonRpcUrl: `https://eth-mainnet.alchemyapi.io/v2/${process.env.ALCHEMY}`,
						blockNumber: 12821000
					}
				}
			]
		})
	})
	it("#deploys dummy LP", async () => {
		signers = await ethers.getSigners()
		const liquidityPoolDummyFactory = await ethers.getContractFactory("PerpHedgingTest")
		liquidityPoolDummy = (await liquidityPoolDummyFactory.deploy()) as PerpHedgingTest
		liquidityPoolDummyAddress = liquidityPoolDummy.address

		expect(liquidityPoolDummy).to.have.property("setHedgingReactorAddress")
		expect(liquidityPoolDummy).to.have.property("hedgeDelta")
	})

	it("#funds accounts", async () => {
		await network.provider.request({
			method: "hardhat_impersonateAccount",
			params: [USDC_OWNER_ADDRESS[chainId]]
		})
		usdcWhale = await ethers.getSigner(USDC_OWNER_ADDRESS[chainId])
		usdcContract = (await ethers.getContractAt("contracts/tokens/ERC20.sol:ERC20", USDC_ADDRESS[chainId])) as MintableERC20

		await usdcContract
			.connect(usdcWhale)
			.transfer(liquidityPoolDummyAddress, (ethers.utils.parseUnits("1000000", 6)))
		await usdcContract
			.connect(usdcWhale)
			.transfer(await signers[0].getAddress(), ethers.utils.parseUnits("1000000", 6))
			await usdcContract
			.connect(usdcWhale)
			.transfer(await signers[1].getAddress(), ethers.utils.parseUnits("10000000", 6))
		const LPContractBalance = parseFloat(
			ethers.utils.formatUnits(await usdcContract.balanceOf(liquidityPoolDummyAddress), 6)
		)
	})
	let authority: string
	it("#deploy price feed", async () => {
		ethUSDAggregator = await deployMockContract(signers[0], AggregatorV3Interface.abi)
		const authorityFactory = await hre.ethers.getContractFactory("Authority")
		const senderAddress = await signers[0].getAddress()
		authority = (await authorityFactory.deploy(senderAddress, senderAddress, senderAddress)).address
		const priceFeedFactory = await ethers.getContractFactory("PriceFeed")
		const _priceFeed = (await priceFeedFactory.deploy(authority)) as PriceFeed
		priceFeed = _priceFeed
		await priceFeed.addPriceFeed(ZERO_ADDRESS, USDC_ADDRESS[chainId], ethUSDAggregator.address)
		await priceFeed.addPriceFeed(
			WETH_ADDRESS[chainId],
			USDC_ADDRESS[chainId],
			ethUSDAggregator.address
		)
		const feedAddress = await priceFeed.priceFeeds(ZERO_ADDRESS, USDC_ADDRESS[chainId])
		expect(feedAddress).to.eq(ethUSDAggregator.address)
		rate = "2000000000"
		await ethUSDAggregator.mock.latestRoundData.returns(
			"55340232221128660932",
			rate,
			"1607534965",
			"1607535064",
			"55340232221128660932"
		)
		await ethUSDAggregator.mock.decimals.returns("6")
		
	})

	it("#deploys rage", async () => {
		let rageParams = await deployRage()
		clearingHouse = rageParams.clearingHouse
		poolId = rageParams.poolId
		collateralId = rageParams.collateralId
		vQuoteAddress = rageParams.vQuoteAddress
		vTokenAddress = rageParams.vTokenAddress
		rageOracle = rageParams.rageOracle
		settlementTokenOracle = rageParams.settlementTokenOracle
		clearingHouseLens = rageParams.clearingHouseLens
	})
	it("#deploys the hedging reactor", async () => {
		const perpHedgingReactorFactory = await ethers.getContractFactory(
			"PerpHedgingReactor",
			{
				signer: signers[0]
			}
		)
		perpHedgingReactor = (await perpHedgingReactorFactory.deploy(
			clearingHouse.address,
			USDC_ADDRESS[chainId],
			WETH_ADDRESS[chainId],
			liquidityPoolDummyAddress,
			poolId,
			collateralId,
			priceFeed.address,
			authority
		)) as PerpHedgingReactor

		expect(perpHedgingReactor).to.have.property("hedgeDelta")
	})

	it('#deploy range order', async () => {
		await deployRangeOrder(signers, clearingHouse, usdcContract, collateralId, vTokenAddress, vQuoteAddress)
	  });
	it("sets reactor address on LP contract", async () => {
		const reactorAddress = perpHedgingReactor.address

		await liquidityPoolDummy.setHedgingReactorAddress(reactorAddress)
		perpHedgingReactor.setKeeper(liquidityPoolDummy.address, true)
		expect(await liquidityPoolDummy.perpHedgingReactor()).to.equal(reactorAddress)
	})
	it("returns 0 if getPoolDenominatedValue if not initialised", async () => {
		const val = await perpHedgingReactor.getPoolDenominatedValue()
		expect(val).to.equal(0)
	})

	it("reverts hedgeDelta if not initialised", async () => {
		const delta = ethers.utils.parseEther("20")

		await expect(liquidityPoolDummy.hedgeDelta(delta)).to.be.revertedWith("IncorrectCollateral()")

	})
	it("reverts update if not initialised", async () => {
		await expect(liquidityPoolDummy.update()).to.be.revertedWith("IncorrectCollateral()")
	})
	it("initialises the reactor", async () => {
		await usdcContract.approve(perpHedgingReactor.address, 1)
		await perpHedgingReactor.initialiseReactor()
		await expect(perpHedgingReactor.initialiseReactor()).to.be.reverted
	})

	it("hedges a positive delta when position is zero", async () => {
		const delta = ethers.utils.parseEther("20")
		const deltaHedge = ethers.utils.parseEther("-20")

		const reactorWethBalanceBefore = await clearingHouse.getAccountNetTokenPosition(0, truncate(vTokenAddress))
		const realSqrtPrice = await priceToSqrtPriceX96(2500, 6, 18);

		await ethUSDAggregator.mock.latestRoundData.returns(
			"55340232221128660932",
			"2500000000",
			"1607534965",
			"1607535064",
			"55340232221128660932"
		)
		await rageOracle.setSqrtPriceX96(realSqrtPrice);
		const price = await priceFeed.getNormalizedRate(WETH_ADDRESS[chainId], USDC_ADDRESS[chainId])
		const accountId = await perpHedgingReactor.accountId()
		const collateralId = await perpHedgingReactor.collateralId()
		const reactorCollatBalanceBefore =  (await clearingHouseLens.getAccountCollateralInfo(accountId, collateralId))[1]
		expect(reactorWethBalanceBefore).to.equal(0)
		const collatRequired = ((price.mul(delta).div(toWei('1'))).mul(await perpHedgingReactor.healthFactor()).div(10000)).div(USDC_SCALE).sub(1)
		const reactorDeltaBefore = await liquidityPoolDummy.getDelta()
		const LpUsdcBalanceBefore = await usdcContract.balanceOf(liquidityPoolDummy.address)
		console.log(await clearingHouse.getAccountMarketValueAndRequiredMargin(0, true))
		console.log(await clearingHouse.getAccountNetProfit(0))
		await liquidityPoolDummy.hedgeDelta(delta)
		console.log(await clearingHouse.getAccountMarketValueAndRequiredMargin(0, true))
		console.log(await clearingHouse.getAccountNetProfit(0))
		const reactorCollatBalanceAfter =  (await clearingHouseLens.getAccountCollateralInfo(accountId, collateralId))[1]
		const reactorWethBalanceAfter = await clearingHouse.getAccountNetTokenPosition(0, truncate(vTokenAddress))
		const reactorDeltaAfter = await liquidityPoolDummy.getDelta()
		const LpUsdcBalanceAfter = await usdcContract.balanceOf(liquidityPoolDummy.address)
		expect(deltaHedge).to.equal(reactorDeltaAfter)
		expect(reactorWethBalanceBefore.add(deltaHedge)).to.equal(reactorWethBalanceAfter)
		expect(LpUsdcBalanceBefore).to.equal(LpUsdcBalanceAfter.add(collatRequired))
		expect(reactorCollatBalanceAfter).to.eq(reactorCollatBalanceBefore.add(collatRequired))
	})

	it("hedges delta back to 0", async () => {
		const delta = ethers.utils.parseEther("-20")
		const deltaHedge = ethers.utils.parseEther("20")

		const reactorWethBalanceBefore = await clearingHouse.getAccountNetTokenPosition(0, truncate(vTokenAddress))
		const price = await priceFeed.getNormalizedRate(WETH_ADDRESS[chainId], USDC_ADDRESS[chainId])
		const accountId = await perpHedgingReactor.accountId()
		const collateralId = await perpHedgingReactor.collateralId()
		const reactorCollatBalanceBefore =  (await clearingHouseLens.getAccountCollateralInfo(accountId, collateralId))[1]
		const collatRequired = ((price.mul(delta).div(toWei('1'))).mul(await perpHedgingReactor.healthFactor()).div(10000)).div(USDC_SCALE).add(1)
		const reactorDeltaBefore = await liquidityPoolDummy.getDelta()
		const LpUsdcBalanceBefore = await usdcContract.balanceOf(liquidityPoolDummy.address)
		console.log(await clearingHouse.getAccountMarketValueAndRequiredMargin(0, true))
		console.log(await clearingHouse.getAccountNetProfit(0))
		await liquidityPoolDummy.hedgeDelta(delta)
		console.log(await clearingHouse.getAccountMarketValueAndRequiredMargin(0, true))
		console.log(await clearingHouse.getAccountNetProfit(0))
		const reactorCollatBalanceAfter =  (await clearingHouseLens.getAccountCollateralInfo(accountId, collateralId))[1]
		const reactorWethBalanceAfter = await clearingHouse.getAccountNetTokenPosition(0, truncate(vTokenAddress))
		const reactorDeltaAfter = await liquidityPoolDummy.getDelta()
		const LpUsdcBalanceAfter = await usdcContract.balanceOf(liquidityPoolDummy.address)
		expect(reactorDeltaAfter).to.equal(0)
		expect(reactorDeltaAfter).to.equal(reactorDeltaBefore.add(deltaHedge))
		expect(reactorWethBalanceBefore.add(deltaHedge)).to.equal(reactorWethBalanceAfter)
		expect(LpUsdcBalanceBefore.sub(LpUsdcBalanceAfter.add(collatRequired))).to.be.within(0, 1000000000)
		expect(reactorCollatBalanceAfter).to.eq(reactorCollatBalanceBefore.add(collatRequired))
	})

	it("hedges a positive delta when position is zero again", async () => {
		const delta = ethers.utils.parseEther("20")
		const deltaHedge = ethers.utils.parseEther("-20")

		const reactorWethBalanceBefore = await clearingHouse.getAccountNetTokenPosition(0, truncate(vTokenAddress))
		const price = await priceFeed.getNormalizedRate(WETH_ADDRESS[chainId], USDC_ADDRESS[chainId])
		const accountId = await perpHedgingReactor.accountId()
		const collateralId = await perpHedgingReactor.collateralId()
		const reactorCollatBalanceBefore =  (await clearingHouseLens.getAccountCollateralInfo(accountId, collateralId))[1]
		const collatRequired = ((price.mul(delta).div(toWei('1'))).mul(await perpHedgingReactor.healthFactor()).div(10000)).div(USDC_SCALE).sub(1)
		const reactorDeltaBefore = await liquidityPoolDummy.getDelta()
		const LpUsdcBalanceBefore = await usdcContract.balanceOf(liquidityPoolDummy.address)
		console.log(await clearingHouse.getAccountMarketValueAndRequiredMargin(0, true))
		console.log(await clearingHouse.getAccountNetProfit(0))
		await liquidityPoolDummy.hedgeDelta(delta)
		console.log(await clearingHouse.getAccountMarketValueAndRequiredMargin(0, true))
		console.log(await clearingHouse.getAccountNetProfit(0))
		const reactorCollatBalanceAfter =  (await clearingHouseLens.getAccountCollateralInfo(accountId, collateralId))[1]
		const reactorWethBalanceAfter = await clearingHouse.getAccountNetTokenPosition(0, truncate(vTokenAddress))
		const reactorDeltaAfter = await liquidityPoolDummy.getDelta()
		const LpUsdcBalanceAfter = await usdcContract.balanceOf(liquidityPoolDummy.address)
		expect(deltaHedge).to.equal(reactorDeltaAfter)
		expect(reactorWethBalanceBefore.add(deltaHedge)).to.equal(reactorWethBalanceAfter)
		expect(LpUsdcBalanceBefore).to.equal(LpUsdcBalanceAfter.add(collatRequired))
		expect(reactorCollatBalanceAfter).to.eq(reactorCollatBalanceBefore.add(collatRequired))
	})
	it("syncs profits", async () => {
		console.log(await clearingHouse.getAccountMarketValueAndRequiredMargin(0, true))
		console.log(await clearingHouse.getAccountNetProfit(0))
		const hedgeDeltaTx = await liquidityPoolDummy.syncAndUpdate()
		await hedgeDeltaTx.wait()
		const profit = await clearingHouse.getAccountNetProfit(0)
		expect(profit).to.equal(0)
	})
	it("SUCCEEDS: checkvault health if price goes up", async () => {
		const realSqrtPrice = await priceToSqrtPriceX96(3500, 6, 18);
		await ethUSDAggregator.mock.latestRoundData.returns(
			"55340232221128660932",
			"3500000000",
			"1607534965",
			"1607535064",
			"55340232221128660932"
		)
		await rageOracle.setSqrtPriceX96(realSqrtPrice);
		const accountId = await perpHedgingReactor.accountId()
		const poolId = await perpHedgingReactor.poolId()
		const priceQuote = await priceFeed.getRate(WETH_ADDRESS[chainId], USDC_ADDRESS[chainId])
		const netPositon = (await clearingHouse.getAccountNetTokenPosition(accountId, poolId)).mul(-1)
		const healthFactor = await perpHedgingReactor.healthFactor()
		const collateralId = await perpHedgingReactor.collateralId()
		const collat =  (await clearingHouseLens.getAccountCollateralInfo(accountId, collateralId))[1]
		const accountVal = (await clearingHouse.getAccountMarketValueAndRequiredMargin(accountId, false))[0]
		const expectedHealth = (accountVal.mul(10000).mul(toWei("1"))).div(netPositon.mul(priceQuote))
		const collatToTransfer = (((netPositon.mul(priceQuote)).div(toWei("1")).mul(healthFactor)).div(10000)).sub(accountVal)
		const healthStatus = await perpHedgingReactor.checkVaultHealth()
		expect(healthStatus[0]).to.equal(true)
		expect(healthStatus[1]).to.equal(false)
		expect(healthStatus[2]).to.equal(expectedHealth)
		expect(healthStatus[3]).to.equal(collatToTransfer)
	})
	it("SUCCEEDS: syncAndUpdate to get vault back on ", async () => {
		const accountId = await perpHedgingReactor.accountId()
		const poolId = await perpHedgingReactor.poolId()
		const priceQuote = await priceFeed.getRate(WETH_ADDRESS[chainId], USDC_ADDRESS[chainId])
		const netPositon = (await clearingHouse.getAccountNetTokenPosition(accountId, poolId)).mul(-1)
		const healthFactor = await perpHedgingReactor.healthFactor()
		const accountVal = (await clearingHouse.getAccountMarketValueAndRequiredMargin(accountId, false))[0]
		const expectedHealth = (accountVal.mul(10000).mul(toWei("1"))).div(netPositon.mul(priceQuote))
		const collatToTransfer = (((netPositon.mul(priceQuote)).div(toWei("1")).mul(healthFactor)).div(10000)).sub(accountVal)
		const healthStatus = await perpHedgingReactor.checkVaultHealth()
		await perpHedgingReactor.syncAndUpdate()
		const healthStatusAfter = await perpHedgingReactor.checkVaultHealth()
		expect(healthStatusAfter[0]).to.equal(false)
		expect(healthStatusAfter[1]).to.equal(false)
		expect(healthStatusAfter[2]).to.equal(healthFactor)
		expect(healthStatusAfter[3]).to.equal(0)
	})
	it("SUCCEEDS: checkvault health if price goes down", async () => {
		const realSqrtPrice = await priceToSqrtPriceX96(1500, 6, 18);

		await ethUSDAggregator.mock.latestRoundData.returns(
			"55340232221128660932",
			"1500000000",
			"1607534965",
			"1607535064",
			"55340232221128660932"
		)
		await rageOracle.setSqrtPriceX96(realSqrtPrice);
		const accountId = await perpHedgingReactor.accountId()
		const poolId = await perpHedgingReactor.poolId()
		const accountVal = (await clearingHouse.getAccountMarketValueAndRequiredMargin(accountId, false))[0]
		const priceQuote = await priceFeed.getRate(WETH_ADDRESS[chainId], USDC_ADDRESS[chainId])
		const netPositon = (await clearingHouse.getAccountNetTokenPosition(accountId, poolId)).mul(-1)
		const healthFactor = await perpHedgingReactor.healthFactor()
		const collateralId = await perpHedgingReactor.collateralId()
		const collat =  (await clearingHouseLens.getAccountCollateralInfo(accountId, collateralId))[1]
		const expectedHealth = (accountVal.mul(10000).mul(toWei("1"))).div(netPositon.mul(priceQuote))
		const collatToTransfer = accountVal.sub(((netPositon.mul(priceQuote)).div(toWei("1")).mul(healthFactor)).div(10000))
		const healthStatus = await perpHedgingReactor.checkVaultHealth()
		const realSqrt = await priceToSqrtPriceX96(2500, 6, 18);

		await ethUSDAggregator.mock.latestRoundData.returns(
			"55340232221128660932",
			"2500000000",
			"1607534965",
			"1607535064",
			"55340232221128660932"
		)
		await rageOracle.setSqrtPriceX96(realSqrt);
		expect(healthStatus[0]).to.equal(false)
		expect(healthStatus[1]).to.equal(true)
		expect(healthStatus[2]).to.equal(expectedHealth)
		expect(healthStatus[3]).to.equal(collatToTransfer)
	})
	it("SUCCEEDS: syncAndUpdate to get vault back onto normal", async () => {
		const accountId = await perpHedgingReactor.accountId()
		const poolId = await perpHedgingReactor.poolId()
		const priceQuote = await priceFeed.getRate(WETH_ADDRESS[chainId], USDC_ADDRESS[chainId])
		const netPositon = (await clearingHouse.getAccountNetTokenPosition(accountId, poolId)).mul(-1)
		const healthFactor = await perpHedgingReactor.healthFactor()
		const accountVal = (await clearingHouse.getAccountMarketValueAndRequiredMargin(accountId, false))[0]
		const expectedHealth = (accountVal.mul(10000).mul(toWei("1"))).div(netPositon.mul(priceQuote))
		const collatToTransfer = (((netPositon.mul(priceQuote)).div(toWei("1")).mul(healthFactor)).div(10000)).sub(accountVal)
		const healthStatus = await perpHedgingReactor.checkVaultHealth()
		await perpHedgingReactor.syncAndUpdate()
		const healthStatusAfter = await perpHedgingReactor.checkVaultHealth()
		expect(healthStatusAfter[0]).to.equal(false)
		expect(healthStatusAfter[1]).to.equal(false)
		expect(healthStatusAfter[2]).to.equal(healthFactor)
		expect(healthStatusAfter[3]).to.equal(0)
	})
	it("hedges a negative delta", async () => {
		const realSqrt = await priceToSqrtPriceX96(2500, 6, 18);

		await ethUSDAggregator.mock.latestRoundData.returns(
			"55340232221128660932",
			"2500000000",
			"1607534965",
			"1607535064",
			"55340232221128660932"
		)
		await rageOracle.setSqrtPriceX96(realSqrt);
		const delta = ethers.utils.parseEther("-0.5")
		const deltaHedge = ethers.utils.parseEther("0.5")
		const reactorDeltaBefore = await liquidityPoolDummy.getDelta()
		const LpUsdcBalanceBefore = await usdcContract.balanceOf(liquidityPoolDummy.address)
		const reactorWethBalanceBefore = await clearingHouse.getAccountNetTokenPosition(0, truncate(vTokenAddress))
		const accountId = await perpHedgingReactor.accountId()
		const collateralId = await perpHedgingReactor.collateralId()
		const reactorCollatBalanceBefore =  (await clearingHouseLens.getAccountCollateralInfo(accountId, collateralId))[1]
		const price = await priceFeed.getNormalizedRate(WETH_ADDRESS[chainId], USDC_ADDRESS[chainId])
		const collatRequired = ((price.mul(delta).div(toWei('1'))).mul(await perpHedgingReactor.healthFactor()).div(10000)).div(USDC_SCALE)
		console.log(await clearingHouse.getAccountMarketValueAndRequiredMargin(0, true))
		console.log(await clearingHouse.getAccountNetProfit(0))
		const hedgeDeltaTx = await liquidityPoolDummy.hedgeDelta(delta)
		await hedgeDeltaTx.wait()
		console.log(await clearingHouse.getAccountMarketValueAndRequiredMargin(0, true))
		console.log(await clearingHouse.getAccountNetProfit(0))
		const reactorCollatBalanceAfter =  (await clearingHouseLens.getAccountCollateralInfo(accountId, collateralId))[1]
		const reactorWethBalanceAfter = await clearingHouse.getAccountNetTokenPosition(0, truncate(vTokenAddress))
		const reactorDeltaAfter = await liquidityPoolDummy.getDelta()
		const LpUsdcBalanceAfter = await usdcContract.balanceOf(liquidityPoolDummy.address)
		expect(reactorDeltaAfter).to.equal(reactorDeltaBefore.sub(delta))
		expect(reactorWethBalanceAfter).to.equal(reactorWethBalanceBefore.sub(delta))
		// expect(LpUsdcBalanceBefore).to.equal(LpUsdcBalanceAfter.add(collatRequired))
		expect(reactorCollatBalanceAfter).to.equal(reactorCollatBalanceBefore.add(collatRequired))
	})
	it("getDelta returns correct value", async () => {
		const reactorDelta = parseFloat(
			ethers.utils.formatEther(BigNumber.from(await liquidityPoolDummy.getDelta()))
		)
		expect(reactorDelta).to.equal(-19.5)
	})
	it("gets the portfolio value", async () => {
		const usdBalance = await usdcContract.balanceOf(perpHedgingReactor.address)
		const netProfit = await clearingHouse.getAccountNetProfit(0)
		const accountId = await perpHedgingReactor.accountId()
		const collateralId = await perpHedgingReactor.collateralId()
		const reactorCollatBalance =  (await clearingHouseLens.getAccountCollateralInfo(accountId, collateralId))[1]
		const val = (await perpHedgingReactor.getPoolDenominatedValue()).div(USDC_SCALE)
		expect(usdBalance.add(netProfit).add(reactorCollatBalance)).to.eq(val)
	})
	it("hedges a positive delta with sufficient funds", async () => {
		const delta = ethers.utils.parseEther("0.3")
		const deltaHedge = ethers.utils.parseEther("-0.3")
		const reactorDeltaBefore = await liquidityPoolDummy.getDelta()
		const LpUsdcBalanceBefore = await usdcContract.balanceOf(liquidityPoolDummy.address)
		const reactorWethBalanceBefore = await clearingHouse.getAccountNetTokenPosition(0, truncate(vTokenAddress))
		const accountId = await perpHedgingReactor.accountId()
		const collateralId = await perpHedgingReactor.collateralId()
		const reactorCollatBalanceBefore =  (await clearingHouseLens.getAccountCollateralInfo(accountId, collateralId))[1]
		const price = await priceFeed.getNormalizedRate(WETH_ADDRESS[chainId], USDC_ADDRESS[chainId])
		const collatRequired = ((price.mul(delta).div(toWei('1'))).mul(await perpHedgingReactor.healthFactor()).div(10000)).div(USDC_SCALE)
		console.log(await clearingHouse.getAccountMarketValueAndRequiredMargin(0, true))
		console.log(await clearingHouse.getAccountNetProfit(0))
		const hedgeDeltaTx = await liquidityPoolDummy.hedgeDelta(delta)
		await hedgeDeltaTx.wait()
		console.log(await clearingHouse.getAccountMarketValueAndRequiredMargin(0, true))
		console.log(await clearingHouse.getAccountNetProfit(0))
		const reactorCollatBalanceAfter =  (await clearingHouseLens.getAccountCollateralInfo(accountId, collateralId))[1]
		const reactorWethBalanceAfter = await clearingHouse.getAccountNetTokenPosition(0, truncate(vTokenAddress))
		const reactorDeltaAfter = await liquidityPoolDummy.getDelta()
		const LpUsdcBalanceAfter = await usdcContract.balanceOf(liquidityPoolDummy.address)
		expect(reactorDeltaAfter).to.equal(reactorDeltaBefore.sub(delta))
		expect(reactorWethBalanceAfter).to.equal(reactorWethBalanceBefore.sub(delta))
		expect(LpUsdcBalanceBefore).to.equal(LpUsdcBalanceAfter.add(collatRequired))
		expect(reactorCollatBalanceAfter).to.equal(reactorCollatBalanceBefore.add(collatRequired))
	})
	it("hedges a positive delta with insufficient funds", async () => {
		// attempts to hedge a very large amount should fail
		const delta = ethers.utils.parseEther("9000")
<<<<<<< HEAD
		await expect((liquidityPoolDummy.hedgeDelta(delta))).to.be.revertedWith('ERC20: transfer amount exceeds balance')

=======
		await expect((liquidityPoolDummy.hedgeDelta(delta))).to.be.revertedWith("WithdrawExceedsLiquidity()")
>>>>>>> 9f3f3921
	})
	it("liquidates usdc held position", async () => {
		const withdrawAmount = "1000"
		await usdcContract
		.connect(usdcWhale)
		.transfer(perpHedgingReactor.address, (ethers.utils.parseUnits(withdrawAmount, 6)))
		const reactorDeltaBefore = await liquidityPoolDummy.getDelta()
		const LpUsdcBalanceBefore = await usdcContract.balanceOf(liquidityPoolDummy.address)
		const reactorWethBalanceBefore = await clearingHouse.getAccountNetTokenPosition(0, truncate(vTokenAddress))
		const accountId = await perpHedgingReactor.accountId()
		const collateralId = await perpHedgingReactor.collateralId()
		const reactorCollatBalanceBefore =  (await clearingHouseLens.getAccountCollateralInfo(accountId, collateralId))[1]
		const price = await priceFeed.getNormalizedRate(WETH_ADDRESS[chainId], USDC_ADDRESS[chainId])
		const reactorUsdcBalanceBefore = await usdcContract.balanceOf(perpHedgingReactor.address)
		console.log(await clearingHouse.getAccountMarketValueAndRequiredMargin(0, true))
		// withdraw more than current balance
		await liquidityPoolDummy.withdraw(
			ethers.utils.parseUnits(withdrawAmount, 18)
		)
		const reactorCollatBalanceAfter =  (await clearingHouseLens.getAccountCollateralInfo(accountId, collateralId))[1]
		const reactorWethBalanceAfter = await clearingHouse.getAccountNetTokenPosition(0, truncate(vTokenAddress))
		const reactorDeltaAfter = await liquidityPoolDummy.getDelta()
		const LpUsdcBalanceAfter = await usdcContract.balanceOf(liquidityPoolDummy.address)
		const reactorUsdcBalanceAfter = await usdcContract.balanceOf(perpHedgingReactor.address)
		expect(reactorDeltaAfter).to.equal(reactorDeltaBefore)
		expect(reactorWethBalanceAfter).to.equal(reactorWethBalanceBefore)
		expect(reactorUsdcBalanceAfter.add(toUSDC(withdrawAmount))).to.equal(reactorUsdcBalanceBefore)
		expect(LpUsdcBalanceBefore).to.equal(LpUsdcBalanceAfter.sub(toUSDC(withdrawAmount)))
		expect(reactorCollatBalanceBefore).to.eq(reactorCollatBalanceAfter)
	})
	it("syncs profits", async () => {
		console.log(await clearingHouse.getAccountMarketValueAndRequiredMargin(0, true))
		console.log(await clearingHouse.getAccountNetProfit(0))
		const hedgeDeltaTx = await liquidityPoolDummy.syncAndUpdate()
		await hedgeDeltaTx.wait()
		const profit = await clearingHouse.getAccountNetProfit(0)
		expect(profit).to.equal(0)
	})
	it("liquidates a bit of position and withdraws sufficient funds", async () => {
		const reactorDeltaBefore = await liquidityPoolDummy.getDelta()
		const LpUsdcBalanceBefore = await usdcContract.balanceOf(liquidityPoolDummy.address)
		const reactorWethBalanceBefore = await clearingHouse.getAccountNetTokenPosition(0, truncate(vTokenAddress))
		const accountId = await perpHedgingReactor.accountId()
		const collateralId = await perpHedgingReactor.collateralId()
		const reactorCollatBalanceBefore =  (await clearingHouseLens.getAccountCollateralInfo(accountId, collateralId))[1]
		const withdrawAmount = "1000"
		console.log(await clearingHouse.getAccountMarketValueAndRequiredMargin(0, true))
		// withdraw more than current balance
		await liquidityPoolDummy.withdraw(
			ethers.utils.parseUnits(withdrawAmount, 18)
		)
		const reactorCollatBalanceAfter =  (await clearingHouseLens.getAccountCollateralInfo(accountId, collateralId))[1]
		const reactorWethBalanceAfter = await clearingHouse.getAccountNetTokenPosition(0, truncate(vTokenAddress))
		const reactorDeltaAfter = await liquidityPoolDummy.getDelta()
		const LpUsdcBalanceAfter = await usdcContract.balanceOf(liquidityPoolDummy.address)
		
		expect(reactorDeltaAfter).to.equal(reactorDeltaBefore)
		expect(reactorWethBalanceAfter).to.equal(reactorWethBalanceBefore)
		expect(LpUsdcBalanceBefore).to.equal(LpUsdcBalanceAfter)
		expect(reactorCollatBalanceBefore).to.eq(reactorCollatBalanceAfter)
	})
	it("update fixes balances one way", async () => {
		const realSqrtPrice = await priceToSqrtPriceX96(2510, 6, 18);

		await ethUSDAggregator.mock.latestRoundData.returns(
			"55340232221128660932",
			"2510000000",
			"1607534965",
			"1607535064",
			"55340232221128660932"
		)
		await rageOracle.setSqrtPriceX96(realSqrtPrice);
		const reactorDeltaBefore = await liquidityPoolDummy.getDelta()
		const LpUsdcBalanceBefore = await usdcContract.balanceOf(liquidityPoolDummy.address)
		const reactorWethBalanceBefore = await clearingHouse.getAccountNetTokenPosition(0, truncate(vTokenAddress))
		const accountId = await perpHedgingReactor.accountId()
		const collateralId = await perpHedgingReactor.collateralId()
		const reactorCollatBalanceBefore =  (await clearingHouseLens.getAccountCollateralInfo(accountId, collateralId))[1]
		const reactorUsdcBalanceBefore = await usdcContract.balanceOf(perpHedgingReactor.address)
		const price = await priceFeed.getNormalizedRate(WETH_ADDRESS[chainId], USDC_ADDRESS[chainId])
		const collatRequired = ((price.mul(reactorDeltaBefore).div(toWei('-1'))).mul(await perpHedgingReactor.healthFactor()).div(10000)).div(USDC_SCALE)
		const tx = await liquidityPoolDummy.update()
		const reactorCollatBalanceAfter =  (await clearingHouseLens.getAccountCollateralInfo(accountId, collateralId))[1]
		const reactorWethBalanceAfter = await clearingHouse.getAccountNetTokenPosition(0, truncate(vTokenAddress))
		const reactorDeltaAfter = await liquidityPoolDummy.getDelta()
		const LpUsdcBalanceAfter = await usdcContract.balanceOf(liquidityPoolDummy.address)
		const reactorUsdcBalanceAfter = await usdcContract.balanceOf(perpHedgingReactor.address)
		expect(reactorDeltaAfter).to.equal(reactorDeltaBefore)
		expect(reactorWethBalanceAfter).to.equal(reactorWethBalanceBefore)
		expect(reactorCollatBalanceAfter).to.eq(collatRequired)
		expect(reactorUsdcBalanceAfter).to.eq(reactorUsdcBalanceBefore)
		expect(LpUsdcBalanceAfter.sub(LpUsdcBalanceBefore)).to.eq((reactorCollatBalanceBefore.sub(reactorCollatBalanceAfter)))
	})
	it("update fixes balances other way", async () => {
		const realSqrtPrice = await priceToSqrtPriceX96(2500, 6, 18);

		await ethUSDAggregator.mock.latestRoundData.returns(
			"55340232221128660932",
			"2500000000",
			"1607534965",
			"1607535064",
			"55340232221128660932"
		)
		await rageOracle.setSqrtPriceX96(realSqrtPrice);
		const reactorDeltaBefore = await liquidityPoolDummy.getDelta()
		const LpUsdcBalanceBefore = await usdcContract.balanceOf(liquidityPoolDummy.address)
		const reactorWethBalanceBefore = await clearingHouse.getAccountNetTokenPosition(0, truncate(vTokenAddress))
		const accountId = await perpHedgingReactor.accountId()
		const collateralId = await perpHedgingReactor.collateralId()
		const reactorCollatBalanceBefore =  (await clearingHouseLens.getAccountCollateralInfo(accountId, collateralId))[1]
		const reactorUsdcBalanceBefore = await usdcContract.balanceOf(perpHedgingReactor.address)
		const price = await priceFeed.getNormalizedRate(WETH_ADDRESS[chainId], USDC_ADDRESS[chainId])
		const collatRequired = ((price.mul(reactorDeltaBefore).div(toWei('-1'))).mul(await perpHedgingReactor.healthFactor()).div(10000)).div(USDC_SCALE)
		const tx = await liquidityPoolDummy.update()
		const reactorCollatBalanceAfter =  (await clearingHouseLens.getAccountCollateralInfo(accountId, collateralId))[1]
		const reactorWethBalanceAfter = await clearingHouse.getAccountNetTokenPosition(0, truncate(vTokenAddress))
		const reactorDeltaAfter = await liquidityPoolDummy.getDelta()
		const LpUsdcBalanceAfter = await usdcContract.balanceOf(liquidityPoolDummy.address)
		const reactorUsdcBalanceAfter = await usdcContract.balanceOf(perpHedgingReactor.address)
		expect(reactorDeltaAfter).to.equal(reactorDeltaBefore)
		expect(reactorWethBalanceAfter).to.equal(reactorWethBalanceBefore)
		expect(reactorCollatBalanceAfter).to.eq(collatRequired)
		expect(reactorUsdcBalanceAfter).to.eq(reactorUsdcBalanceBefore)
		expect(LpUsdcBalanceAfter.sub(LpUsdcBalanceBefore)).to.eq((reactorCollatBalanceBefore.sub(reactorCollatBalanceAfter)))
	})
	it("update returns 0", async () => {
		const reactorDeltaBefore = await liquidityPoolDummy.getDelta()
		const LpUsdcBalanceBefore = await usdcContract.balanceOf(liquidityPoolDummy.address)
		const reactorWethBalanceBefore = await clearingHouse.getAccountNetTokenPosition(0, truncate(vTokenAddress))
		const accountId = await perpHedgingReactor.accountId()
		const collateralId = await perpHedgingReactor.collateralId()
		const reactorCollatBalanceBefore =  (await clearingHouseLens.getAccountCollateralInfo(accountId, collateralId))[1]
		const reactorUsdcBalanceBefore = await usdcContract.balanceOf(perpHedgingReactor.address)
		const price = await priceFeed.getNormalizedRate(WETH_ADDRESS[chainId], USDC_ADDRESS[chainId])
		const collatRequired = ((price.mul(reactorDeltaBefore).div(toWei('-1'))).mul(await perpHedgingReactor.healthFactor()).div(10000)).div(USDC_SCALE)
		const tx = await liquidityPoolDummy.update()
		const reactorCollatBalanceAfter =  (await clearingHouseLens.getAccountCollateralInfo(accountId, collateralId))[1]
		const reactorWethBalanceAfter = await clearingHouse.getAccountNetTokenPosition(0, truncate(vTokenAddress))
		const reactorDeltaAfter = await liquidityPoolDummy.getDelta()
		const LpUsdcBalanceAfter = await usdcContract.balanceOf(liquidityPoolDummy.address)
		const reactorUsdcBalanceAfter = await usdcContract.balanceOf(perpHedgingReactor.address)
		expect(reactorDeltaAfter).to.equal(reactorDeltaBefore)
		expect(reactorWethBalanceAfter).to.equal(reactorWethBalanceBefore)
		expect(reactorCollatBalanceAfter).to.eq(collatRequired)
		expect(reactorUsdcBalanceAfter).to.eq(reactorUsdcBalanceBefore)
		expect(LpUsdcBalanceAfter.sub(LpUsdcBalanceBefore)).to.eq(reactorCollatBalanceBefore.sub(collatRequired))
	})
	it("update reverts when not called by keeper", async () => {
		await expect(perpHedgingReactor.connect(signers[2]).update()).to.be.revertedWith("NotKeeper()")
	})
	it("liquidates all positions and withdraws", async () => {
		// If withdraw amount is greater than the value of assets in the reactor, it should liquidate everything and send all to the LP
		const reactorDeltaBefore = await liquidityPoolDummy.getDelta()
		const LpUsdcBalanceBefore = await usdcContract.balanceOf(liquidityPoolDummy.address)
		const reactorWethBalanceBefore = await clearingHouse.getAccountNetTokenPosition(0, truncate(vTokenAddress))
		const accountId = await perpHedgingReactor.accountId()
		const collateralId = await perpHedgingReactor.collateralId()
		const reactorCollatBalanceBefore =  (await clearingHouseLens.getAccountCollateralInfo(accountId, collateralId))[1]
		const price = await priceFeed.getNormalizedRate(WETH_ADDRESS[chainId], USDC_ADDRESS[chainId])
		await liquidityPoolDummy.hedgeDelta(reactorDeltaBefore)
		const withdrawAmount = "100000000" 
		const tx = await liquidityPoolDummy.withdraw(
			ethers.utils.parseUnits(withdrawAmount, 18)
		)

		await tx.wait()
		const reactorCollatBalanceAfter =  (await clearingHouseLens.getAccountCollateralInfo(accountId, collateralId))[1]
		const reactorWethBalanceAfter = await clearingHouse.getAccountNetTokenPosition(0, truncate(vTokenAddress))
		const reactorDeltaAfter = await liquidityPoolDummy.getDelta()
		const LpUsdcBalanceAfter = await usdcContract.balanceOf(liquidityPoolDummy.address)
		const reactorUsdcBalanceAfter = await usdcContract.balanceOf(perpHedgingReactor.address)
		expect(LpUsdcBalanceAfter).to.be.above(LpUsdcBalanceBefore)
		expect(reactorDeltaAfter).to.equal(0)
		expect(reactorWethBalanceAfter).to.equal(0)
		expect(reactorCollatBalanceAfter).to.equal(1)
		expect(reactorUsdcBalanceAfter).to.equal(0)
	})

	it("updates healthFactor", async () => {
		const tx = await perpHedgingReactor.setHealthFactor(15000)
		let healthFactor = await perpHedgingReactor.healthFactor()
		expect(healthFactor).to.equal(15000)
	})

	it("update health factor reverts if not owner", async () => {
		await expect(perpHedgingReactor.connect(signers[1]).setHealthFactor(10000)).to.be.reverted
		let healthFactor = await perpHedgingReactor.healthFactor()
		expect(healthFactor).to.equal(15000)
	})

	it("withdraw reverts if not called form liquidity pool", async () => {
		await expect(
			perpHedgingReactor.withdraw(100000000000)
		).to.be.revertedWith("!vault")
	})

	it("hedgeDelta reverts if not called from liquidity pool", async () => {
		await expect(
			perpHedgingReactor.hedgeDelta(ethers.utils.parseEther("-10"))
		).to.be.revertedWith("!vault")
	})
})<|MERGE_RESOLUTION|>--- conflicted
+++ resolved
@@ -460,12 +460,7 @@
 	it("hedges a positive delta with insufficient funds", async () => {
 		// attempts to hedge a very large amount should fail
 		const delta = ethers.utils.parseEther("9000")
-<<<<<<< HEAD
-		await expect((liquidityPoolDummy.hedgeDelta(delta))).to.be.revertedWith('ERC20: transfer amount exceeds balance')
-
-=======
 		await expect((liquidityPoolDummy.hedgeDelta(delta))).to.be.revertedWith("WithdrawExceedsLiquidity()")
->>>>>>> 9f3f3921
 	})
 	it("liquidates usdc held position", async () => {
 		const withdrawAmount = "1000"
