--- conflicted
+++ resolved
@@ -320,14 +320,8 @@
 	})
 	it("hedges a negative delta with insufficient funds", async () => {
 		// attempts to hedge a very large amount should fail
-<<<<<<< HEAD
-		const delta = ethers.utils.parseEther("-380")
+		const delta = ethers.utils.parseEther("-9000")
 		await expect((liquidityPoolDummy.hedgeDelta(delta))).to.be.revertedWith("WithdrawExceedsLiquidity()")
-=======
-		const delta = ethers.utils.parseEther("-9000")
-		await expect((liquidityPoolDummy.hedgeDelta(delta))).to.be.revertedWith('ERC20: transfer amount exceeds balance')
->>>>>>> f7a95e17
-
 	})
 	it("syncs profits", async () => {
 		console.log(await clearingHouse.getAccountMarketValueAndRequiredMargin(0, true))
