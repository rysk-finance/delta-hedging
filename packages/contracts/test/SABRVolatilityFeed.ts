--- conflicted
+++ resolved
@@ -23,11 +23,6 @@
 let priceFeed: PriceFeed
 let ethUSDAggregator: MockContract
 
-<<<<<<< HEAD
-const ZERO_ADDRESS = "0x0000000000000000000000000000000000000000"
-
-=======
->>>>>>> 7baece0b
 // edit depending on the chain id to be tested on
 const chainId = 1
 // get the expiration to use
