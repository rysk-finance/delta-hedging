--- conflicted
+++ resolved
@@ -48,14 +48,9 @@
 	createFakeOtoken,
 	getSeriesWithe18Strike,
 	getNetDhvExposure,
-<<<<<<< HEAD
 	applySlippageLocally,
-	localQuoteOptionPrice
-=======
-    applySlippageLocally,
-    localQuoteOptionPrice,
-    compareQuotes
->>>>>>> f869ff6a
+	localQuoteOptionPrice,
+	compareQuotes
 } from "./helpers"
 import {
 	GAMMA_CONTROLLER,
@@ -338,7 +333,6 @@
 			expect(await exchange.poolFees(weth.address)).to.equal(500)
 		})
 	})
-<<<<<<< HEAD
 	describe("Get quotes successfully for small and big calls", async () => {
 		let proposedSeries: OptionSeriesStruct
 		let singleBuyQuote: BigNumber
@@ -352,116 +346,77 @@
 				underlying: weth.address,
 				collateral: usd.address
 			}
-			const feePerContract = await pricer.feePerContract()
 			const amount = toWei("1")
 			let quoteResponse = await pricer.quoteOptionPrice(proposedSeries, amount, false, 0)
 			singleBuyQuote = quoteResponse[0]
-			const localDelta = await calculateOptionDeltaLocally(
-				liquidityPool,
-				priceFeed,
-				proposedSeries,
-				amount,
-				false
-			)
-			const localQuote = await localQuoteOptionPrice(
-				liquidityPool,
-				optionRegistry,
-				usd,
-				priceFeed,
-				proposedSeries,
-				amount,
-				pricer,
+			await compareQuotes(
+				quoteResponse,
+				liquidityPool,
+				priceFeed,
+				proposedSeries,
+				amount,
 				false,
 				exchange,
-				localDelta.div(amount.div(toWei("1")))
-			)
-			expect(tFormatUSDC(quoteResponse[0]) - localQuote).to.be.within(-0.01, 0.01)
-			expect(quoteResponse[1].sub(localDelta)).to.be.within(-1e12, 1e12)
-			expect(quoteResponse[2]).to.equal(feePerContract.mul(amount.div(toWei("1"))))
+				optionRegistry,
+				usd,
+				pricer,
+				toWei("0")
+			)
 		})
 		it("SUCCEEDS: get quote for 1 option when selling", async () => {
-			const feePerContract = await pricer.feePerContract()
 			const amount = toWei("1")
 			let quoteResponse = await pricer.quoteOptionPrice(proposedSeries, amount, true, 0)
 			singleSellQuote = quoteResponse[0]
-			const localDelta = await calculateOptionDeltaLocally(
-				liquidityPool,
-				priceFeed,
-				proposedSeries,
-				amount,
-				true
-			)
-			const localQuote = await localQuoteOptionPrice(
-				liquidityPool,
-				optionRegistry,
-				usd,
-				priceFeed,
-				proposedSeries,
-				amount,
-				pricer,
+			await compareQuotes(
+				quoteResponse,
+				liquidityPool,
+				priceFeed,
+				proposedSeries,
+				amount,
 				true,
 				exchange,
-				localDelta.div(amount.div(toWei("1")))
-			)
-			expect(tFormatUSDC(quoteResponse[0]) - localQuote).to.be.within(-0.01, 0.01)
-			expect(quoteResponse[1].add(localDelta)).to.be.within(-1e12, 1e12)
-			expect(quoteResponse[2]).to.equal(feePerContract.mul(amount.div(toWei("1"))))
+				optionRegistry,
+				usd,
+				pricer,
+				toWei("0")
+			)
 		})
 		it("SUCCEEDS: get quote for 1000 options when buying", async () => {
-			const feePerContract = await pricer.feePerContract()
 			const amount = toWei("1000")
 			let quoteResponse = await pricer.quoteOptionPrice(proposedSeries, amount, false, 0)
-			const localDelta = await calculateOptionDeltaLocally(
-				liquidityPool,
-				priceFeed,
-				proposedSeries,
-				amount,
-				false
-			)
-			const localQuote = await localQuoteOptionPrice(
-				liquidityPool,
-				optionRegistry,
-				usd,
-				priceFeed,
-				proposedSeries,
-				amount,
-				pricer,
+			await compareQuotes(
+				quoteResponse,
+				liquidityPool,
+				priceFeed,
+				proposedSeries,
+				amount,
 				false,
 				exchange,
-				localDelta.div(amount.div(toWei("1")))
+				optionRegistry,
+				usd,
+				pricer,
+				toWei("0")
 			)
 			expect(singleBuyQuote).to.be.lt(quoteResponse[0].div(1000))
-			expect(tFormatUSDC(quoteResponse[0]) - localQuote).to.be.within(-0.1, 0.1)
-			expect(quoteResponse[1].sub(localDelta)).to.be.within(-1e15, 1e15)
-			expect(quoteResponse[2]).to.equal(feePerContract.mul(amount.div(toWei("1"))))
 		})
 		it("SUCCEEDS: get quote for 1000 options when selling", async () => {
 			const feePerContract = await pricer.feePerContract()
 			const amount = toWei("1000")
 			let quoteResponse = await pricer.quoteOptionPrice(proposedSeries, amount, true, 0)
-			const localDelta = await calculateOptionDeltaLocally(
-				liquidityPool,
-				priceFeed,
-				proposedSeries,
-				amount,
-				true
-			)
-			const localQuote = await localQuoteOptionPrice(
-				liquidityPool,
-				optionRegistry,
-				usd,
-				priceFeed,
-				proposedSeries,
-				amount,
-				pricer,
+			await compareQuotes(
+				quoteResponse,
+				liquidityPool,
+				priceFeed,
+				proposedSeries,
+				amount,
 				true,
 				exchange,
-				localDelta.div(amount.div(toWei("1")))
+				optionRegistry,
+				usd,
+				pricer,
+				toWei("0")
 			)
 			expect(singleSellQuote).to.be.gt(quoteResponse[0].div(1000))
-			expect(tFormatUSDC(quoteResponse[0]) - localQuote).to.be.within(-0.1, 0.1)
-			expect(quoteResponse[1].add(localDelta)).to.be.within(-1e15, 1e15)
-			expect(quoteResponse[2]).to.equal(feePerContract.mul(amount.div(toWei("1"))))
 		})
 	})
 	describe("Get quotes successfully for small and big puts", async () => {
@@ -477,195 +432,78 @@
 				underlying: weth.address,
 				collateral: usd.address
 			}
-			const feePerContract = await pricer.feePerContract()
 			const amount = toWei("1")
 			let quoteResponse = await pricer.quoteOptionPrice(proposedSeries, amount, false, 0)
 			singleBuyQuote = quoteResponse[0]
-			const localDelta = await calculateOptionDeltaLocally(
-				liquidityPool,
-				priceFeed,
-				proposedSeries,
-				amount,
-				false
-			)
-			const localQuote = await localQuoteOptionPrice(
-				liquidityPool,
-				optionRegistry,
-				usd,
-				priceFeed,
-				proposedSeries,
-				amount,
-				pricer,
+			await compareQuotes(
+				quoteResponse,
+				liquidityPool,
+				priceFeed,
+				proposedSeries,
+				amount,
 				false,
 				exchange,
-				localDelta.div(amount.div(toWei("1")))
-			)
-			expect(tFormatUSDC(quoteResponse[0]) - localQuote).to.be.within(-0.01, 0.01)
-			expect(quoteResponse[1].sub(localDelta)).to.be.within(-1e12, 1e12)
-			expect(quoteResponse[2]).to.equal(feePerContract.mul(amount.div(toWei("1"))))
+				optionRegistry,
+				usd,
+				pricer,
+				toWei("0")
+			)
 		})
 		it("SUCCEEDS: get quote for 1 option when selling", async () => {
-			const feePerContract = await pricer.feePerContract()
 			const amount = toWei("1")
 			let quoteResponse = await pricer.quoteOptionPrice(proposedSeries, amount, true, 0)
 			singleSellQuote = quoteResponse[0]
-			const localDelta = await calculateOptionDeltaLocally(
-				liquidityPool,
-				priceFeed,
-				proposedSeries,
-				amount,
-				true
-			)
-			const localQuote = await localQuoteOptionPrice(
-				liquidityPool,
-				optionRegistry,
-				usd,
-				priceFeed,
-				proposedSeries,
-				amount,
-				pricer,
+			await compareQuotes(
+				quoteResponse,
+				liquidityPool,
+				priceFeed,
+				proposedSeries,
+				amount,
 				true,
 				exchange,
-				localDelta.div(amount.div(toWei("1")))
-			)
-			expect(tFormatUSDC(quoteResponse[0]) - localQuote).to.be.within(-0.01, 0.01)
-			expect(quoteResponse[1].add(localDelta)).to.be.within(-1e12, 1e12)
-			expect(quoteResponse[2]).to.equal(feePerContract.mul(amount.div(toWei("1"))))
+				optionRegistry,
+				usd,
+				pricer,
+				toWei("0")
+			)
 		})
 		it("SUCCEEDS: get quote for 1000 options when buying", async () => {
-			const feePerContract = await pricer.feePerContract()
 			const amount = toWei("1000")
 			let quoteResponse = await pricer.quoteOptionPrice(proposedSeries, amount, false, 0)
-			const localDelta = await calculateOptionDeltaLocally(
-				liquidityPool,
-				priceFeed,
-				proposedSeries,
-				amount,
-				false
-			)
-			const localQuote = await localQuoteOptionPrice(
-				liquidityPool,
-				optionRegistry,
-				usd,
-				priceFeed,
-				proposedSeries,
-				amount,
-				pricer,
+			await compareQuotes(
+				quoteResponse,
+				liquidityPool,
+				priceFeed,
+				proposedSeries,
+				amount,
 				false,
 				exchange,
-				localDelta.div(amount.div(toWei("1")))
+				optionRegistry,
+				usd,
+				pricer,
+				toWei("0")
 			)
 			expect(singleBuyQuote).to.be.lt(quoteResponse[0].div(1000))
-			expect(tFormatUSDC(quoteResponse[0]) - localQuote).to.be.within(-0.1, 0.1)
-			expect(quoteResponse[1].sub(localDelta)).to.be.within(-1e15, 1e15)
-			expect(quoteResponse[2]).to.equal(feePerContract.mul(amount.div(toWei("1"))))
 		})
 		it("SUCCEEDS: get quote for 1000 options when selling", async () => {
-			const feePerContract = await pricer.feePerContract()
 			const amount = toWei("1000")
 			let quoteResponse = await pricer.quoteOptionPrice(proposedSeries, amount, true, 0)
-			const localDelta = await calculateOptionDeltaLocally(
-				liquidityPool,
-				priceFeed,
-				proposedSeries,
-				amount,
-				true
-			)
-			const localQuote = await localQuoteOptionPrice(
-				liquidityPool,
-				optionRegistry,
-				usd,
-				priceFeed,
-				proposedSeries,
-				amount,
-				pricer,
+			await compareQuotes(
+				quoteResponse,
+				liquidityPool,
+				priceFeed,
+				proposedSeries,
+				amount,
 				true,
 				exchange,
-				localDelta.div(amount.div(toWei("1")))
+				optionRegistry,
+				usd,
+				pricer,
+				toWei("0")
 			)
 			expect(singleSellQuote).to.be.gt(quoteResponse[0].div(1000))
-			expect(tFormatUSDC(quoteResponse[0]) - localQuote).to.be.within(-0.1, 0.1)
-			expect(quoteResponse[1].add(localDelta)).to.be.within(-1e15, 1e15)
-			expect(quoteResponse[2]).to.equal(feePerContract.mul(amount.div(toWei("1"))))
 		})
 	})
-=======
-    describe("Get quotes successfully for small and big calls", async () => {
-        let proposedSeries: OptionSeriesStruct
-        let singleBuyQuote: BigNumber
-        let singleSellQuote: BigNumber
-        it("SUCCEEDS: get quote for 1 option when buying", async () => {
-            proposedSeries = {
-                expiration: expiration,
-                strike: toWei("2500"),
-                isPut: CALL_FLAVOR,
-                strikeAsset: usd.address,
-                underlying: weth.address,
-                collateral: usd.address
-            }
-            const amount = toWei("1")
-            let quoteResponse = await pricer.quoteOptionPrice(proposedSeries, amount, false, 0)
-            singleBuyQuote = quoteResponse[0]
-            await compareQuotes(quoteResponse, liquidityPool, priceFeed, proposedSeries, amount, false, exchange, optionRegistry, usd, pricer, toWei("0"))
-        })
-        it("SUCCEEDS: get quote for 1 option when selling", async () => {
-            const amount = toWei("1")
-            let quoteResponse = await pricer.quoteOptionPrice(proposedSeries, amount, true, 0)
-            singleSellQuote = quoteResponse[0]
-            await compareQuotes(quoteResponse, liquidityPool, priceFeed, proposedSeries, amount, true, exchange, optionRegistry, usd, pricer, toWei("0"))
-        })
-        it("SUCCEEDS: get quote for 1000 options when buying", async () => {
-            const amount = toWei("1000")
-            let quoteResponse = await pricer.quoteOptionPrice(proposedSeries, amount, false, 0)
-            await compareQuotes(quoteResponse, liquidityPool, priceFeed, proposedSeries, amount, false, exchange, optionRegistry, usd, pricer, toWei("0"))
-            expect(singleBuyQuote).to.be.lt(quoteResponse[0].div(1000))
-        })
-        it("SUCCEEDS: get quote for 1000 options when selling", async () => {
-            const feePerContract = await pricer.feePerContract()
-            const amount = toWei("1000")
-            let quoteResponse = await pricer.quoteOptionPrice(proposedSeries, amount, true, 0)
-            await compareQuotes(quoteResponse, liquidityPool, priceFeed, proposedSeries, amount, true, exchange, optionRegistry, usd, pricer, toWei("0"))
-            expect(singleSellQuote).to.be.gt(quoteResponse[0].div(1000))
-        })
-    })
-    describe("Get quotes successfully for small and big puts", async () => {
-        let proposedSeries: OptionSeriesStruct
-        let singleBuyQuote: BigNumber
-        let singleSellQuote: BigNumber
-        it("SUCCEEDS: get quote for 1 option when buying", async () => {
-            proposedSeries = {
-                expiration: expiration,
-                strike: toWei("2000"),
-                isPut: PUT_FLAVOR,
-                strikeAsset: usd.address,
-                underlying: weth.address,
-                collateral: usd.address
-            }
-            const amount = toWei("1")
-            let quoteResponse = await pricer.quoteOptionPrice(proposedSeries, amount, false, 0)
-            singleBuyQuote = quoteResponse[0]
-            await compareQuotes(quoteResponse, liquidityPool, priceFeed, proposedSeries, amount, false, exchange, optionRegistry, usd, pricer, toWei("0"))
-        })
-        it("SUCCEEDS: get quote for 1 option when selling", async () => {
-            const amount = toWei("1")
-            let quoteResponse = await pricer.quoteOptionPrice(proposedSeries, amount, true, 0)
-            singleSellQuote = quoteResponse[0]
-            await compareQuotes(quoteResponse, liquidityPool, priceFeed, proposedSeries, amount, true, exchange, optionRegistry, usd, pricer, toWei("0"))
-        })
-        it("SUCCEEDS: get quote for 1000 options when buying", async () => {
-            const amount = toWei("1000")
-            let quoteResponse = await pricer.quoteOptionPrice(proposedSeries, amount, false, 0)
-            await compareQuotes(quoteResponse, liquidityPool, priceFeed, proposedSeries, amount, false, exchange, optionRegistry, usd, pricer, toWei("0"))
-            expect(singleBuyQuote).to.be.lt(quoteResponse[0].div(1000))
-        })
-        it("SUCCEEDS: get quote for 1000 options when selling", async () => {
-            const amount = toWei("1000")
-            let quoteResponse = await pricer.quoteOptionPrice(proposedSeries, amount, true, 0)
-            await compareQuotes(quoteResponse, liquidityPool, priceFeed, proposedSeries, amount, true, exchange, optionRegistry, usd, pricer, toWei("0"))
-            expect(singleSellQuote).to.be.gt(quoteResponse[0].div(1000))
-        })
-    })
->>>>>>> f869ff6a
 	describe("Compare lots of small quotes to one big quote", async () => {
 		let proposedSeries: OptionSeriesStruct
 		let buyQuoteLots: BigNumber
@@ -680,9 +518,7 @@
 				collateral: usd.address
 			}
 			buyQuoteLots = toWei("0")
-<<<<<<< HEAD
 			for (let i = 0; i < 100; i++) {
-				const feePerContract = await pricer.feePerContract()
 				const amount = toWei("1")
 				let quoteResponse = await pricer.quoteOptionPrice(
 					proposedSeries,
@@ -690,37 +526,25 @@
 					false,
 					toWei("0").sub(toWei(i.toString()))
 				)
-				const localDelta = await calculateOptionDeltaLocally(
+				await compareQuotes(
+					quoteResponse,
 					liquidityPool,
 					priceFeed,
 					proposedSeries,
 					amount,
-					false
-				)
-				const localQuote = await localQuoteOptionPrice(
-					liquidityPool,
+					false,
+					exchange,
 					optionRegistry,
 					usd,
-					priceFeed,
-					proposedSeries,
-					amount,
 					pricer,
-					false,
-					exchange,
-					localDelta.div(amount.div(toWei("1"))),
 					toWei("0").sub(toWei(i.toString()))
 				)
-				expect(tFormatUSDC(quoteResponse[0]) - localQuote).to.be.within(-0.1, 0.1)
-				expect(quoteResponse.totalDelta.sub(localDelta)).to.be.within(-1e15, 1e15)
-				expect(quoteResponse.totalFees).to.equal(feePerContract.mul(amount.div(toWei("1"))))
 				buyQuoteLots = buyQuoteLots.add(quoteResponse.totalPremium)
 			}
-			console.log(buyQuoteLots.toString())
 		})
 		it("SUCCEEDS: get quote for 1000 options when selling 100 times", async () => {
 			sellQuoteLots = toWei("0")
 			for (let i = 0; i < 100; i++) {
-				const feePerContract = await pricer.feePerContract()
 				const amount = toWei("1")
 				let quoteResponse = await pricer.quoteOptionPrice(
 					proposedSeries,
@@ -728,119 +552,57 @@
 					true,
 					toWei(i.toString())
 				)
-				const localDelta = await calculateOptionDeltaLocally(
+				await compareQuotes(
+					quoteResponse,
 					liquidityPool,
 					priceFeed,
 					proposedSeries,
 					amount,
-					true
-				)
-				const localQuote = await localQuoteOptionPrice(
-					liquidityPool,
+					true,
+					exchange,
 					optionRegistry,
 					usd,
-					priceFeed,
-					proposedSeries,
-					amount,
 					pricer,
-					true,
-					exchange,
-					localDelta.div(amount.div(toWei("1"))),
 					toWei(i.toString())
 				)
-				expect(tFormatUSDC(quoteResponse[0]) - localQuote).to.be.within(-0.1, 0.1)
-				expect(quoteResponse.totalDelta.add(localDelta)).to.be.within(-1e15, 1e15)
-				expect(quoteResponse.totalFees).to.equal(feePerContract.mul(amount.div(toWei("1"))))
 				sellQuoteLots = sellQuoteLots.add(quoteResponse.totalPremium)
 			}
-			console.log(sellQuoteLots)
 		})
 		it("SUCCEEDS: get quote for 100 options when buying 1 time", async () => {
-			const feePerContract = await pricer.feePerContract()
 			const amount = toWei("100")
 			let quoteResponse = await pricer.quoteOptionPrice(proposedSeries, amount, false, 0)
-			const localDelta = await calculateOptionDeltaLocally(
-				liquidityPool,
-				priceFeed,
-				proposedSeries,
-				amount,
-				false
-			)
-			const localQuote = await localQuoteOptionPrice(
-				liquidityPool,
-				optionRegistry,
-				usd,
-				priceFeed,
-				proposedSeries,
-				amount,
-				pricer,
+			await compareQuotes(
+				quoteResponse,
+				liquidityPool,
+				priceFeed,
+				proposedSeries,
+				amount,
 				false,
 				exchange,
-				localDelta.div(amount.div(toWei("1")))
+				optionRegistry,
+				usd,
+				pricer,
+				toWei("0")
 			)
 			expect(buyQuoteLots.sub(quoteResponse[0])).to.be.within(-100, 100)
-			expect(tFormatUSDC(quoteResponse[0]) - localQuote).to.be.within(-0.1, 0.1)
-			expect(quoteResponse[1].sub(localDelta)).to.be.within(-1e15, 1e15)
-			expect(quoteResponse[2]).to.equal(feePerContract.mul(amount.div(toWei("1"))))
 		})
 		it("SUCCEEDS: get quote for 100 options when selling 1 time", async () => {
-			const feePerContract = await pricer.feePerContract()
 			const amount = toWei("100")
 			let quoteResponse = await pricer.quoteOptionPrice(proposedSeries, amount, true, 0)
-			const localDelta = await calculateOptionDeltaLocally(
-				liquidityPool,
-				priceFeed,
-				proposedSeries,
-				amount,
-				true
-			)
-			const localQuote = await localQuoteOptionPrice(
-				liquidityPool,
-				optionRegistry,
-				usd,
-				priceFeed,
-				proposedSeries,
-				amount,
-				pricer,
+			await compareQuotes(
+				quoteResponse,
+				liquidityPool,
+				priceFeed,
+				proposedSeries,
+				amount,
 				true,
 				exchange,
-				localDelta.div(amount.div(toWei("1")))
+				optionRegistry,
+				usd,
+				pricer,
+				toWei("0")
 			)
 			expect(sellQuoteLots.sub(quoteResponse[0])).to.be.within(-100, 100)
-			expect(tFormatUSDC(quoteResponse[0]) - localQuote).to.be.within(-0.1, 0.1)
-			expect(quoteResponse[1].add(localDelta)).to.be.within(-1e15, 1e15)
-			expect(quoteResponse[2]).to.equal(feePerContract.mul(amount.div(toWei("1"))))
 		})
 	})
-=======
-			for (let i=0; i < 100; i++) {
-				const amount = toWei("1")
-				let quoteResponse = await pricer.quoteOptionPrice(proposedSeries, amount, false, toWei("0").sub(toWei(i.toString())))
-                await compareQuotes(quoteResponse, liquidityPool, priceFeed, proposedSeries, amount, false, exchange, optionRegistry, usd, pricer, toWei("0").sub(toWei(i.toString())))
-				buyQuoteLots = buyQuoteLots.add(quoteResponse.totalPremium)
-			}
-        })
-        it("SUCCEEDS: get quote for 1000 options when selling 100 times", async () => {
-			sellQuoteLots = toWei("0")
-			for (let i=0; i < 100; i++) {
-				const amount = toWei("1")
-				let quoteResponse = await pricer.quoteOptionPrice(proposedSeries, amount, true, toWei(i.toString()))
-                await compareQuotes(quoteResponse, liquidityPool, priceFeed, proposedSeries, amount, true, exchange, optionRegistry, usd, pricer, toWei(i.toString()))
-				sellQuoteLots = sellQuoteLots.add(quoteResponse.totalPremium)
-			}
-        })
-        it("SUCCEEDS: get quote for 100 options when buying 1 time", async () => {
-            const amount = toWei("100")
-            let quoteResponse = await pricer.quoteOptionPrice(proposedSeries, amount, false, 0)
-            await compareQuotes(quoteResponse, liquidityPool, priceFeed, proposedSeries, amount, false, exchange, optionRegistry, usd, pricer, toWei("0"))
-			expect(buyQuoteLots.sub(quoteResponse[0])).to.be.within(-100, 100)
-        })
-        it("SUCCEEDS: get quote for 100 options when selling 1 time", async () => {
-            const amount = toWei("100")
-            let quoteResponse = await pricer.quoteOptionPrice(proposedSeries, amount, true, 0)
-            await compareQuotes(quoteResponse, liquidityPool, priceFeed, proposedSeries, amount, true, exchange, optionRegistry, usd, pricer, toWei("0"))
-            expect(sellQuoteLots.sub(quoteResponse[0])).to.be.within(-100, 100)
-        })
-    })
->>>>>>> f869ff6a
 })