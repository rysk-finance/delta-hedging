--- conflicted
+++ resolved
@@ -41,10 +41,7 @@
 import { BeyondPricer } from "../types/BeyondPricer"
 import { OptionExchange } from "../types/OptionExchange"
 import { priceToPriceX128 } from "@ragetrade/sdk"
-<<<<<<< HEAD
-=======
 import { ln } from "prb-math"
->>>>>>> cde326aa
 
 const ZERO_ADDRESS = "0x0000000000000000000000000000000000000000"
 const { provider } = ethers
@@ -114,11 +111,7 @@
 		exchangeOTokenBalance = await optionToken.balanceOf(exchange.address)
 		senderOtokenBalance = await optionToken.balanceOf(senderAddress)
 		seriesStores = await portfolioValuesFeed.storesForAddress(optionToken.address)
-<<<<<<< HEAD
-		netDhvExposure = await getNetDhvExposure(seriesStores.optionSeries.strike, usd.address, exchange, seriesStores.optionSeries.expiration, seriesStores.optionSeries.isPut)
-=======
 		netDhvExposure = await getNetDhvExposure((await optionToken.strikePrice()).mul(utils.parseUnits("1", 10)), usd.address, exchange, await optionToken.expiryTimestamp(), await optionToken.isPut())
->>>>>>> cde326aa
 		const exchangeTempOtokens = await exchange.heldTokens(senderAddress, optionToken.address)
 		const liquidityPoolOTokenBalance = await optionToken.balanceOf(liquidityPool.address)
 		expect(liquidityPoolOTokenBalance).to.equal(0)
@@ -586,18 +579,11 @@
 	pricer,
 	isSell: boolean, // from perspective of user,
 	exchange: OptionExchange,
-<<<<<<< HEAD
-	optionDelta: BigNumber
-	){
-		const bsQ = await calculateOptionQuoteLocally(liquidityPool, optionRegistry, collateralAsset, priceFeed, optionSeries, amount, pricer, isSell)
-		const slip = await applySlippageLocally(pricer, exchange, optionSeries, amount, optionDelta, isSell)
-=======
 	optionDelta: BigNumber,
 	netDhvExposure: BigNumber = toWei("0")
 	){
 		const bsQ = await calculateOptionQuoteLocally(liquidityPool, optionRegistry, collateralAsset, priceFeed, optionSeries, amount, pricer, isSell)
 		const slip = await applySlippageLocally(pricer, exchange, optionSeries, amount, optionDelta, isSell, netDhvExposure)
->>>>>>> cde326aa
 		return bsQ*slip
 	}
 
@@ -607,12 +593,8 @@
 	optionSeries: OptionSeriesStruct,
 	amount: BigNumber,
 	optionDelta: BigNumber,
-<<<<<<< HEAD
-	isSell: boolean = false // from perspective of user
-=======
 	isSell: boolean = false, // from perspective of user
 	netDhvExposure: BigNumber = toWei("0")
->>>>>>> cde326aa
 ) {
 	const formattedStrikePrice = (
 		await exchange.formatStrikePrice(optionSeries.strike, optionSeries.collateral)
@@ -627,16 +609,10 @@
 
 	console.log({ oHash, netDhvExposure })
 
-<<<<<<< HEAD
-	const exposureCoefficient = isSell
-		? parseFloat(fromWei(netDhvExposure)) + parseFloat(fromWei(amount)) / 2
-		: parseFloat(fromWei(netDhvExposure)) - parseFloat(fromWei(amount)) / 2
-=======
 	const newExposureCoefficient = isSell
 		? parseFloat(fromWei(netDhvExposure)) + parseFloat(fromWei(amount))
 		: parseFloat(fromWei(netDhvExposure)) - parseFloat(fromWei(amount))
 	const oldExposureCoefficient = fromWei(netDhvExposure)
->>>>>>> cde326aa
 	const slippageGradient = await beyondPricer.slippageGradient()
 	let modifiedSlippageGradient
 	const deltaBandIndex = Math.floor(
