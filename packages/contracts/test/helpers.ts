import hre, { ethers } from "hardhat"
<<<<<<< HEAD
import { toWei, genOptionTimeFromUnix, fromWei, tFormatUSDC, tFormatEth } from "../utils/conversion-helper"
=======
import {
	toWei,
	genOptionTimeFromUnix,
	fromWei,
	tFormatUSDC,
	tFormatEth
} from "../utils/conversion-helper"
>>>>>>> 6cedd505
import {
	CHAINLINK_WETH_PRICER,
	GAMMA_ORACLE,
	GAMMA_WHITELIST,
	ORACLE_DISPUTE_PERIOD,
	ORACLE_LOCKING_PERIOD,
	ORACLE_OWNER,
	USDC_ADDRESS,
	WETH_ADDRESS
} from "./constants"
//@ts-ignore
import greeks from "greeks"
import { MintableERC20 } from "../types/MintableERC20"
import { WETH } from "../types/WETH"
import { BigNumber, Contract, utils } from "ethers"
import { MockChainlinkAggregator } from "../types/MockChainlinkAggregator"
import { ChainLinkPricer } from "../types/ChainLinkPricer"
import { LiquidityPool } from "../types/LiquidityPool"
import { PriceFeed } from "../types/PriceFeed"
//@ts-ignore
import bs from "black-scholes"
import { E } from "prb-math"
import { OptionRegistry } from "../types/OptionRegistry"

const { provider } = ethers
const { parseEther } = ethers.utils
const chainId = 1
// decimal representation of a percentage
const rfr: string = "0.03"
const belowUtilizationThresholdGradient = 0.1
const aboveUtilizationThresholdGradient = 1.5
const utilizationFunctionThreshold = 0.6 // 60%
const yIntercept = -0.84

export async function whitelistProduct(
	underlying: string,
	strike: string,
	collateral: string,
	isPut: boolean
) {
	const [adminSigner] = await ethers.getSigners()

	await hre.network.provider.request({
		method: "hardhat_impersonateAccount",
		params: [ORACLE_OWNER[chainId]]
	})

	const ownerSigner = await provider.getSigner(ORACLE_OWNER[chainId])

	const whitelist = await ethers.getContractAt("IGammaWhitelist", GAMMA_WHITELIST[chainId])

	await adminSigner.sendTransaction({
		to: ORACLE_OWNER[chainId],
		value: parseEther("1")
	})

	await whitelist.connect(ownerSigner).whitelistCollateral(collateral)

	await whitelist.connect(ownerSigner).whitelistProduct(underlying, strike, collateral, isPut)
}

export async function setupOracle(chainlinkPricer: string, signerAddress: string, useNew = false) {
	const signer = await provider.getSigner(signerAddress)
	await hre.network.provider.request({
		method: "hardhat_impersonateAccount",
		params: [chainlinkPricer]
	})
	await hre.network.provider.request({
		method: "hardhat_impersonateAccount",
		params: [ORACLE_OWNER[chainId]]
	})
	const pricerSigner = await provider.getSigner(chainlinkPricer)

	const forceSendContract = await ethers.getContractFactory("ForceSend")
	const forceSend = await forceSendContract.deploy() // force Send is a contract that forces the sending of Ether to WBTC minter (which is a contract with no receive() function)
	await forceSend.connect(signer).go(chainlinkPricer, { value: parseEther("0.5") })

	const oracle = await ethers.getContractAt("Oracle", GAMMA_ORACLE[chainId])

	const oracleOwnerSigner = await provider.getSigner(ORACLE_OWNER[chainId])

	await signer.sendTransaction({
		to: ORACLE_OWNER[chainId],
		value: parseEther("0.5")
	})
	await oracle.connect(oracleOwnerSigner).setStablePrice(USDC_ADDRESS[chainId], "100000000")
	const pricer = await ethers.getContractAt("ChainLinkPricer", chainlinkPricer)

	await oracle.connect(oracleOwnerSigner).setAssetPricer(await pricer.asset(), chainlinkPricer)
	return oracle
}

export async function setupTestOracle(signerAddress: string) {
	const signer = await provider.getSigner(signerAddress)

	await hre.network.provider.request({
		method: "hardhat_impersonateAccount",
		params: [ORACLE_OWNER[chainId]]
	})

	const oracle = await ethers.getContractAt("Oracle", GAMMA_ORACLE[chainId])

	const oracleOwnerSigner = await provider.getSigner(ORACLE_OWNER[chainId])

	await signer.sendTransaction({
		to: ORACLE_OWNER[chainId],
		value: parseEther("0.5")
	})
	await oracle.connect(oracleOwnerSigner).setStablePrice(USDC_ADDRESS[chainId], "100000000")
	const newAggInstance = await ethers.getContractFactory("MockChainlinkAggregator")
	const aggregator = (await newAggInstance.deploy()) as MockChainlinkAggregator
	const newPricerInstance = await ethers.getContractFactory("ChainLinkPricer")
	const pricer = (await newPricerInstance.deploy(
		signerAddress,
		WETH_ADDRESS[chainId],
		aggregator.address,
		oracle.address
	)) as ChainLinkPricer
	const price = await oracle.getPrice(WETH_ADDRESS[chainId])
	await oracle.connect(oracleOwnerSigner).setAssetPricer(await pricer.asset(), pricer.address)
	const forceSendContract = await ethers.getContractFactory("ForceSend")
	const forceSend = await forceSendContract.deploy() // force Send is a contract that forces the sending of Ether to WBTC minter (which is a contract with no receive() function)
	await forceSend.connect(signer).go(pricer.address, { value: parseEther("0.5") })
	await aggregator.setLatestAnswer(price)
	return [oracle, aggregator, pricer.address]
}

export async function setOpynOracleExpiryPrice(
	asset: string,
	oracle: Contract,
	expiry: number,
	settlePrice: BigNumber,
	pricer?: string
) {
	await increaseTo(expiry + ORACLE_LOCKING_PERIOD + 100)
	if (pricer == undefined) [(pricer = CHAINLINK_WETH_PRICER[chainId])]
	await hre.network.provider.request({
		method: "hardhat_impersonateAccount",
		params: [pricer]
	})
	const pricerSigner = await provider.getSigner(pricer)
	const res = await oracle.connect(pricerSigner).setExpiryPrice(asset, expiry, settlePrice)

	const receipt = await res.wait()
	const timestamp = (await provider.getBlock(receipt.blockNumber)).timestamp

	await increaseTo(timestamp + ORACLE_DISPUTE_PERIOD + 1000)
}

export async function increaseTo(target: number | BigNumber) {
	if (!BigNumber.isBigNumber(target)) {
		target = BigNumber.from(target)
	}

	const now = BigNumber.from((await ethers.provider.getBlock("latest")).timestamp)

	if (target.lt(now))
		throw Error(`Cannot increase current time (${now}) to a moment in the past (${target})`)

	const diff = target.sub(now)
	return increase(diff)
}

export async function increase(duration: number | BigNumber) {
	if (!BigNumber.isBigNumber(duration)) {
		duration = BigNumber.from(duration)
	}

	if (duration.lt(BigNumber.from("0")))
		throw Error(`Cannot increase time by a negative amount (${duration})`)

	await ethers.provider.send("evm_increaseTime", [duration.toNumber()])

	await ethers.provider.send("evm_mine", [])
}

export async function calculateOptionQuoteLocally(
	liquidityPool: LiquidityPool,
	optionRegistry: OptionRegistry,
	collateralAsset: MintableERC20,
	priceFeed: PriceFeed,
	optionSeries: {
		expiration: number
		strike: BigNumber
		isPut: boolean
		strikeAsset: string
		underlying: string
		collateral: string
	},
	amount: BigNumber,
	toBuy: boolean = false
) {
	const blockNum = await ethers.provider.getBlockNumber()
	const block = await ethers.provider.getBlock(blockNum)
	const { timestamp } = block
	const timeToExpiration = genOptionTimeFromUnix(Number(timestamp), optionSeries.expiration)
	const underlyingPrice = await priceFeed.getNormalizedRate(
		WETH_ADDRESS[chainId],
		USDC_ADDRESS[chainId]
	)
	const priceNorm = fromWei(underlyingPrice)
	const iv = await liquidityPool.getImpliedVolatility(
		optionSeries.isPut,
		underlyingPrice,
		optionSeries.strike,
		optionSeries.expiration
	)
	const maxDiscount = ethers.utils.parseUnits("1", 17) // 10%

	const NAV = await liquidityPool.getNAV()
	const collateralAllocated = await liquidityPool.collateralAllocated()
	const lpUSDBalance = await collateralAsset.balanceOf(liquidityPool.address)
	const portfolioDeltaBefore = await liquidityPool.getPortfolioDelta()
	const optionDelta = await calculateOptionDeltaLocally(
		liquidityPool,
		priceFeed,
		optionSeries,
		amount,
		!toBuy
	)
	// optionDelta will already be inverted if we are selling it
	const portfolioDeltaAfter = portfolioDeltaBefore.add(optionDelta)
	const portfolioDeltaIsDecreased = portfolioDeltaAfter.abs().sub(portfolioDeltaBefore.abs()).lt(0)
	const normalisedDelta = portfolioDeltaBefore
		.add(portfolioDeltaAfter)
		.div(2)
		.abs()
		.div(NAV.div(underlyingPrice))

	const deltaTiltAmount = parseFloat(
		utils.formatEther(normalisedDelta.gt(maxDiscount) ? maxDiscount : normalisedDelta)
	)
	const liquidityAllocated = await optionRegistry.getCollateral(
		{
			expiration: optionSeries.expiration,
			strike: optionSeries.strike.div(10 ** 10),
			isPut: optionSeries.isPut,
			underlying: optionSeries.underlying,
			strikeAsset: optionSeries.strikeAsset,
			collateral: optionSeries.collateral
		},
		amount
	)
	const utilizationBefore =
		tFormatUSDC(collateralAllocated) / tFormatUSDC(collateralAllocated.add(lpUSDBalance))
	const utilizationAfter =
		tFormatUSDC(collateralAllocated.add(liquidityAllocated)) /
		tFormatUSDC(collateralAllocated.add(lpUSDBalance))
	const bidAskSpread = tFormatEth(await liquidityPool.bidAskIVSpread())
<<<<<<< HEAD
=======

>>>>>>> 6cedd505
	const localBS =
		bs.blackScholes(
			priceNorm,
			fromWei(optionSeries.strike),
			timeToExpiration,
			toBuy ? Number(fromWei(iv)) * (1 - Number(bidAskSpread)) : fromWei(iv),
			parseFloat(rfr),
			optionSeries.isPut ? "put" : "call"
		) * parseFloat(fromWei(amount))
	let utilizationPrice = toBuy
		? localBS
		: getUtilizationPrice(utilizationBefore, utilizationAfter, localBS)
	// if delta exposure reduces, subtract delta skew from  pricequotes
	if (portfolioDeltaIsDecreased) {
<<<<<<< HEAD
		const newOptionPrice = localBS - deltaTiltAmount * localBS
=======
>>>>>>> 6cedd505
		if (toBuy) {
			utilizationPrice = utilizationPrice + utilizationPrice * deltaTiltAmount
		} else {
			utilizationPrice = utilizationPrice - utilizationPrice * deltaTiltAmount
		}
<<<<<<< HEAD
		return utilizationPrice > newOptionPrice ? utilizationPrice : newOptionPrice
		// if delta exposure increases, add delta skew to price quotes
	} else {
		const newOptionPrice = localBS + deltaTiltAmount * localBS
=======
		return utilizationPrice
		// if delta exposure increases, add delta skew to price quotes
	} else {
>>>>>>> 6cedd505
		if (toBuy) {
			utilizationPrice = utilizationPrice - utilizationPrice * deltaTiltAmount
		} else {
			utilizationPrice = utilizationPrice + utilizationPrice * deltaTiltAmount
		}

<<<<<<< HEAD
		return utilizationPrice > newOptionPrice ? utilizationPrice : newOptionPrice
=======
		return utilizationPrice
>>>>>>> 6cedd505
	}
}

export async function calculateOptionDeltaLocally(
	liquidityPool: LiquidityPool,
	priceFeed: PriceFeed,
	optionSeries: {
		expiration: number
		isPut: boolean
		strike: BigNumber
		strikeAsset: string
		underlying: string
		collateral: string
	},
	amount: BigNumber,
	isShort: boolean
) {
	const priceQuote = await priceFeed.getNormalizedRate(WETH_ADDRESS[chainId], USDC_ADDRESS[chainId])
	const blockNum = await ethers.provider.getBlockNumber()
	const block = await ethers.provider.getBlock(blockNum)
	const { timestamp } = block
	const time = genOptionTimeFromUnix(timestamp, optionSeries.expiration)
	const vol = await liquidityPool.getImpliedVolatility(
		optionSeries.isPut,
		priceQuote,
		optionSeries.strike,
		optionSeries.expiration
	)
	const opType = optionSeries.isPut ? "put" : "call"
	let localDelta = greeks.getDelta(
		fromWei(priceQuote),
		fromWei(optionSeries.strike),
		time,
		fromWei(vol),
		rfr,
		opType
	)
	localDelta = isShort ? -localDelta : localDelta
	return toWei(localDelta.toString()).mul(amount.div(toWei("1")))
}

export async function getBlackScholesQuote(
	liquidityPool: LiquidityPool,
	optionRegistry: OptionRegistry,
	collateralAsset: MintableERC20,
	priceFeed: PriceFeed,
	optionSeries: {
		expiration: number
		strike: BigNumber
		isPut: boolean
		strikeAsset: string
		underlying: string
		collateral: string
	},
	amount: BigNumber,
	toBuy: boolean = false
) {
	const underlyingPrice = await priceFeed.getNormalizedRate(
		WETH_ADDRESS[chainId],
		USDC_ADDRESS[chainId]
	)
	const iv = await liquidityPool.getImpliedVolatility(
		optionSeries.isPut,
		underlyingPrice,
		optionSeries.strike,
		optionSeries.expiration
	)
	const blockNum = await ethers.provider.getBlockNumber()
	const block = await ethers.provider.getBlock(blockNum)
	const { timestamp } = block
	const timeToExpiration = genOptionTimeFromUnix(Number(timestamp), optionSeries.expiration)

	const priceNorm = fromWei(underlyingPrice)
	const bidAskSpread = tFormatEth(await liquidityPool.bidAskIVSpread())
	const localBS =
		bs.blackScholes(
			priceNorm,
			fromWei(optionSeries.strike),
			timeToExpiration,
			toBuy ? Number(fromWei(iv)) * (1 - Number(bidAskSpread)) : fromWei(iv),
			parseFloat(rfr),
			optionSeries.isPut ? "put" : "call"
		) * parseFloat(fromWei(amount))

	return localBS
}

function getUtilizationPrice(
	utilizationBefore: number,
	utilizationAfter: number,
	optionPrice: number
) {
	if (
		utilizationBefore < utilizationFunctionThreshold &&
		utilizationAfter < utilizationFunctionThreshold
	) {
		return (
			optionPrice +
			((optionPrice * (utilizationBefore + utilizationAfter)) / 2) * belowUtilizationThresholdGradient
		)
	} else if (
		utilizationBefore > utilizationFunctionThreshold &&
		utilizationAfter > utilizationFunctionThreshold
	) {
		const utilizationPremiumFactor =
			((utilizationBefore + utilizationAfter) / 2) * aboveUtilizationThresholdGradient + yIntercept
		return optionPrice + optionPrice * utilizationPremiumFactor
	} else {
		const weightingRatio =
			(utilizationFunctionThreshold - utilizationBefore) /
			(utilizationAfter - utilizationFunctionThreshold)
		const averageFactorBelow =
			((utilizationFunctionThreshold + utilizationBefore) / 2) * belowUtilizationThresholdGradient
		const averageFactorAbove =
			((utilizationFunctionThreshold + utilizationAfter) / 2) * aboveUtilizationThresholdGradient +
			yIntercept
		const multiplicationFactor =
			(weightingRatio * averageFactorBelow + averageFactorAbove) / (1 + weightingRatio)
		return optionPrice + optionPrice * multiplicationFactor
	}
}<|MERGE_RESOLUTION|>--- conflicted
+++ resolved
@@ -1,7 +1,4 @@
 import hre, { ethers } from "hardhat"
-<<<<<<< HEAD
-import { toWei, genOptionTimeFromUnix, fromWei, tFormatUSDC, tFormatEth } from "../utils/conversion-helper"
-=======
 import {
 	toWei,
 	genOptionTimeFromUnix,
@@ -9,7 +6,6 @@
 	tFormatUSDC,
 	tFormatEth
 } from "../utils/conversion-helper"
->>>>>>> 6cedd505
 import {
 	CHAINLINK_WETH_PRICER,
 	GAMMA_ORACLE,
@@ -259,10 +255,6 @@
 		tFormatUSDC(collateralAllocated.add(liquidityAllocated)) /
 		tFormatUSDC(collateralAllocated.add(lpUSDBalance))
 	const bidAskSpread = tFormatEth(await liquidityPool.bidAskIVSpread())
-<<<<<<< HEAD
-=======
-
->>>>>>> 6cedd505
 	const localBS =
 		bs.blackScholes(
 			priceNorm,
@@ -277,36 +269,21 @@
 		: getUtilizationPrice(utilizationBefore, utilizationAfter, localBS)
 	// if delta exposure reduces, subtract delta skew from  pricequotes
 	if (portfolioDeltaIsDecreased) {
-<<<<<<< HEAD
-		const newOptionPrice = localBS - deltaTiltAmount * localBS
-=======
->>>>>>> 6cedd505
 		if (toBuy) {
 			utilizationPrice = utilizationPrice + utilizationPrice * deltaTiltAmount
 		} else {
 			utilizationPrice = utilizationPrice - utilizationPrice * deltaTiltAmount
 		}
-<<<<<<< HEAD
-		return utilizationPrice > newOptionPrice ? utilizationPrice : newOptionPrice
-		// if delta exposure increases, add delta skew to price quotes
-	} else {
-		const newOptionPrice = localBS + deltaTiltAmount * localBS
-=======
 		return utilizationPrice
 		// if delta exposure increases, add delta skew to price quotes
 	} else {
->>>>>>> 6cedd505
 		if (toBuy) {
 			utilizationPrice = utilizationPrice - utilizationPrice * deltaTiltAmount
 		} else {
 			utilizationPrice = utilizationPrice + utilizationPrice * deltaTiltAmount
 		}
 
-<<<<<<< HEAD
-		return utilizationPrice > newOptionPrice ? utilizationPrice : newOptionPrice
-=======
 		return utilizationPrice
->>>>>>> 6cedd505
 	}
 }
 
