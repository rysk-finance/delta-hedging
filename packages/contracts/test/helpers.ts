import hre, { ethers } from "hardhat"
import {
	toWei,
	genOptionTimeFromUnix,
	fromWei,
	tFormatUSDC,
	tFormatEth
} from "../utils/conversion-helper"
import {
	CHAINLINK_WETH_PRICER,
	GAMMA_ORACLE,
	GAMMA_WHITELIST,
	ORACLE_DISPUTE_PERIOD,
	ORACLE_LOCKING_PERIOD,
	ORACLE_OWNER,
	USDC_ADDRESS,
	WETH_ADDRESS
} from "./constants"
//@ts-ignore
import greeks from "greeks"
import { MintableERC20 } from "../types/MintableERC20"
import { WETH } from "../types/WETH"
import { BigNumber, Contract, utils } from "ethers"
import { MockChainlinkAggregator } from "../types/MockChainlinkAggregator"
import { ChainLinkPricer } from "../types/ChainLinkPricer"
import { LiquidityPool } from "../types/LiquidityPool"
import { PriceFeed } from "../types/PriceFeed"
//@ts-ignore
import bs from "black-scholes"
import { E } from "prb-math"
import { OptionRegistry } from "../types/OptionRegistry"

const { provider } = ethers
const { parseEther } = ethers.utils
const chainId = 1
// decimal representation of a percentage
const rfr: string = "0.03"
const belowUtilizationThresholdGradient = 0.1
const aboveUtilizationThresholdGradient = 1.5
const utilizationFunctionThreshold = 0.6 // 60%
const yIntercept = -0.84

export async function whitelistProduct(
	underlying: string,
	strike: string,
	collateral: string,
	isPut: boolean
) {
	const [adminSigner] = await ethers.getSigners()

	await hre.network.provider.request({
		method: "hardhat_impersonateAccount",
		params: [ORACLE_OWNER[chainId]]
	})

	const ownerSigner = await provider.getSigner(ORACLE_OWNER[chainId])

	const whitelist = await ethers.getContractAt("IGammaWhitelist", GAMMA_WHITELIST[chainId])

	await adminSigner.sendTransaction({
		to: ORACLE_OWNER[chainId],
		value: parseEther("1")
	})

	await whitelist.connect(ownerSigner).whitelistCollateral(collateral)

	await whitelist.connect(ownerSigner).whitelistProduct(underlying, strike, collateral, isPut)
}

export async function setupOracle(chainlinkPricer: string, signerAddress: string, useNew = false) {
	const signer = await provider.getSigner(signerAddress)
	await hre.network.provider.request({
		method: "hardhat_impersonateAccount",
		params: [chainlinkPricer]
	})
	await hre.network.provider.request({
		method: "hardhat_impersonateAccount",
		params: [ORACLE_OWNER[chainId]]
	})
	const pricerSigner = await provider.getSigner(chainlinkPricer)

	const forceSendContract = await ethers.getContractFactory("ForceSend")
	const forceSend = await forceSendContract.deploy() // force Send is a contract that forces the sending of Ether to WBTC minter (which is a contract with no receive() function)
	await forceSend.connect(signer).go(chainlinkPricer, { value: parseEther("0.5") })

	const oracle = await ethers.getContractAt("Oracle", GAMMA_ORACLE[chainId])

	const oracleOwnerSigner = await provider.getSigner(ORACLE_OWNER[chainId])

	await signer.sendTransaction({
		to: ORACLE_OWNER[chainId],
		value: parseEther("0.5")
	})
	await oracle.connect(oracleOwnerSigner).setStablePrice(USDC_ADDRESS[chainId], "100000000")
	const pricer = await ethers.getContractAt("ChainLinkPricer", chainlinkPricer)

	await oracle.connect(oracleOwnerSigner).setAssetPricer(await pricer.asset(), chainlinkPricer)
	return oracle
}

export async function setupTestOracle(signerAddress: string) {
	const signer = await provider.getSigner(signerAddress)

	await hre.network.provider.request({
		method: "hardhat_impersonateAccount",
		params: [ORACLE_OWNER[chainId]]
	})

	const oracle = await ethers.getContractAt("Oracle", GAMMA_ORACLE[chainId])

	const oracleOwnerSigner = await provider.getSigner(ORACLE_OWNER[chainId])

	await signer.sendTransaction({
		to: ORACLE_OWNER[chainId],
		value: parseEther("0.5")
	})
	await oracle.connect(oracleOwnerSigner).setStablePrice(USDC_ADDRESS[chainId], "100000000")
	const newAggInstance = await ethers.getContractFactory("MockChainlinkAggregator")
	const aggregator = (await newAggInstance.deploy()) as MockChainlinkAggregator
	const newPricerInstance = await ethers.getContractFactory("ChainLinkPricer")
	const pricer = (await newPricerInstance.deploy(
		signerAddress,
		WETH_ADDRESS[chainId],
		aggregator.address,
		oracle.address
	)) as ChainLinkPricer
	const price = await oracle.getPrice(WETH_ADDRESS[chainId])
	await oracle.connect(oracleOwnerSigner).setAssetPricer(await pricer.asset(), pricer.address)
	const forceSendContract = await ethers.getContractFactory("ForceSend")
	const forceSend = await forceSendContract.deploy() // force Send is a contract that forces the sending of Ether to WBTC minter (which is a contract with no receive() function)
	await forceSend.connect(signer).go(pricer.address, { value: parseEther("0.5") })
	await aggregator.setLatestAnswer(price)
	return [oracle, aggregator, pricer.address]
}

export async function setOpynOracleExpiryPrice(
	asset: string,
	oracle: Contract,
	expiry: number,
	settlePrice: BigNumber,
	pricer?: string
) {
	await increaseTo(expiry + ORACLE_LOCKING_PERIOD + 100)
	if (pricer == undefined) [(pricer = CHAINLINK_WETH_PRICER[chainId])]
	await hre.network.provider.request({
		method: "hardhat_impersonateAccount",
		params: [pricer]
	})
	const pricerSigner = await provider.getSigner(pricer)
	const res = await oracle.connect(pricerSigner).setExpiryPrice(asset, expiry, settlePrice)

	const receipt = await res.wait()
	const timestamp = (await provider.getBlock(receipt.blockNumber)).timestamp

	await increaseTo(timestamp + ORACLE_DISPUTE_PERIOD + 1000)
}

export async function increaseTo(target: number | BigNumber) {
	if (!BigNumber.isBigNumber(target)) {
		target = BigNumber.from(target)
	}

	const now = BigNumber.from((await ethers.provider.getBlock("latest")).timestamp)

	if (target.lt(now))
		throw Error(`Cannot increase current time (${now}) to a moment in the past (${target})`)

	const diff = target.sub(now)
	return increase(diff)
}

export async function increase(duration: number | BigNumber) {
	if (!BigNumber.isBigNumber(duration)) {
		duration = BigNumber.from(duration)
	}

	if (duration.lt(BigNumber.from("0")))
		throw Error(`Cannot increase time by a negative amount (${duration})`)

	await ethers.provider.send("evm_increaseTime", [duration.toNumber()])

	await ethers.provider.send("evm_mine", [])
}

export async function calculateOptionQuoteLocally(
	liquidityPool: LiquidityPool,
	optionRegistry: OptionRegistry,
	collateralAsset: MintableERC20,
	priceFeed: PriceFeed,
	optionSeries: {
		expiration: number
		strike: BigNumber
		isPut: boolean
		strikeAsset: string
		underlying: string
		collateral: string
	},
	amount: BigNumber,
	toBuy: boolean = false
) {
	const blockNum = await ethers.provider.getBlockNumber()
	const block = await ethers.provider.getBlock(blockNum)
	const { timestamp } = block
	const timeToExpiration = genOptionTimeFromUnix(Number(timestamp), optionSeries.expiration)
	const underlyingPrice = await priceFeed.getNormalizedRate(
		WETH_ADDRESS[chainId],
		USDC_ADDRESS[chainId]
	)
	const priceNorm = fromWei(underlyingPrice)
	const iv = await liquidityPool.getImpliedVolatility(
		optionSeries.isPut,
		underlyingPrice,
		optionSeries.strike,
		optionSeries.expiration
	)
<<<<<<< HEAD
	const localBS = bs.blackScholes(
		priceNorm,
		fromWei(optionSeries.strike),
		timeToExpiration,
		toBuy ? Number(fromWei(iv)) * (1 - Number(bidAskSpread)) : fromWei(iv),
		parseFloat(rfr),
		optionSeries.isPut ? "put" : "call"
=======
	const maxDiscount = ethers.utils.parseUnits("1", 17) // 10%

	const NAV = await liquidityPool.getNAV()
	const collateralAllocated = await liquidityPool.collateralAllocated()
	const lpUSDBalance = await collateralAsset.balanceOf(liquidityPool.address)
	const portfolioDeltaBefore = await liquidityPool.getPortfolioDelta()
	const optionDelta = await calculateOptionDeltaLocally(
		liquidityPool,
		priceFeed,
		optionSeries,
		amount,
		!toBuy
>>>>>>> 524f2411
	)
	// optionDelta will already be inverted if we are selling it
	const portfolioDeltaAfter = portfolioDeltaBefore.add(optionDelta)
	const portfolioDeltaIsDecreased = portfolioDeltaAfter.abs().sub(portfolioDeltaBefore.abs()).lt(0)
	const normalisedDelta = portfolioDeltaBefore
		.add(portfolioDeltaAfter)
		.div(2)
		.abs()
		.div(NAV.div(underlyingPrice))

	const deltaTiltAmount = parseFloat(
		utils.formatEther(normalisedDelta.gt(maxDiscount) ? maxDiscount : normalisedDelta)
	)
	const liquidityAllocated = await optionRegistry.getCollateral(
		{
			expiration: optionSeries.expiration,
			strike: optionSeries.strike.div(10 ** 10),
			isPut: optionSeries.isPut,
			underlying: optionSeries.underlying,
			strikeAsset: optionSeries.strikeAsset,
			collateral: optionSeries.collateral
		},
		amount
	)
	const utilizationBefore =
		tFormatUSDC(collateralAllocated) / tFormatUSDC(collateralAllocated.add(lpUSDBalance))
	const utilizationAfter =
		tFormatUSDC(collateralAllocated.add(liquidityAllocated)) /
		tFormatUSDC(collateralAllocated.add(lpUSDBalance))
	const bidAskSpread = tFormatEth(await liquidityPool.bidAskIVSpread())
	const localBS =
		bs.blackScholes(
			priceNorm,
			fromWei(optionSeries.strike),
			timeToExpiration,
			toBuy ? Number(fromWei(iv)) * (1 - Number(bidAskSpread)) : fromWei(iv),
			parseFloat(rfr),
			optionSeries.isPut ? "put" : "call"
		) * parseFloat(fromWei(amount))
	let utilizationPrice = toBuy
		? localBS
		: getUtilizationPrice(utilizationBefore, utilizationAfter, localBS)
	// if delta exposure reduces, subtract delta skew from  pricequotes
	if (portfolioDeltaIsDecreased) {
		if (toBuy) {
			utilizationPrice = utilizationPrice + utilizationPrice * deltaTiltAmount
		} else {
			utilizationPrice = utilizationPrice - utilizationPrice * deltaTiltAmount
		}
		return utilizationPrice
		// if delta exposure increases, add delta skew to price quotes
	} else {
		if (toBuy) {
			utilizationPrice = utilizationPrice - utilizationPrice * deltaTiltAmount
		} else {
			utilizationPrice = utilizationPrice + utilizationPrice * deltaTiltAmount
		}

		return utilizationPrice
	}
}

export async function calculateOptionDeltaLocally(
	liquidityPool: LiquidityPool,
	priceFeed: PriceFeed,
	optionSeries: {
		expiration: number
		isPut: boolean
		strike: BigNumber
		strikeAsset: string
		underlying: string
		collateral: string
	},
	amount: BigNumber,
	isShort: boolean
) {
	const priceQuote = await priceFeed.getNormalizedRate(WETH_ADDRESS[chainId], USDC_ADDRESS[chainId])
	const blockNum = await ethers.provider.getBlockNumber()
	const block = await ethers.provider.getBlock(blockNum)
	const { timestamp } = block
	const time = genOptionTimeFromUnix(timestamp, optionSeries.expiration)
	const vol = await liquidityPool.getImpliedVolatility(
		optionSeries.isPut,
		priceQuote,
		optionSeries.strike,
		optionSeries.expiration
	)
	const opType = optionSeries.isPut ? "put" : "call"
	let localDelta = greeks.getDelta(
		fromWei(priceQuote),
		fromWei(optionSeries.strike),
		time,
		fromWei(vol),
		rfr,
		opType
	)
	localDelta = isShort ? -localDelta : localDelta
	return toWei(localDelta.toString()).mul(amount.div(toWei("1")))
<<<<<<< HEAD
=======
}

export async function getBlackScholesQuote(
	liquidityPool: LiquidityPool,
	optionRegistry: OptionRegistry,
	collateralAsset: MintableERC20,
	priceFeed: PriceFeed,
	optionSeries: {
		expiration: number
		strike: BigNumber
		isPut: boolean
		strikeAsset: string
		underlying: string
		collateral: string
	},
	amount: BigNumber,
	toBuy: boolean = false
) {
	const underlyingPrice = await priceFeed.getNormalizedRate(
		WETH_ADDRESS[chainId],
		USDC_ADDRESS[chainId]
	)
	const iv = await liquidityPool.getImpliedVolatility(
		optionSeries.isPut,
		underlyingPrice,
		optionSeries.strike,
		optionSeries.expiration
	)
	const blockNum = await ethers.provider.getBlockNumber()
	const block = await ethers.provider.getBlock(blockNum)
	const { timestamp } = block
	const timeToExpiration = genOptionTimeFromUnix(Number(timestamp), optionSeries.expiration)

	const priceNorm = fromWei(underlyingPrice)
	const bidAskSpread = tFormatEth(await liquidityPool.bidAskIVSpread())
	const localBS =
		bs.blackScholes(
			priceNorm,
			fromWei(optionSeries.strike),
			timeToExpiration,
			toBuy ? Number(fromWei(iv)) * (1 - Number(bidAskSpread)) : fromWei(iv),
			parseFloat(rfr),
			optionSeries.isPut ? "put" : "call"
		) * parseFloat(fromWei(amount))

	return localBS
}

function getUtilizationPrice(
	utilizationBefore: number,
	utilizationAfter: number,
	optionPrice: number
) {
	if (
		utilizationBefore < utilizationFunctionThreshold &&
		utilizationAfter < utilizationFunctionThreshold
	) {
		return (
			optionPrice +
			((optionPrice * (utilizationBefore + utilizationAfter)) / 2) * belowUtilizationThresholdGradient
		)
	} else if (
		utilizationBefore > utilizationFunctionThreshold &&
		utilizationAfter > utilizationFunctionThreshold
	) {
		const utilizationPremiumFactor =
			((utilizationBefore + utilizationAfter) / 2) * aboveUtilizationThresholdGradient + yIntercept
		return optionPrice + optionPrice * utilizationPremiumFactor
	} else {
		const weightingRatio =
			(utilizationFunctionThreshold - utilizationBefore) /
			(utilizationAfter - utilizationFunctionThreshold)
		const averageFactorBelow =
			((utilizationFunctionThreshold + utilizationBefore) / 2) * belowUtilizationThresholdGradient
		const averageFactorAbove =
			((utilizationFunctionThreshold + utilizationAfter) / 2) * aboveUtilizationThresholdGradient +
			yIntercept
		const multiplicationFactor =
			(weightingRatio * averageFactorBelow + averageFactorAbove) / (1 + weightingRatio)
		return optionPrice + optionPrice * multiplicationFactor
	}
>>>>>>> 524f2411
}<|MERGE_RESOLUTION|>--- conflicted
+++ resolved
@@ -213,15 +213,6 @@
 		optionSeries.strike,
 		optionSeries.expiration
 	)
-<<<<<<< HEAD
-	const localBS = bs.blackScholes(
-		priceNorm,
-		fromWei(optionSeries.strike),
-		timeToExpiration,
-		toBuy ? Number(fromWei(iv)) * (1 - Number(bidAskSpread)) : fromWei(iv),
-		parseFloat(rfr),
-		optionSeries.isPut ? "put" : "call"
-=======
 	const maxDiscount = ethers.utils.parseUnits("1", 17) // 10%
 
 	const NAV = await liquidityPool.getNAV()
@@ -234,7 +225,6 @@
 		optionSeries,
 		amount,
 		!toBuy
->>>>>>> 524f2411
 	)
 	// optionDelta will already be inverted if we are selling it
 	const portfolioDeltaAfter = portfolioDeltaBefore.add(optionDelta)
@@ -277,6 +267,7 @@
 	let utilizationPrice = toBuy
 		? localBS
 		: getUtilizationPrice(utilizationBefore, utilizationAfter, localBS)
+
 	// if delta exposure reduces, subtract delta skew from  pricequotes
 	if (portfolioDeltaIsDecreased) {
 		if (toBuy) {
@@ -333,8 +324,6 @@
 	)
 	localDelta = isShort ? -localDelta : localDelta
 	return toWei(localDelta.toString()).mul(amount.div(toWei("1")))
-<<<<<<< HEAD
-=======
 }
 
 export async function getBlackScholesQuote(
@@ -389,16 +378,16 @@
 	optionPrice: number
 ) {
 	if (
-		utilizationBefore < utilizationFunctionThreshold &&
-		utilizationAfter < utilizationFunctionThreshold
+		utilizationBefore <= utilizationFunctionThreshold &&
+		utilizationAfter <= utilizationFunctionThreshold
 	) {
 		return (
 			optionPrice +
 			((optionPrice * (utilizationBefore + utilizationAfter)) / 2) * belowUtilizationThresholdGradient
 		)
 	} else if (
-		utilizationBefore > utilizationFunctionThreshold &&
-		utilizationAfter > utilizationFunctionThreshold
+		utilizationBefore >= utilizationFunctionThreshold &&
+		utilizationAfter >= utilizationFunctionThreshold
 	) {
 		const utilizationPremiumFactor =
 			((utilizationBefore + utilizationAfter) / 2) * aboveUtilizationThresholdGradient + yIntercept
@@ -416,5 +405,4 @@
 			(weightingRatio * averageFactorBelow + averageFactorAbove) / (1 + weightingRatio)
 		return optionPrice + optionPrice * multiplicationFactor
 	}
->>>>>>> 524f2411
 }