import hre, { ethers } from "hardhat"
import {
	toWei,
	genOptionTimeFromUnix,
	fromWei,
	tFormatUSDC,
	tFormatEth
} from "../utils/conversion-helper"
import {
	CHAINLINK_WETH_PRICER,
	GAMMA_ORACLE,
	GAMMA_WHITELIST,
	ORACLE_DISPUTE_PERIOD,
	ORACLE_LOCKING_PERIOD,
	ORACLE_OWNER,
	USDC_ADDRESS,
	WETH_ADDRESS
} from "./constants"
//@ts-ignore
import greeks from "greeks"
import { MintableERC20 } from "../types/MintableERC20"
import { WETH } from "../types/WETH"
import { BigNumber, Contract, utils } from "ethers"
import { MockChainlinkAggregator } from "../types/MockChainlinkAggregator"
import { ChainLinkPricer } from "../types/ChainLinkPricer"
import { LiquidityPool } from "../types/LiquidityPool"
import { PriceFeed } from "../types/PriceFeed"
//@ts-ignore
import bs from "black-scholes"
import { E } from "prb-math"
import { OptionRegistry } from "../types/OptionRegistry"

const { provider } = ethers
const { parseEther } = ethers.utils
const chainId = 1
// decimal representation of a percentage
const rfr: string = "0.03"
const belowUtilizationThresholdGradient = 0
const aboveUtilizationThresholdGradient = 1
const utilizationFunctionThreshold = 0.6 // 60%
const yIntercept = -0.6

export async function whitelistProduct(
	underlying: string,
	strike: string,
	collateral: string,
	isPut: boolean
) {
	const [adminSigner] = await ethers.getSigners()

	await hre.network.provider.request({
		method: "hardhat_impersonateAccount",
		params: [ORACLE_OWNER[chainId]]
	})

	const ownerSigner = await provider.getSigner(ORACLE_OWNER[chainId])

	const whitelist = await ethers.getContractAt("IGammaWhitelist", GAMMA_WHITELIST[chainId])

	await adminSigner.sendTransaction({
		to: ORACLE_OWNER[chainId],
		value: parseEther("1")
	})

	await whitelist.connect(ownerSigner).whitelistCollateral(collateral)

	await whitelist.connect(ownerSigner).whitelistProduct(underlying, strike, collateral, isPut)
}

export async function setupOracle(chainlinkPricer: string, signerAddress: string, useNew = false) {
	const signer = await provider.getSigner(signerAddress)
	await hre.network.provider.request({
		method: "hardhat_impersonateAccount",
		params: [chainlinkPricer]
	})
	await hre.network.provider.request({
		method: "hardhat_impersonateAccount",
		params: [ORACLE_OWNER[chainId]]
	})
	const pricerSigner = await provider.getSigner(chainlinkPricer)

	const forceSendContract = await ethers.getContractFactory("ForceSend")
	const forceSend = await forceSendContract.deploy() // force Send is a contract that forces the sending of Ether to WBTC minter (which is a contract with no receive() function)
	await forceSend.connect(signer).go(chainlinkPricer, { value: parseEther("0.5") })

	const oracle = await ethers.getContractAt("Oracle", GAMMA_ORACLE[chainId])

	const oracleOwnerSigner = await provider.getSigner(ORACLE_OWNER[chainId])

	await signer.sendTransaction({
		to: ORACLE_OWNER[chainId],
		value: parseEther("0.5")
	})
	await oracle.connect(oracleOwnerSigner).setStablePrice(USDC_ADDRESS[chainId], "100000000")
	const pricer = await ethers.getContractAt("ChainLinkPricer", chainlinkPricer)

	await oracle.connect(oracleOwnerSigner).setAssetPricer(await pricer.asset(), chainlinkPricer)
	return oracle
}

export async function setupTestOracle(signerAddress: string) {
	const signer = await provider.getSigner(signerAddress)

	await hre.network.provider.request({
		method: "hardhat_impersonateAccount",
		params: [ORACLE_OWNER[chainId]]
	})

	const oracle = await ethers.getContractAt("Oracle", GAMMA_ORACLE[chainId])

	const oracleOwnerSigner = await provider.getSigner(ORACLE_OWNER[chainId])

	await signer.sendTransaction({
		to: ORACLE_OWNER[chainId],
		value: parseEther("0.5")
	})
	await oracle.connect(oracleOwnerSigner).setStablePrice(USDC_ADDRESS[chainId], "100000000")
	const newAggInstance = await ethers.getContractFactory("MockChainlinkAggregator")
	const aggregator = (await newAggInstance.deploy()) as MockChainlinkAggregator
	const newPricerInstance = await ethers.getContractFactory("ChainLinkPricer")
	const pricer = (await newPricerInstance.deploy(
		signerAddress,
		WETH_ADDRESS[chainId],
		aggregator.address,
		oracle.address
	)) as ChainLinkPricer
	const price = await oracle.getPrice(WETH_ADDRESS[chainId])
	await oracle.connect(oracleOwnerSigner).setAssetPricer(await pricer.asset(), pricer.address)
	const forceSendContract = await ethers.getContractFactory("ForceSend")
	const forceSend = await forceSendContract.deploy() // force Send is a contract that forces the sending of Ether to WBTC minter (which is a contract with no receive() function)
	await forceSend.connect(signer).go(pricer.address, { value: parseEther("0.5") })
	await aggregator.setLatestAnswer(price)
	return [oracle, aggregator, pricer.address]
}

export async function setOpynOracleExpiryPrice(
	asset: string,
	oracle: Contract,
	expiry: number,
	settlePrice: BigNumber,
	pricer?: string
) {
	await increaseTo(expiry + ORACLE_LOCKING_PERIOD + 100)
	if (pricer == undefined) {
		pricer = await oracle.getPricer(asset)
	}
	await hre.network.provider.request({
		method: "hardhat_impersonateAccount",
		params: [pricer]
	})
	const pricerSigner = await provider.getSigner(pricer)
	const res = await oracle.connect(pricerSigner).setExpiryPrice(asset, expiry, settlePrice)

	const receipt = await res.wait()
	const timestamp = (await provider.getBlock(receipt.blockNumber)).timestamp

	await increaseTo(timestamp + ORACLE_DISPUTE_PERIOD + 1000)
}

export async function increaseTo(target: number | BigNumber) {
	if (!BigNumber.isBigNumber(target)) {
		target = BigNumber.from(target)
	}

	const now = BigNumber.from((await ethers.provider.getBlock("latest")).timestamp)

	if (target.lt(now))
		throw Error(`Cannot increase current time (${now}) to a moment in the past (${target})`)

	const diff = target.sub(now)
	return increase(diff)
}

export async function increase(duration: number | BigNumber) {
	if (!BigNumber.isBigNumber(duration)) {
		duration = BigNumber.from(duration)
	}

	if (duration.lt(BigNumber.from("0")))
		throw Error(`Cannot increase time by a negative amount (${duration})`)

	await ethers.provider.send("evm_increaseTime", [duration.toNumber()])

	await ethers.provider.send("evm_mine", [])
}

export async function calculateOptionQuoteLocally(
	liquidityPool: LiquidityPool,
	optionRegistry: OptionRegistry,
	collateralAsset: MintableERC20,
	priceFeed: PriceFeed,
	optionSeries: {
		expiration: number
		strike: BigNumber
		isPut: boolean
		strikeAsset: string
		underlying: string
		collateral: string
	},
	amount: BigNumber,
	toBuy: boolean = false
) {
	const blockNum = await ethers.provider.getBlockNumber()
	const block = await ethers.provider.getBlock(blockNum)
	const { timestamp } = block
	const timeToExpiration = genOptionTimeFromUnix(Number(timestamp), optionSeries.expiration)
	const underlyingPrice = await priceFeed.getNormalizedRate(
		WETH_ADDRESS[chainId],
		USDC_ADDRESS[chainId]
	)
	const priceNorm = fromWei(underlyingPrice)
	const iv = await liquidityPool.getImpliedVolatility(
		optionSeries.isPut,
		underlyingPrice,
		optionSeries.strike,
		optionSeries.expiration
	)
	const maxDiscount = ethers.utils.parseUnits("1", 17) // 10%

	const NAV = await liquidityPool.getNAV()
	const collateralAllocated = await liquidityPool.collateralAllocated()
	const lpUSDBalance = await collateralAsset.balanceOf(liquidityPool.address)
	const portfolioDeltaBefore = await liquidityPool.getPortfolioDelta()
	const optionDelta = await calculateOptionDeltaLocally(
		liquidityPool,
		priceFeed,
		optionSeries,
		amount,
		!toBuy
	)
	// optionDelta will already be inverted if we are selling it
	const portfolioDeltaAfter = portfolioDeltaBefore.add(optionDelta)
	const portfolioDeltaIsDecreased = portfolioDeltaAfter.abs().sub(portfolioDeltaBefore.abs()).lt(0)
	const normalisedDelta = portfolioDeltaBefore
		.add(portfolioDeltaAfter)
		.div(2)
		.abs()
		.div(NAV.div(underlyingPrice))

	const deltaTiltAmount = parseFloat(
		utils.formatEther(normalisedDelta.gt(maxDiscount) ? maxDiscount : normalisedDelta)
	)
	const liquidityAllocated = await optionRegistry.getCollateral(
		{
			expiration: optionSeries.expiration,
			strike: optionSeries.strike.div(10 ** 10),
			isPut: optionSeries.isPut,
			underlying: optionSeries.underlying,
			strikeAsset: optionSeries.strikeAsset,
			collateral: optionSeries.collateral
		},
		amount
	)
	const utilizationBefore =
		tFormatUSDC(collateralAllocated) / tFormatUSDC(collateralAllocated.add(lpUSDBalance))
	const utilizationAfter =
		tFormatUSDC(collateralAllocated.add(liquidityAllocated)) /
		tFormatUSDC(collateralAllocated.add(lpUSDBalance))
	const bidAskSpread = tFormatEth(await liquidityPool.bidAskIVSpread())
	const localBS =
		bs.blackScholes(
			priceNorm,
			fromWei(optionSeries.strike),
			timeToExpiration,
			toBuy ? Number(fromWei(iv)) * (1 - Number(bidAskSpread)) : fromWei(iv),
			parseFloat(rfr),
			optionSeries.isPut ? "put" : "call"
		) * parseFloat(fromWei(amount))
	let utilizationPrice = toBuy
		? localBS
		: getUtilizationPrice(utilizationBefore, utilizationAfter, localBS)
	// if delta exposure reduces, subtract delta skew from  pricequotes
	if (portfolioDeltaIsDecreased) {
		if (toBuy) {
			utilizationPrice = utilizationPrice + utilizationPrice * deltaTiltAmount
		} else {
			utilizationPrice = utilizationPrice - utilizationPrice * deltaTiltAmount
		}
		return utilizationPrice
		// if delta exposure increases, add delta skew to price quotes
	} else {
		if (toBuy) {
			utilizationPrice = utilizationPrice - utilizationPrice * deltaTiltAmount
		} else {
			utilizationPrice = utilizationPrice + utilizationPrice * deltaTiltAmount
		}

		return utilizationPrice
	}
}

export async function calculateOptionDeltaLocally(
	liquidityPool: LiquidityPool,
	priceFeed: PriceFeed,
	optionSeries: {
		expiration: number
		isPut: boolean
		strike: BigNumber
		strikeAsset: string
		underlying: string
		collateral: string
	},
	amount: BigNumber,
	isShort: boolean
) {
	const priceQuote = await priceFeed.getNormalizedRate(WETH_ADDRESS[chainId], USDC_ADDRESS[chainId])
	const blockNum = await ethers.provider.getBlockNumber()
	const block = await ethers.provider.getBlock(blockNum)
	const { timestamp } = block
	const time = genOptionTimeFromUnix(timestamp, optionSeries.expiration)
	const vol = await liquidityPool.getImpliedVolatility(
		optionSeries.isPut,
		priceQuote,
		optionSeries.strike,
		optionSeries.expiration
	)
	const opType = optionSeries.isPut ? "put" : "call"
	let localDelta = greeks.getDelta(
		fromWei(priceQuote),
		fromWei(optionSeries.strike),
		time,
		fromWei(vol),
		rfr,
		opType
	)
	localDelta = isShort ? -localDelta : localDelta
<<<<<<< HEAD
	return toWei(localDelta.toFixed(17)).mul(amount.div(toWei("1")))
=======
	return toWei(localDelta.toFixed(18).toString()).mul(amount).div(toWei("1"))
>>>>>>> 0dd6fbb7
}

export async function getBlackScholesQuote(
	liquidityPool: LiquidityPool,
	optionRegistry: OptionRegistry,
	collateralAsset: MintableERC20,
	priceFeed: PriceFeed,
	optionSeries: {
		expiration: number
		strike: BigNumber
		isPut: boolean
		strikeAsset: string
		underlying: string
		collateral: string
	},
	amount: BigNumber,
	toBuy: boolean = false
) {
	const underlyingPrice = await priceFeed.getNormalizedRate(
		WETH_ADDRESS[chainId],
		USDC_ADDRESS[chainId]
	)
	const iv = await liquidityPool.getImpliedVolatility(
		optionSeries.isPut,
		underlyingPrice,
		optionSeries.strike,
		optionSeries.expiration
	)
	const blockNum = await ethers.provider.getBlockNumber()
	const block = await ethers.provider.getBlock(blockNum)
	const { timestamp } = block
	const timeToExpiration = genOptionTimeFromUnix(Number(timestamp), optionSeries.expiration)

	const priceNorm = fromWei(underlyingPrice)
	const bidAskSpread = tFormatEth(await liquidityPool.bidAskIVSpread())
	const localBS =
		bs.blackScholes(
			priceNorm,
			fromWei(optionSeries.strike),
			timeToExpiration,
			toBuy ? Number(fromWei(iv)) * (1 - Number(bidAskSpread)) : fromWei(iv),
			parseFloat(rfr),
			optionSeries.isPut ? "put" : "call"
		) * parseFloat(fromWei(amount))

	return localBS
}

function getUtilizationPrice(
	utilizationBefore: number,
	utilizationAfter: number,
	optionPrice: number
) {
	if (
		utilizationBefore < utilizationFunctionThreshold &&
		utilizationAfter < utilizationFunctionThreshold
	) {
		return (
			optionPrice +
			((optionPrice * (utilizationBefore + utilizationAfter)) / 2) * belowUtilizationThresholdGradient
		)
	} else if (
		utilizationBefore > utilizationFunctionThreshold &&
		utilizationAfter > utilizationFunctionThreshold
	) {
		const utilizationPremiumFactor =
			((utilizationBefore + utilizationAfter) / 2) * aboveUtilizationThresholdGradient + yIntercept
		return optionPrice + optionPrice * utilizationPremiumFactor
	} else {
		const weightingRatio =
			(utilizationFunctionThreshold - utilizationBefore) /
			(utilizationAfter - utilizationFunctionThreshold)
		const averageFactorBelow =
			((utilizationFunctionThreshold + utilizationBefore) / 2) * belowUtilizationThresholdGradient
		const averageFactorAbove =
			((utilizationFunctionThreshold + utilizationAfter) / 2) * aboveUtilizationThresholdGradient +
			yIntercept
		const multiplicationFactor =
			(weightingRatio * averageFactorBelow + averageFactorAbove) / (1 + weightingRatio)
		return optionPrice + optionPrice * multiplicationFactor
	}
}<|MERGE_RESOLUTION|>--- conflicted
+++ resolved
@@ -324,11 +324,7 @@
 		opType
 	)
 	localDelta = isShort ? -localDelta : localDelta
-<<<<<<< HEAD
-	return toWei(localDelta.toFixed(17)).mul(amount.div(toWei("1")))
-=======
 	return toWei(localDelta.toFixed(18).toString()).mul(amount).div(toWei("1"))
->>>>>>> 0dd6fbb7
 }
 
 export async function getBlackScholesQuote(
