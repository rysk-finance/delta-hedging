<<<<<<< HEAD
import { AbiCoder } from "ethers/lib/utils"
=======
import { AbiCoder, keccak256 } from "ethers/lib/utils"
>>>>>>> 37352e42
import hre, { ethers } from "hardhat"
import {
	fromUSDC,
	fromWei,
	genOptionTimeFromUnix,
	SECONDS_IN_YEAR,
	tFormatUSDC,
	toOpyn,
	toUSDC,
	toWei,
	ZERO_ADDRESS
} from "../utils/conversion-helper"
import {
	ADDRESS_BOOK,
	CONTROLLER_OWNER,
	GAMMA_ORACLE,
	ORACLE_DISPUTE_PERIOD,
	ORACLE_LOCKING_PERIOD,
	ORACLE_OWNER,
	USDC_ADDRESS,
	WETH_ADDRESS
} from "./constants"
//@ts-ignore
import { BigNumber, BigNumberish, Contract, Signer, utils } from "ethers"
import greeks from "greeks"
import {
	AddressBook,
	AlphaPortfolioValuesFeed,
	BeyondPricer,
	ChainLinkPricer,
	LiquidityPool,
	MintableERC20,
	MockChainlinkAggregator,
	NewController,
	NewMarginCalculator,
	OptionCatalogue,
	OptionExchange,
	OptionRegistry,
	Oracle,
	Otoken,
	OtokenFactory,
	PriceFeed,
<<<<<<< HEAD
=======
	Protocol,
>>>>>>> 37352e42
	VolatilityFeed,
	WETH
} from "../types"
//@ts-ignore
import bs from "black-scholes"
import { expect } from "chai"
<<<<<<< HEAD
=======
import { protocol } from "@ragetrade/sdk/dist/typechain/core/contracts"
>>>>>>> 37352e42

const SIX_DPS = 1000000
const { provider } = ethers
const { parseEther } = ethers.utils
const chainId = 1

export async function getNetDhvExposure(
	strikePrice: BigNumberish,
	collateral: string,
	catalogue: OptionCatalogue,
	portfolioValuesFeed: AlphaPortfolioValuesFeed,
	expiration: BigNumberish,
	flavor: boolean
) {
	const formattedStrikePrice = strikePrice
		.div(ethers.utils.parseUnits("1", 12))
		.mul(ethers.utils.parseUnits("1", 12))
	const oHash = ethers.utils.solidityKeccak256(
		["uint64", "uint128", "bool"],
		[expiration, formattedStrikePrice, flavor]
	)
	return await portfolioValuesFeed.netDhvExposure(oHash)
}
export async function getSeriesWithe18Strike(proposedSeries: any, optionRegistry: OptionRegistry) {
	const formattedStrike = proposedSeries.strike
		.div(ethers.utils.parseUnits("1", 12))
		.mul(ethers.utils.parseUnits("1", 2))
	const seriesAddress = await optionRegistry.getSeries({
		expiration: proposedSeries.expiration,
		isPut: proposedSeries.isPut,
		strike: formattedStrike,
		strikeAsset: proposedSeries.strikeAsset,
		underlying: proposedSeries.underlying,
		collateral: proposedSeries.collateral
	})
	return seriesAddress
}

export async function compareQuotes(
	quoteResponse: any,
	liquidityPool: LiquidityPool,
<<<<<<< HEAD
=======
	optionProtocol: Protocol,
>>>>>>> 37352e42
	volFeed: VolatilityFeed,
	priceFeed: PriceFeed,
	proposedSeries: any,
	amount: BigNumber,
	isSell: boolean,
	exchange: OptionExchange,
	optionRegistry: OptionRegistry,
	usd: any,
	pricer: BeyondPricer,
	netDhvExposureOverride: BigNumberish = 1
) {
	const catalogue = (await ethers.getContractAt(
		"OptionCatalogue",
		await exchange.catalogue()
	)) as OptionCatalogue
	const portfolioValuesFeed = (await ethers.getContractAt(
		"AlphaPortfolioValuesFeed",
<<<<<<< HEAD
		await exchange.getPortfolioValuesFeed()
=======
		await optionProtocol.portfolioValuesFeed()
>>>>>>> 37352e42
	)) as AlphaPortfolioValuesFeed
	const feePerContract = await pricer.feePerContract()
	const localDelta = await calculateOptionDeltaLocally(
		liquidityPool,
		priceFeed,
		proposedSeries,
		amount,
		isSell
	)
	const localQuote = await localQuoteOptionPrice(
		liquidityPool,
		volFeed,
		optionRegistry,
		usd,
		priceFeed,
		proposedSeries,
		amount,
		pricer,
		isSell,
		catalogue,
		portfolioValuesFeed,
		localDelta.div(amount.div(toWei("1"))),
		netDhvExposureOverride
	)
	expect(tFormatUSDC(quoteResponse[0]) - localQuote).to.be.within(-0.11, 0.11)
	expect(parseFloat(fromWei(quoteResponse.totalDelta.abs().sub(localDelta.abs())))).to.be.within(
		-0.005,
		0.005
	)
	if (proposedSeries.isPut) {
		if (isSell) {
			expect(localDelta).to.be.gt(0)
		} else {
			expect(localDelta).to.be.lt(0)
		}
		expect(quoteResponse.totalDelta).to.be.lt(0)
	} else {
		if (isSell) {
			expect(localDelta).to.be.lt(0)
		} else {
			expect(localDelta).to.be.gt(0)
		}
		expect(quoteResponse.totalDelta).to.be.gt(0)
	}
	expect(quoteResponse.totalFees).to.equal(feePerContract.mul(amount.div(toWei("1"))))
}
export async function getExchangeParams(
	liquidityPool: LiquidityPool,
<<<<<<< HEAD
=======
	optionProtocol: Protocol,
>>>>>>> 37352e42
	exchange: OptionExchange,
	usd: any,
	weth: any,
	portfolioValuesFeed: AlphaPortfolioValuesFeed,
	optionToken: any,
	senderAddress: string,
	amount: BigNumber
) {
	const poolUSDBalance = await usd.balanceOf(liquidityPool.address)
	const senderUSDBalance = await usd.balanceOf(senderAddress)
<<<<<<< HEAD
=======
	//
	// const exchangeTempUSD = await ethers.provider.getStorageAt(exchange.address, keccak256())
	// console.log({ exchangeTempUSD })

>>>>>>> 37352e42
	const exchangeTempUSD = await exchange.heldTokens(senderAddress, usd.address)
	const senderWethBalance = await weth.balanceOf(senderAddress)
	const pfList = await portfolioValuesFeed.getAddressSet()
	const opynAmount = toOpyn(fromWei(amount))
	const collateralAllocated = await liquidityPool.collateralAllocated()
	let seriesStores = await portfolioValuesFeed.storesForAddress(ZERO_ADDRESS)
	let exchangeOTokenBalance = 0
	let senderOtokenBalance = 0
	let netDhvExposure = toWei("0")
	// stuff we always expect to be the case
	const poolWethBalance = await weth.balanceOf(liquidityPool.address)
	const exchangeWethBalance = await weth.balanceOf(exchange.address)
	const exchangeUSDBalance = await usd.balanceOf(exchange.address)
	expect(poolWethBalance).to.equal(0)
	expect(exchangeWethBalance).to.equal(0)
	expect(exchangeUSDBalance).to.equal(0)
	expect(exchangeTempUSD).to.equal(0)

	if (optionToken != 0) {
		exchangeOTokenBalance = await optionToken.balanceOf(exchange.address)
		senderOtokenBalance = await optionToken.balanceOf(senderAddress)
		seriesStores = await portfolioValuesFeed.storesForAddress(optionToken.address)
		netDhvExposure = await getNetDhvExposure(
			(await optionToken.strikePrice()).mul(utils.parseUnits("1", 10)),
			usd.address,
			(await ethers.getContractAt("OptionCatalogue", await exchange.catalogue())) as OptionCatalogue,
			(await ethers.getContractAt(
				"AlphaPortfolioValuesFeed",
<<<<<<< HEAD
				await exchange.getPortfolioValuesFeed()
=======
				await optionProtocol.portfolioValuesFeed()
>>>>>>> 37352e42
			)) as AlphaPortfolioValuesFeed,
			await optionToken.expiryTimestamp(),
			await optionToken.isPut()
		)
		const exchangeTempOtokens = await exchange.heldTokens(senderAddress, optionToken.address)
		const liquidityPoolOTokenBalance = await optionToken.balanceOf(liquidityPool.address)
		expect(liquidityPoolOTokenBalance).to.equal(0)
		expect(exchangeTempOtokens).to.equal(0)
	}
	return {
		poolUSDBalance,
		pfList,
		seriesStores,
		senderUSDBalance,
		senderWethBalance,
		opynAmount,
		exchangeOTokenBalance,
		senderOtokenBalance,
		collateralAllocated,
		netDhvExposure
	}
}
export async function makeBuy(
	exchange: OptionExchange,
	senderAddress: string,
	optionToken: string,
	amount: BigNumber,
	proposedSeries: any
) {
	await exchange.operate([
		{
			operation: 1,
			operationQueue: [
				{
					actionType: 1,
					owner: ZERO_ADDRESS,
					secondAddress: senderAddress,
					asset: optionToken,
					vaultId: 0,
					amount: amount,
					optionSeries: proposedSeries,
					indexOrAcceptablePremium: amount,
					data: "0x"
				}
			]
		}
	])
}

export async function makeIssueAndBuy(
	exchange: OptionExchange,
	senderAddress: string,
	optionToken: string,
	amount: BigNumber,
	proposedSeries: any
) {
	await exchange.operate([
		{
			operation: 1,
			operationQueue: [
				{
					actionType: 0,
					owner: ZERO_ADDRESS,
					secondAddress: ZERO_ADDRESS,
					asset: ZERO_ADDRESS,
					vaultId: 0,
					amount: 0,
					optionSeries: proposedSeries,
					indexOrAcceptablePremium: 0,
					data: "0x"
				},
				{
					actionType: 1,
					owner: ZERO_ADDRESS,
					secondAddress: senderAddress,
					asset: ZERO_ADDRESS,
					vaultId: 0,
					amount: amount,
					optionSeries: proposedSeries,
					indexOrAcceptablePremium: amount,
					data: "0x"
				}
			]
		}
	])
}

export async function makeSellBack(
	exchange: OptionExchange,
	senderAddress: string,
	optionToken: any,
	amount: BigNumber,
	proposedSeries: any
) {
	await exchange.operate([
		{
			operation: 1,
			operationQueue: [
				{
					actionType: 2,
					owner: ZERO_ADDRESS,
					secondAddress: senderAddress,
					asset: optionToken,
					vaultId: 0,
					amount: amount,
					optionSeries: proposedSeries,
					indexOrAcceptablePremium: 0,
					data: "0x"
				}
			]
		}
	])
}

export async function whitelistProduct(
	underlying: string,
	strike: string,
	collateral: string,
	isPut: boolean,
	isNakedForPut: boolean,
	whitelistAddress: string,
	newCalculator: NewMarginCalculator,
	productSpotShockValue: any,
	timeToExpiry: any,
	expiryToValue: any,
	newController: NewController,
	oracle: Oracle,
	stablePrice: BigNumber
) {
	const adminSigner = (await ethers.getSigners())[0]

	await hre.network.provider.request({
		method: "hardhat_impersonateAccount",
		params: [CONTROLLER_OWNER[chainId]]
	})
	await hre.network.provider.request({
		method: "hardhat_impersonateAccount",
		params: [ORACLE_OWNER[chainId]]
	})
	const ownerSigner = await ethers.getSigner(CONTROLLER_OWNER[chainId])
	const oracleSigner = await ethers.getSigner(ORACLE_OWNER[chainId])

	const whitelist = await ethers.getContractAt("WhitelistInterface", whitelistAddress)

	await adminSigner.sendTransaction({
		to: CONTROLLER_OWNER[chainId],
		value: parseEther("1")
	})
	await whitelist.whitelistCollateral(collateral)
	await whitelist.whitelistProduct(underlying, strike, collateral, isPut)
	if (isNakedForPut) {
		await whitelist.whitelistCoveredCollateral(collateral, underlying, false)
		await whitelist.whitelistNakedCollateral(collateral, underlying, true)
	} else {
		await whitelist.whitelistCoveredCollateral(collateral, underlying, true)
		await whitelist.whitelistNakedCollateral(collateral, underlying, false)
		await oracle.connect(oracleSigner).setStablePrice(collateral, stablePrice)
	}
	await newController.connect(ownerSigner).setNakedCap(collateral, toWei("100000000000000000"))
	// usd collateralised calls
	await newCalculator.setSpotShock(underlying, strike, collateral, isPut, productSpotShockValue)
	// set expiry to value values
	await newCalculator.setUpperBoundValues(
		underlying,
		strike,
		collateral,
		isPut,
		timeToExpiry,
		expiryToValue
	)
}
export async function createFakeOtoken(
	senderAddress: string,
	proposedSeries: any,
	addressBook: AddressBook
) {
	const otokenInstance = await ethers.getContractFactory("Otoken")
	const newOtoken = (await otokenInstance.deploy()) as Otoken
	await newOtoken.init(
		addressBook.address,
		proposedSeries.underlying,
		proposedSeries.strikeAsset,
		proposedSeries.collateral,
		proposedSeries.strike,
		proposedSeries.expiration,
		proposedSeries.isPut
	)
	return newOtoken
}
export async function createAndMintOtoken(
	addressBook: AddressBook,
	optionSeries: any,
	usd: MintableERC20,
	weth: WETH,
	collateral: any,
	amount: BigNumber,
	signer: Signer,
	registry: OptionRegistry,
	vaultType: string
) {
	const signerAddress = await signer.getAddress()
	const otokenFactory = (await ethers.getContractAt(
		"OtokenFactory",
		await addressBook.getOtokenFactory()
	)) as OtokenFactory
	const otoken = await otokenFactory.callStatic.createOtoken(
		optionSeries.underlying,
		optionSeries.strikeAsset,
		optionSeries.collateral,
		optionSeries.strike.div(ethers.utils.parseUnits("1", 10)),
		optionSeries.expiration,
		optionSeries.isPut
	)
	await otokenFactory.createOtoken(
		optionSeries.underlying,
		optionSeries.strikeAsset,
		optionSeries.collateral,
		optionSeries.strike.div(ethers.utils.parseUnits("1", 10)),
		optionSeries.expiration,
		optionSeries.isPut
	)
	const controller = (await ethers.getContractAt(
		"NewController",
		await addressBook.getController()
	)) as NewController
	const marginPool = await addressBook.getMarginPool()
	const vaultId = await (await controller.getAccountVaultCounter(signerAddress)).add(1)
	const calculator = (await ethers.getContractAt(
		"NewMarginCalculator",
		await addressBook.getMarginCalculator()
	)) as NewMarginCalculator
	const marginRequirement = await (
		await registry.getCollateral(
			{
				expiration: optionSeries.expiration,
				strike: optionSeries.strike.div(ethers.utils.parseUnits("1", 10)),
				isPut: optionSeries.isPut,
				strikeAsset: optionSeries.strikeAsset,
				underlying: optionSeries.underlying,
				collateral: optionSeries.collateral
			},
			amount
		)
	).add(toUSDC("100"))
	await collateral.approve(marginPool, marginRequirement)
	const abiCode = new AbiCoder()
	const mintArgs = [
		{
			actionType: 0,
			owner: signerAddress,
			secondAddress: signerAddress,
			asset: ZERO_ADDRESS,
			vaultId: vaultId,
			amount: 0,
			index: 0,
			data: abiCode.encode(["uint256"], [vaultType])
		},
		{
			actionType: 5,
			owner: signerAddress,
			secondAddress: signerAddress,
			asset: collateral.address,
			vaultId: vaultId,
			amount: marginRequirement,
			index: 0,
			data: ZERO_ADDRESS
		},
		{
			actionType: 1,
			owner: signerAddress,
			secondAddress: signerAddress,
			asset: otoken,
			vaultId: vaultId,
			amount: amount.div(ethers.utils.parseUnits("1", 10)),
			index: 0,
			data: ZERO_ADDRESS
		}
	]
	await controller.connect(signer).operate(mintArgs)
	return otoken
}

export async function setupOracle(chainlinkPricer: string, signerAddress: string, useNew = false) {
	const signer = await provider.getSigner(signerAddress)
	await hre.network.provider.request({
		method: "hardhat_impersonateAccount",
		params: [chainlinkPricer]
	})
	await hre.network.provider.request({
		method: "hardhat_impersonateAccount",
		params: [ORACLE_OWNER[chainId]]
	})
	const pricerSigner = await provider.getSigner(chainlinkPricer)

	const forceSendContract = await ethers.getContractFactory("ForceSend")
	const forceSend = await forceSendContract.deploy() // force Send is a contract that forces the sending of Ether to WBTC minter (which is a contract with no receive() function)
	await forceSend.connect(signer).go(chainlinkPricer, { value: parseEther("0.5") })

	const oracle = await ethers.getContractAt("Oracle", GAMMA_ORACLE[chainId])

	const oracleOwnerSigner = await provider.getSigner(ORACLE_OWNER[chainId])

	await signer.sendTransaction({
		to: ORACLE_OWNER[chainId],
		value: parseEther("0.5")
	})
	await oracle.connect(oracleOwnerSigner).setStablePrice(USDC_ADDRESS[chainId], "100000000")
	const pricer = await ethers.getContractAt("ChainLinkPricer", chainlinkPricer)

	await oracle.connect(oracleOwnerSigner).setAssetPricer(await pricer.asset(), chainlinkPricer)
	return oracle
}

export async function setupTestOracle(signerAddress: string) {
	const signer = await provider.getSigner(signerAddress)

	await hre.network.provider.request({
		method: "hardhat_impersonateAccount",
		params: [ORACLE_OWNER[chainId]]
	})

	const oracle = await ethers.getContractAt("Oracle", GAMMA_ORACLE[chainId])

	const oracleOwnerSigner = await provider.getSigner(ORACLE_OWNER[chainId])

	await signer.sendTransaction({
		to: ORACLE_OWNER[chainId],
		value: parseEther("0.5")
	})
	await oracle.connect(oracleOwnerSigner).setStablePrice(USDC_ADDRESS[chainId], "100000000")
	const newAggInstance = await ethers.getContractFactory("MockChainlinkAggregator")
	const aggregator = (await newAggInstance.deploy()) as MockChainlinkAggregator
	const newPricerInstance = await ethers.getContractFactory("ChainLinkPricer")
	const pricer = (await newPricerInstance.deploy(
		signerAddress,
		WETH_ADDRESS[chainId],
		aggregator.address,
		oracle.address
	)) as ChainLinkPricer
	const price = await oracle.getPrice(WETH_ADDRESS[chainId])
	await oracle.connect(oracleOwnerSigner).setAssetPricer(await pricer.asset(), pricer.address)
	const forceSendContract = await ethers.getContractFactory("ForceSend")
	const forceSend = await forceSendContract.deploy() // force Send is a contract that forces the sending of Ether to WBTC minter (which is a contract with no receive() function)
	await forceSend.connect(signer).go(pricer.address, { value: parseEther("0.5") })
	await aggregator.setLatestAnswer(price)
	return [oracle, aggregator, pricer.address]
}

export async function setOpynOracleExpiryPrice(
	asset: string,
	oracle: Contract,
	expiry: number,
	settlePrice: BigNumber,
	pricer?: string
) {
	await increaseTo(expiry + ORACLE_LOCKING_PERIOD + 100)
	if (pricer == undefined) {
		pricer = await oracle.getPricer(asset)
	}
	await hre.network.provider.request({
		method: "hardhat_impersonateAccount",
		params: [pricer]
	})
	const pricerSigner = await provider.getSigner(pricer)
	const res = await oracle.connect(pricerSigner).setExpiryPrice(asset, expiry, settlePrice)

	const receipt = await res.wait()
	const timestamp = (await provider.getBlock(receipt.blockNumber)).timestamp

	await increaseTo(timestamp + ORACLE_DISPUTE_PERIOD + 1000)
}

export async function increaseTo(target: number | BigNumber) {
	if (!BigNumber.isBigNumber(target)) {
		target = BigNumber.from(target)
	}

	const now = BigNumber.from((await ethers.provider.getBlock("latest")).timestamp)

	if (target.lt(now))
		throw Error(`Cannot increase current time (${now}) to a moment in the past (${target})`)

	const diff = target.sub(now)
	return increase(diff)
}

export async function increase(duration: number | BigNumber) {
	if (!BigNumber.isBigNumber(duration)) {
		duration = BigNumber.from(duration)
	}

	if (duration.lt(BigNumber.from("0")))
		throw Error(`Cannot increase time by a negative amount (${duration})`)

	await ethers.provider.send("evm_increaseTime", [duration.toNumber()])

	await ethers.provider.send("evm_mine", [])
}

export async function calculateOptionQuoteLocally(
	liquidityPool: LiquidityPool,
	volFeed: VolatilityFeed,
	optionRegistry: OptionRegistry,
	collateralAsset: MintableERC20,
	priceFeed: PriceFeed,
	optionSeries: any,
	amount: BigNumber,
	pricer: BeyondPricer,
	isSell: boolean = false // from perspective of user,
) {
	const blockNum = await ethers.provider.getBlockNumber()
	const block = await ethers.provider.getBlock(blockNum)
	const { timestamp } = block
	const timeToExpiration = genOptionTimeFromUnix(Number(timestamp), optionSeries.expiration)
	const underlyingPrice = await priceFeed.getNormalizedRate(
		WETH_ADDRESS[chainId],
		USDC_ADDRESS[chainId]
	)
	const priceNorm = fromWei(underlyingPrice)
	const iv = await volFeed.getImpliedVolatilityWithForward(
		optionSeries.isPut,
		underlyingPrice,
		optionSeries.strike,
		optionSeries.expiration
	)

	const bidAskSpread = await pricer.bidAskIVSpread()
	const rfr = await pricer.riskFreeRate()
	const localBS =
		((bs.blackScholes(
			fromWei(iv[1]),
			fromWei(optionSeries.strike),
			timeToExpiration,
			isSell ? Number(fromWei(iv[0])) * (1 - Number(fromWei(bidAskSpread))) : fromWei(iv[0]),
			fromWei(rfr),
			optionSeries.isPut ? "put" : "call"
		) *
			parseFloat(fromWei(underlyingPrice))) /
			parseFloat(fromWei(iv[1]))) *
		parseFloat(fromWei(amount))

	return localBS
}
export async function calculateOptionQuoteLocallyAlpha(
	liquidityPool: LiquidityPool,
	optionRegistry: OptionRegistry,
	collateralAsset: MintableERC20,
	priceFeed: PriceFeed,
	optionSeries: any,
	amount: BigNumber,
	isSell: boolean = false // from perspective of user,
) {
	const blockNum = await ethers.provider.getBlockNumber()
	const block = await ethers.provider.getBlock(blockNum)
	const { timestamp } = block
	const timeToExpiration = genOptionTimeFromUnix(Number(timestamp), optionSeries.expiration)
	const underlyingPrice = await priceFeed.getNormalizedRate(
		WETH_ADDRESS[chainId],
		USDC_ADDRESS[chainId]
	)
	const priceNorm = fromWei(underlyingPrice)
	const iv = await liquidityPool.getImpliedVolatility(
		optionSeries.isPut,
		underlyingPrice,
		optionSeries.strike,
		optionSeries.expiration
	)

	const bidAskSpread = 0.01
	const rfr = 0.01
	const localBS =
		bs.blackScholes(
			priceNorm,
			fromWei(optionSeries.strike),
			timeToExpiration,
			isSell ? Number(fromWei(iv)) * (1 - Number(bidAskSpread)) : fromWei(iv),
			rfr,
			optionSeries.isPut ? "put" : "call"
		) * parseFloat(fromWei(amount))
	return localBS
}

export async function localQuoteOptionPrice(
	liquidityPool: LiquidityPool,
	volFeed: VolatilityFeed,
	optionRegistry: OptionRegistry,
	collateralAsset: MintableERC20,
	priceFeed: PriceFeed,
	optionSeries: any,
	amount: BigNumber,
	pricer: BeyondPricer,
	isSell: boolean, // from perspective of user,
	catalogue: OptionCatalogue,
	portfolioValuesFeed: AlphaPortfolioValuesFeed,
	optionDelta: BigNumber,
	netDhvExposure: BigNumberish = 1
) {
	const bsQ = await calculateOptionQuoteLocally(
		liquidityPool,
		volFeed,
		optionRegistry,
		collateralAsset,
		priceFeed,
		optionSeries,
		amount,
		pricer,
		isSell
	)
	const slip = await applySlippageLocally(
		pricer,
		catalogue,
		portfolioValuesFeed,
		optionSeries,
		amount,
		optionDelta,
		isSell,
		netDhvExposure
	)
	let spread = 0

	spread = await applySpreadLocally(
		pricer,
		(await ethers.getContractAt("AddressBook", ADDRESS_BOOK[chainId])) as AddressBook,
		priceFeed,
		optionSeries,
		amount,
		optionDelta,
		netDhvExposure,
		isSell
	)
	if (spread < 0) {
		spread = 0
	}
	return isSell ? bsQ * slip - spread : bsQ * slip + spread
}

export async function applySlippageLocally(
	beyondPricer: BeyondPricer,
	catalogue: OptionCatalogue,
	portfolioValuesFeed: AlphaPortfolioValuesFeed,
	optionSeries: any,
	amount: BigNumber,
	optionDelta: BigNumber,
	isSell: boolean = false, // from perspective of user
	netDhvExposure: BigNumberish = 1
) {
	const formattedStrikePrice = optionSeries.strike
		.div(ethers.utils.parseUnits("1", 12))
		.mul(ethers.utils.parseUnits("1", 12))
	const oHash = ethers.utils.solidityKeccak256(
		["uint64", "uint128", "bool"],
		[optionSeries.expiration, formattedStrikePrice, optionSeries.isPut]
	)
	if (netDhvExposure == 1) {
		netDhvExposure = await portfolioValuesFeed.netDhvExposure(oHash)
	}
	const newExposureCoefficient = isSell
		? parseFloat(fromWei(netDhvExposure)) + parseFloat(fromWei(amount))
		: parseFloat(fromWei(netDhvExposure)) - parseFloat(fromWei(amount))
	const oldExposureCoefficient = fromWei(netDhvExposure)
	const slippageGradient = await beyondPricer.slippageGradient()
	let modifiedSlippageGradient
	const deltaBandIndex = Math.floor(
		(parseFloat(fromWei(optionDelta.abs())) * 100) /
			parseFloat(fromWei(await beyondPricer.deltaBandWidth()))
	)
	if (parseFloat(fromWei(optionDelta)) < 0) {
		modifiedSlippageGradient =
			parseFloat(fromWei(slippageGradient)) *
			parseFloat(fromWei(await beyondPricer.putSlippageGradientMultipliers(deltaBandIndex)))
	} else {
		modifiedSlippageGradient =
			parseFloat(fromWei(slippageGradient)) *
			parseFloat(fromWei(await beyondPricer.callSlippageGradientMultipliers(deltaBandIndex)))
	}
	if (slippageGradient.eq(BigNumber.from(0))) {
		return 1
	}
	const slippageFactor = 1 + modifiedSlippageGradient
	const slippagePremium = isSell
		? (slippageFactor ** -oldExposureCoefficient - slippageFactor ** -newExposureCoefficient) /
		  Math.log(slippageFactor) /
		  parseFloat(fromWei(amount))
		: (slippageFactor ** -newExposureCoefficient - slippageFactor ** -oldExposureCoefficient) /
		  Math.log(slippageFactor) /
		  parseFloat(fromWei(amount))
	return slippagePremium
}

export async function applySpreadLocally(
	beyondPricer: BeyondPricer,
	addressBook: AddressBook,
	priceFeed: PriceFeed,
	optionSeries: any,
	amount: BigNumber,
	optionDelta: BigNumber,
	netDhvExposure: BigNumber,
	isSell: Boolean
) {
	const blockNum = await ethers.provider.getBlockNumber()
	const block = await ethers.provider.getBlock(blockNum)
	const { timestamp } = block
	const timeToExpiry = (optionSeries.expiration - timestamp) / SECONDS_IN_YEAR
	let collateralLendingPremium = 0
	const underlyingPrice = await priceFeed.getNormalizedRate(
		WETH_ADDRESS[chainId],
		USDC_ADDRESS[chainId]
	)
	if (!isSell) {
		let netShortContracts
		if (netDhvExposure < toWei("0")) {
			netShortContracts = amount
		} else {
			netShortContracts =
				amount.sub(netDhvExposure) < toWei("0") ? toWei("0") : amount.sub(netDhvExposure)
		}
		const marginCalc = (await ethers.getContractAt(
			"NewMarginCalculator",
			await addressBook.getMarginCalculator()
		)) as NewMarginCalculator

		const collateralToLend = parseFloat(
			fromUSDC(
				await marginCalc.getNakedMarginRequired(
					optionSeries.underlying,
					optionSeries.strikeAsset,
					optionSeries.collateral,
					netShortContracts.div(utils.parseUnits("1", 10)), // format from e18 to e8
					optionSeries.strike.div(utils.parseUnits("1", 10)), // format from e18 to e8
					underlyingPrice.div(utils.parseUnits("1", 10)), // format from e18 to e8,
					optionSeries.expiration,
					6,
					optionSeries.isPut
				)
			)
		)
		const collateralLendingRate = await beyondPricer.collateralLendingRate()
		collateralLendingPremium =
			(1 + collateralLendingRate / SIX_DPS) ** timeToExpiry * collateralToLend - collateralToLend
	}

	const dollarDelta =
		parseFloat(fromWei(optionDelta.abs())) *
		parseFloat(fromWei(amount)) *
		parseFloat(fromWei(underlyingPrice))
	let deltaBorrowPremium
	const sellLongDeltaBorrowRate = (await beyondPricer.deltaBorrowRates()).sellLong
	const sellShortDeltaBorrowRate = (await beyondPricer.deltaBorrowRates()).sellShort
	const buyLongDeltaBorrowRate = (await beyondPricer.deltaBorrowRates()).buyLong
	const buyShortDeltaBorrowRate = (await beyondPricer.deltaBorrowRates()).buyShort
	let realOptionDelta = optionDelta
	if (isSell) {
		realOptionDelta = -optionDelta
	}

	// option delta is flipped in case of sale, so flip back
	if (realOptionDelta < toWei("0")) {
		deltaBorrowPremium =
			dollarDelta *
				(1 + (isSell ? sellLongDeltaBorrowRate : buyShortDeltaBorrowRate) / SIX_DPS) ** timeToExpiry -
			dollarDelta
	} else {
		deltaBorrowPremium =
			dollarDelta *
				(1 + (isSell ? sellShortDeltaBorrowRate : buyLongDeltaBorrowRate) / SIX_DPS) ** timeToExpiry -
			dollarDelta
	}

	return collateralLendingPremium + deltaBorrowPremium
}

export async function calculateOptionDeltaLocally(
	liquidityPool: LiquidityPool,
	priceFeed: PriceFeed,
	optionSeries: {
		expiration: any
		isPut: boolean
		strike: any
		strikeAsset: string
		underlying: string
		collateral: string
	},
	amount: BigNumber,
	isSell: boolean, // from perspective of user
	ignoreBASpread: boolean = false
) {
	const priceQuote = await priceFeed.getNormalizedRate(WETH_ADDRESS[chainId], USDC_ADDRESS[chainId])
	const blockNum = await ethers.provider.getBlockNumber()
	const block = await ethers.provider.getBlock(blockNum)
	const { timestamp } = block
	const time = genOptionTimeFromUnix(timestamp, optionSeries.expiration)
	const volFeed = (await ethers.getContractAt(
		"VolatilityFeed",
		await liquidityPool.getVolatilityFeed()
	)) as VolatilityFeed
	const vol = await volFeed.getImpliedVolatilityWithForward(
		optionSeries.isPut,
		priceQuote,
		optionSeries.strike,
		optionSeries.expiration
	)
	const rfr = 0
	let bidAskSpread: BigNumberish = 0
	if (!ignoreBASpread) {
		bidAskSpread = toWei("0.01")
	}

	const opType = optionSeries.isPut ? "put" : "call"
	let localDelta = greeks.getDelta(
		fromWei(vol[1]),
		fromWei(optionSeries.strike),
		time,
		isSell ? Number(fromWei(vol[0])) * (1 - Number(fromWei(bidAskSpread))) : fromWei(vol[0]),
		rfr,
		opType
	)
	localDelta = isSell ? -localDelta : localDelta
	return toWei(localDelta.toFixed(18).toString()).mul(amount).div(toWei("1"))
}

export async function getBlackScholesQuote(
	liquidityPool: LiquidityPool,
	optionRegistry: OptionRegistry,
	collateralAsset: MintableERC20,
	priceFeed: PriceFeed,
	optionSeries: {
		expiration: number
		strike: BigNumber
		isPut: boolean
		strikeAsset: string
		underlying: string
		collateral: string
	},
	amount: BigNumber,
	isSell: boolean = false
) {
	const underlyingPrice = await priceFeed.getNormalizedRate(
		WETH_ADDRESS[chainId],
		USDC_ADDRESS[chainId]
	)
	const volFeed = (await ethers.getContractAt(
		"VolatilityFeed",
		await liquidityPool.getVolatilityFeed()
	)) as VolatilityFeed
	const iv = await volFeed.getImpliedVolatilityWithForward(
		optionSeries.isPut,
		underlyingPrice,
		optionSeries.strike,
		optionSeries.expiration
	)
	const blockNum = await ethers.provider.getBlockNumber()
	const block = await ethers.provider.getBlock(blockNum)
	const { timestamp } = block
	const timeToExpiration = genOptionTimeFromUnix(Number(timestamp), optionSeries.expiration)
	const rfr = 0
	const priceNorm = fromWei(iv[1])
	const localBS =
		((bs.blackScholes(
			priceNorm,
			fromWei(optionSeries.strike),
			timeToExpiration,
			Number(fromWei(iv[0])),
			rfr,
			optionSeries.isPut ? "put" : "call"
		) *
			parseFloat(fromWei(underlyingPrice))) /
			parseFloat(fromWei(iv[1]))) *
		parseFloat(fromWei(amount))

	return localBS
}<|MERGE_RESOLUTION|>--- conflicted
+++ resolved
@@ -1,8 +1,4 @@
-<<<<<<< HEAD
-import { AbiCoder } from "ethers/lib/utils"
-=======
 import { AbiCoder, keccak256 } from "ethers/lib/utils"
->>>>>>> 37352e42
 import hre, { ethers } from "hardhat"
 import {
 	fromUSDC,
@@ -45,20 +41,14 @@
 	Otoken,
 	OtokenFactory,
 	PriceFeed,
-<<<<<<< HEAD
-=======
 	Protocol,
->>>>>>> 37352e42
 	VolatilityFeed,
 	WETH
 } from "../types"
 //@ts-ignore
 import bs from "black-scholes"
 import { expect } from "chai"
-<<<<<<< HEAD
-=======
 import { protocol } from "@ragetrade/sdk/dist/typechain/core/contracts"
->>>>>>> 37352e42
 
 const SIX_DPS = 1000000
 const { provider } = ethers
@@ -100,10 +90,7 @@
 export async function compareQuotes(
 	quoteResponse: any,
 	liquidityPool: LiquidityPool,
-<<<<<<< HEAD
-=======
 	optionProtocol: Protocol,
->>>>>>> 37352e42
 	volFeed: VolatilityFeed,
 	priceFeed: PriceFeed,
 	proposedSeries: any,
@@ -121,11 +108,7 @@
 	)) as OptionCatalogue
 	const portfolioValuesFeed = (await ethers.getContractAt(
 		"AlphaPortfolioValuesFeed",
-<<<<<<< HEAD
-		await exchange.getPortfolioValuesFeed()
-=======
 		await optionProtocol.portfolioValuesFeed()
->>>>>>> 37352e42
 	)) as AlphaPortfolioValuesFeed
 	const feePerContract = await pricer.feePerContract()
 	const localDelta = await calculateOptionDeltaLocally(
@@ -174,10 +157,7 @@
 }
 export async function getExchangeParams(
 	liquidityPool: LiquidityPool,
-<<<<<<< HEAD
-=======
 	optionProtocol: Protocol,
->>>>>>> 37352e42
 	exchange: OptionExchange,
 	usd: any,
 	weth: any,
@@ -188,13 +168,10 @@
 ) {
 	const poolUSDBalance = await usd.balanceOf(liquidityPool.address)
 	const senderUSDBalance = await usd.balanceOf(senderAddress)
-<<<<<<< HEAD
-=======
 	//
 	// const exchangeTempUSD = await ethers.provider.getStorageAt(exchange.address, keccak256())
 	// console.log({ exchangeTempUSD })
 
->>>>>>> 37352e42
 	const exchangeTempUSD = await exchange.heldTokens(senderAddress, usd.address)
 	const senderWethBalance = await weth.balanceOf(senderAddress)
 	const pfList = await portfolioValuesFeed.getAddressSet()
@@ -223,11 +200,7 @@
 			(await ethers.getContractAt("OptionCatalogue", await exchange.catalogue())) as OptionCatalogue,
 			(await ethers.getContractAt(
 				"AlphaPortfolioValuesFeed",
-<<<<<<< HEAD
-				await exchange.getPortfolioValuesFeed()
-=======
 				await optionProtocol.portfolioValuesFeed()
->>>>>>> 37352e42
 			)) as AlphaPortfolioValuesFeed,
 			await optionToken.expiryTimestamp(),
 			await optionToken.isPut()
