--- conflicted
+++ resolved
@@ -108,24 +108,22 @@
 		putRho: -300000,
 		putVolvol: 1_500000
 	}
-<<<<<<< HEAD
 	await volFeed.setSabrParameters(proposedSabrParams, expiration)
-	const normDistFactory = await ethers.getContractFactory("NormalDist", {
-=======
-	await volFeed.setSabrParameters(
-		proposedSabrParams, 
-		expiration
-	)
-	const normDistFactory = await ethers.getContractFactory("contracts/libraries/NormalDist.sol:NormalDist", {
->>>>>>> c99abf1e
-		libraries: {}
-	})
+	const normDistFactory = await ethers.getContractFactory(
+		"contracts/libraries/NormalDist.sol:NormalDist",
+		{
+			libraries: {}
+		}
+	)
 	const normDist = await normDistFactory.deploy()
-	const blackScholesFactory = await ethers.getContractFactory("contracts/libraries/BlackScholes.sol:BlackScholes", {
-		libraries: {
-			NormalDist: normDist.address
-		}
-	})
+	const blackScholesFactory = await ethers.getContractFactory(
+		"contracts/libraries/BlackScholes.sol:BlackScholes",
+		{
+			libraries: {
+				NormalDist: normDist.address
+			}
+		}
+	)
 	const blackScholesDeploy = await blackScholesFactory.deploy()
 	const portfolioValuesFeedFactory = await ethers.getContractFactory("AlphaPortfolioValuesFeed", {
 		libraries: {
@@ -175,19 +173,25 @@
 	pvFeed: AlphaPortfolioValuesFeed,
 	authority: string
 ) {
-	const normDistFactory = await ethers.getContractFactory("contracts/libraries/NormalDist.sol:NormalDist", {
-		libraries: {}
-	})
+	const normDistFactory = await ethers.getContractFactory(
+		"contracts/libraries/NormalDist.sol:NormalDist",
+		{
+			libraries: {}
+		}
+	)
 	const normDist = await normDistFactory.deploy()
 	const volFactory = await ethers.getContractFactory("Volatility", {
 		libraries: {}
 	})
 	const volatility = (await volFactory.deploy()) as Volatility
-	const blackScholesFactory = await ethers.getContractFactory("contracts/libraries/BlackScholes.sol:BlackScholes", {
-		libraries: {
-			NormalDist: normDist.address
-		}
-	})
+	const blackScholesFactory = await ethers.getContractFactory(
+		"contracts/libraries/BlackScholes.sol:BlackScholes",
+		{
+			libraries: {
+				NormalDist: normDist.address
+			}
+		}
+	)
 	const blackScholesDeploy = await blackScholesFactory.deploy()
 	const optionsCompFactory = await await ethers.getContractFactory("OptionsCompute", {
 		libraries: {}
