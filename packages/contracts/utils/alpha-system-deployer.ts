--- conflicted
+++ resolved
@@ -1,22 +1,9 @@
 import { expect } from "chai"
-<<<<<<< HEAD
-import { ERC20Interface } from "../types/ERC20Interface"
-import { MintableERC20 } from "../types/MintableERC20"
-import { OptionRegistry } from "../types/OptionRegistry"
-import { OptionCatalogue } from "../types/OptionCatalogue"
-import { AlphaPortfolioValuesFeed } from "../types/AlphaPortfolioValuesFeed"
-import { PriceFeed } from "../types/PriceFeed"
-import { LiquidityPool } from "../types/LiquidityPool"
-import { WETH } from "../types/WETH"
-import { Protocol } from "../types/Protocol"
-import { Volatility } from "../types/Volatility"
-=======
 import dayjs from "dayjs"
 import utc from "dayjs/plugin/utc"
 import { Contract, Signer, utils } from "ethers"
 import hre, { ethers, network } from "hardhat"
 
->>>>>>> 7baece0b
 import LiquidityPoolSol from "../artifacts/contracts/LiquidityPool.sol/LiquidityPool.json"
 import {
 	ADDRESS_BOOK,
