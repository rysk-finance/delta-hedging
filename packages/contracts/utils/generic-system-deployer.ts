--- conflicted
+++ resolved
@@ -1,26 +1,10 @@
 import { BigNumber, Contract, Signer, utils } from "ethers"
 import hre, { ethers, network } from "hardhat"
-<<<<<<< HEAD
-import { BigNumberish, Contract, utils, Signer, BigNumber } from "ethers"
-import { toUSDC, toWei } from "./conversion-helper"
-//@ts-ignore
-import { expect } from "chai"
-import { ERC20Interface } from "../types/ERC20Interface"
-import { MintableERC20 } from "../types/MintableERC20"
-import { OptionRegistry } from "../types/OptionRegistry"
-import { AlphaPortfolioValuesFeed, PortfolioValuesStruct } from "../types/AlphaPortfolioValuesFeed"
-import { PriceFeed } from "../types/PriceFeed"
-import { LiquidityPool } from "../types/LiquidityPool"
-import { WETH } from "../types/WETH"
-import { Protocol } from "../types/Protocol"
-import { Volatility } from "../types/Volatility"
-=======
 import { toWei } from "./conversion-helper"
 import { expect } from "chai"
 import dayjs from "dayjs"
 import utc from "dayjs/plugin/utc"
 
->>>>>>> 7baece0b
 import LiquidityPoolSol from "../artifacts/contracts/LiquidityPool.sol/LiquidityPool.json"
 import {
 	ADDRESS_BOOK,
@@ -28,39 +12,17 @@
 	MARGIN_POOL,
 	OTOKEN_FACTORY,
 	USDC_ADDRESS,
-<<<<<<< HEAD
-	WETH_ADDRESS,
-	USDC_OWNER_ADDRESS,
-	UNISWAP_V3_SWAP_ROUTER
-=======
 	USDC_OWNER_ADDRESS,
 	WETH_ADDRESS
->>>>>>> 7baece0b
 } from "../test/constants"
 import { Accounting } from "../types/Accounting"
-<<<<<<< HEAD
 import { OptionExchange } from "../types/OptionExchange"
 import { BeyondPricer } from "../types/BeyondPricer"
 import { OptionCatalogue } from "../types/OptionCatalogue"
 import { AlphaOptionHandler } from "../types/AlphaOptionHandler"
-=======
-import { ERC20Interface } from "../types/ERC20Interface"
-import { LiquidityPool } from "../types/LiquidityPool"
-import { MintableERC20 } from "../types/MintableERC20"
-import { MockChainlinkAggregator } from "../types/MockChainlinkAggregator"
-import { MockPortfolioValuesFeed } from "../types/MockPortfolioValuesFeed"
-import { OptionHandler } from "../types/OptionHandler"
-import { OptionRegistry } from "../types/OptionRegistry"
-import { Oracle } from "../types/Oracle"
-import { PriceFeed } from "../types/PriceFeed"
-import { Protocol } from "../types/Protocol"
-import { Volatility } from "../types/Volatility"
-import { VolatilityFeed } from "../types/VolatilityFeed"
-import { WETH } from "../types/WETH"
 
 dayjs.extend(utc)
 
->>>>>>> 7baece0b
 const ZERO_ADDRESS = "0x0000000000000000000000000000000000000000"
 
 // edit depending on the chain id to be tested on
