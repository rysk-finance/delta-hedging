import React, { useCallback } from "react";
import { useWalletContext } from "../App";
import { useGlobalContext } from "../state/GlobalContext";
import { ActionType } from "../state/types";
import { Button } from "./shared/Button";

type RequiresWalletConnectionProps = {
  className?: string;
  fallbackComponent?: React.ReactElement;
};

export const RequiresWalletConnection: React.FC<
  RequiresWalletConnectionProps
> = ({ className, fallbackComponent, children }) => {
  const { dispatch } = useGlobalContext();
  const { account, connectWallet } = useWalletContext();

  const handleMouseEnter = useCallback(() => {
    dispatch({
      type: ActionType.SET_CONNECT_WALLET_INDICATOR_IS_ACTIVE,
      isActive: true,
    });
  }, [dispatch]);

  const handleMouseLeave = useCallback(() => {
    dispatch({
      type: ActionType.SET_CONNECT_WALLET_INDICATOR_IS_ACTIVE,
      isActive: false,
    });
  }, [dispatch]);

  if (account && children) {
    return <>{children}</>;
  }

  if (fallbackComponent) {
    return (
      <div
        className="w-full h-full"
        onMouseEnter={handleMouseEnter}
        onMouseLeave={handleMouseLeave}
      >
        {fallbackComponent}
      </div>
    );
  }

  return (
    <Button
      onClick={() => {
        if (!account) {
          connectWallet?.();
        }
      }}
      onMouseEnter={handleMouseEnter}
      onMouseLeave={handleMouseLeave}
      color="black"
<<<<<<< HEAD
    >
      Connect
    </Button>
=======
      className={`${className}`}
    ></Button>
>>>>>>> 979c8317
  );
};<|MERGE_RESOLUTION|>--- conflicted
+++ resolved
@@ -55,13 +55,7 @@
       onMouseEnter={handleMouseEnter}
       onMouseLeave={handleMouseLeave}
       color="black"
-<<<<<<< HEAD
-    >
-      Connect
-    </Button>
-=======
       className={`${className}`}
     ></Button>
->>>>>>> 979c8317
   );
 };