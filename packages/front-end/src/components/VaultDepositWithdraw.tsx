import { BigNumber, ethers } from "ethers";
import React, { useCallback, useEffect, useState } from "react";
import ERC20ABI from "../abis/erc20.json";
import { useWalletContext } from "../App";
import LPABI from "../artifacts/contracts/LiquidityPool.sol/LiquidityPool.json";
import { MAX_UINT_256 } from "../config/constants";
import { USDC_ADDRESS } from "../config/mainnetContracts";
import addresses from "../contracts.json";
import { useContract } from "../hooks/useContract";
import { useGlobalContext } from "../state/GlobalContext";
import { RequiresWalletConnection } from "./RequiresWalletConnection";
import { RadioButtonSlider } from "./shared/RadioButtonSlider";
import { TextInput } from "./shared/TextInput";

enum Mode {
  DEPOSIT = "Deposit",
  WITHDRAW = "Withdraw",
}

export const VaultDepositWithdraw = () => {
  const { account } = useWalletContext();

  const {
    state: { settings },
  } = useGlobalContext();

  const [mode, setMode] = useState<Mode>(Mode.DEPOSIT);

  const [balance, setBalance] = useState<string | null>(null);

  const [inputValue, setInputValue] = useState("");

  const [lpContract, lpContractCall] = useContract({
    address: addresses.localhost.liquidityPool,
    ABI: LPABI.abi,
    readOnly: false,
  });

  const [usdcContract, usdcContractCall] = useContract({
    address: USDC_ADDRESS,
    ABI: ERC20ABI,
    readOnly: false,
  });

  const getBalance = useCallback(
    async (address: string) => {
      const balance = await lpContract?.balanceOf(address);
      const parsedBalance = ethers.utils.formatUnits(balance, 18);
      setBalance(parsedBalance ?? null);
    },
    [lpContract]
  );

  useEffect(() => {
    (async () => {
      if (account) {
        await getBalance(account);
      }
    })();
  }, [getBalance, account]);

  const handleSubmit = async () => {
    try {
      if (account && lpContract && usdcContract) {
        if (mode === Mode.DEPOSIT) {
          const amount = ethers.utils.parseUnits(inputValue, 6);
<<<<<<< HEAD
          // USDC is 6 decimals
          await usdcContractCall(
            usdcContract.approve,
            addresses.localhost.liquidityPool,
            amount
          );
          await lpContractCall(lpContract.deposit, amount, account);
=======
          const approvedAmount = (await usdcContract.allowance(
            account,
            addresses.localhost.liquidityPool
          )) as BigNumber;
          if (!settings.unlimitedApproval || approvedAmount.lt(amount)) {
            const approvalTransaction = await usdcContract.approve(
              addresses.localhost.liquidityPool,
              settings.unlimitedApproval
                ? ethers.BigNumber.from(MAX_UINT_256)
                : amount
            );
            await approvalTransaction.wait();
          }
          const depositTransaction = await lpContract.deposit(amount, account);
          await depositTransaction.wait();
>>>>>>> f17a2cf4
        } else if (mode === Mode.WITHDRAW) {
          const amount = ethers.utils.parseUnits(inputValue, 18);
          await lpContractCall(lpContract.withdraw, amount, account);
        }
        await getBalance(account);
        setInputValue("");
      }
    } catch (err) {
      console.error(err);
    }
  };

  return (
    <div className="flex-col items-center justify-between h-full">
      <div className="font-parabole">
        <h3 className="pl-4 py-2 border-b-2 border-black">Rysk Vault</h3>
      </div>
      <div className="flex border-b-2 border-black">
        <div className="border-r-2 border-b-2 border-black w-16 flex justify-center items-center">
          <div className="w-7 h-7 rounded-full border-black border-2 flex justify-center items-center">
            <div className="w-4 h-4 rounded-full border-black border-2" />
          </div>
        </div>
        <div className="w-full">
          <div className="w-full">
            <div className="p-4 flex justify-between border-b-2 border-black">
              <h4>Balance:</h4>
              <div className="flex">
                <h4 className="mr-2">
                  <RequiresWalletConnection className="w-[120px]">
                    {balance?.toString()}
                  </RequiresWalletConnection>{" "}
                </h4>
                <h4>USDC</h4>
              </div>
            </div>
            <div className="w-fit">
              <RadioButtonSlider
                selected={mode}
                setSelected={setMode}
                options={[
                  { key: Mode.DEPOSIT, label: "Deposit", value: Mode.DEPOSIT },
                  {
                    key: Mode.WITHDRAW,
                    label: "Withdraw",
                    value: Mode.WITHDRAW,
                  },
                ]}
              />
            </div>
          </div>
          <div className="ml-[-2px]">
            <TextInput
              className="text-right p-4 text-xl"
              setValue={setInputValue}
              value={inputValue}
              iconLeft={
                <div className="h-full flex items-center px-4 text-right text-gray-600">
                  <p>USDC</p>
                </div>
              }
              numericOnly
            />
          </div>
        </div>
      </div>
      <button
        onClick={() => {
          if (inputValue) {
            handleSubmit();
          }
        }}
        className={`w-full py-6 rounded-b-xl bg-black text-white mt-[-2px] ${
          inputValue && account ? "" : "bg-gray-300 cursor-default"
        }`}
      >
        Submit
      </button>
    </div>
  );
};<|MERGE_RESOLUTION|>--- conflicted
+++ resolved
@@ -64,15 +64,6 @@
       if (account && lpContract && usdcContract) {
         if (mode === Mode.DEPOSIT) {
           const amount = ethers.utils.parseUnits(inputValue, 6);
-<<<<<<< HEAD
-          // USDC is 6 decimals
-          await usdcContractCall(
-            usdcContract.approve,
-            addresses.localhost.liquidityPool,
-            amount
-          );
-          await lpContractCall(lpContract.deposit, amount, account);
-=======
           const approvedAmount = (await usdcContract.allowance(
             account,
             addresses.localhost.liquidityPool
@@ -88,7 +79,6 @@
           }
           const depositTransaction = await lpContract.deposit(amount, account);
           await depositTransaction.wait();
->>>>>>> f17a2cf4
         } else if (mode === Mode.WITHDRAW) {
           const amount = ethers.utils.parseUnits(inputValue, 18);
           await lpContractCall(lpContract.withdraw, amount, account);
