--- conflicted
+++ resolved
@@ -25,22 +25,11 @@
     readOnly: true,
   });
 
-<<<<<<< HEAD
-  const [lpContract] = useContract({ contract: "liquidityPool", ABI: LPABI, readOnly: true });
-
-
-=======
->>>>>>> 8d512e10
   return (
     <div className="pb-8 py-12 px-8">
       <div className="grid grid-cols-2">
         <div>
-<<<<<<< HEAD
           <h4>{DHV_NAME}</h4>
-=======
-          <h4>DHV</h4>
-          <p className="mt-4">Chain: Arbitrum</p>
->>>>>>> 8d512e10
           <p className="mt-4">
             Current Deposit Epoch: {depositEpoch?.toString()}
           </p>
@@ -55,14 +44,7 @@
             </BigNumberDisplay>
           </p>
           <p className="mt-4">
-            Current Withdrawal Epoch: {withdrawalEpoch?.toString()}
-          </p>
-          <p className="mt-4">
-<<<<<<< HEAD
             {DHV_NAME} Share Price:{" "}
-=======
-            DHV Withdrawal Share Price:{" "}
->>>>>>> 8d512e10
             <BigNumberDisplay
               currency={Currency.RYSK}
               numberFormatProps={{ decimalScale: 4 }}
@@ -80,17 +62,9 @@
         <div>
           <h4>Addresses</h4>
           <p className="mt-4">
-<<<<<<< HEAD
             {DHV_NAME}: {" "} 
             <a 
               href={`${SCAN_URL[CHAINID.ARBITRUM_MAINNET]}/address/${lpContract?.address}`} 
-=======
-            DHV:{" "}
-            <a
-              href={`${SCAN_URL[CHAINID.ARBITRUM_MAINNET]}/address/${
-                lpContract?.address
-              }`}
->>>>>>> 8d512e10
               target="blank"
               className="underline hover:font-medium"
             >
