import React from "react";
import { DHV_NAME } from "../config/constants";
import { AlphaBanner } from "./shared/AlphaBanner";
import { Card } from "./shared/Card";
import { VaultRisksStats } from "./VaultRisksStats";

export const VaultRisks = () => {
  return (
    <div>
<<<<<<< HEAD
      <div className="px-8 mt-8">
        <AlphaBanner />
      </div>
=======

      <AlphaBanner />
>>>>>>> 44f7ff55

      <VaultRisksStats />

      <hr />

      <div className="pb-8 py-12 px-8">
        <div className="grid grid-cols-2">
          <div>
            <h4>Financial Risks</h4>
            <p className="pt-4">
              <ul className="list-disc px-8">
                <li className="pb-2">
                  {DHV_NAME} could sell options that expire in-the-money,
                  meaning that the counterparty can exercise and redeem part of
                  the collateral, generating a loss for the {DHV_NAME}.
                </li>
                <li className="pb-2">
                  {DHV_NAME} targets a delta of zero to achieve market
                  neutrality, but the delta can deviate far from 0, meaning that
                  the {DHV_NAME} could have directional exposure. <br />
                  In this case, however, {DHV_NAME} can dynamically hedge,
                  trading other instruments to reduce the directionality,
                  mitigting the risk.
                </li>
              </ul>
<<<<<<< HEAD
              <a
                href="https://docs.rysk.finance/protocol/risks#financial-risks"
                className="underline ml-8 mt-4"
              >
=======
              <a href="https://docs.rysk.finance/protocol/risks#financial-risks" className="underline ml-8 mt-4">
>>>>>>> 44f7ff55
                {`Learn more about Rysk's Financial risks`}
              </a>
            </p>
          </div>

          <div>
            <h4>Smart Contract Risks</h4>
            <p className="pt-4">
              <ul className="list-disc px-8">
                <li className="pb-2">
                  <b>Rysk prioritises security.</b> Our {DHV_NAME} smart
                  contracts have been audited by Dedaub and Akira, however,
                  smart contracts are an experimental technology and we
                  encourage caution, only risking funds you can afford to lose.{" "}
                </li>
                <li className="pb-2">
                  {DHV_NAME} interacts with multiple protocols with a focus on
                  security, however {DHV_NAME} is exposed to other smart
                  contract&apos;s security standards as well.
                </li>
              </ul>
<<<<<<< HEAD
              <a
                href="https://docs.rysk.finance/protocol/risks#smart-contract-risks"
                className="underline ml-8 mt-4"
              >
=======
              <a href="https://docs.rysk.finance/protocol/risks#smart-contract-risks" className="underline ml-8 mt-4">
>>>>>>> 44f7ff55
                {`Learn more about Rysk's Smart Contract risks`}
              </a>
            </p>
          </div>
        </div>
      </div>
    </div>
  );
};<|MERGE_RESOLUTION|>--- conflicted
+++ resolved
@@ -1,20 +1,14 @@
 import React from "react";
 import { DHV_NAME } from "../config/constants";
 import { AlphaBanner } from "./shared/AlphaBanner";
-import { Card } from "./shared/Card";
 import { VaultRisksStats } from "./VaultRisksStats";
 
 export const VaultRisks = () => {
   return (
     <div>
-<<<<<<< HEAD
       <div className="px-8 mt-8">
         <AlphaBanner />
       </div>
-=======
-
-      <AlphaBanner />
->>>>>>> 44f7ff55
 
       <VaultRisksStats />
 
@@ -40,14 +34,10 @@
                   mitigting the risk.
                 </li>
               </ul>
-<<<<<<< HEAD
               <a
                 href="https://docs.rysk.finance/protocol/risks#financial-risks"
                 className="underline ml-8 mt-4"
               >
-=======
-              <a href="https://docs.rysk.finance/protocol/risks#financial-risks" className="underline ml-8 mt-4">
->>>>>>> 44f7ff55
                 {`Learn more about Rysk's Financial risks`}
               </a>
             </p>
@@ -69,14 +59,10 @@
                   contract&apos;s security standards as well.
                 </li>
               </ul>
-<<<<<<< HEAD
               <a
                 href="https://docs.rysk.finance/protocol/risks#smart-contract-risks"
                 className="underline ml-8 mt-4"
               >
-=======
-              <a href="https://docs.rysk.finance/protocol/risks#smart-contract-risks" className="underline ml-8 mt-4">
->>>>>>> 44f7ff55
                 {`Learn more about Rysk's Smart Contract risks`}
               </a>
             </p>
