--- conflicted
+++ resolved
@@ -56,11 +56,9 @@
         </div>
         <div className="flex flex-col items-left justify-center h-full mb-8 lg:mb-0">
           <p className="mb-2 text-xl">
-<<<<<<< HEAD
             Max Drawdown: {" "}
             TBC
             {/* <RyskTooltip
-=======
             Max Drawdown:{" "}
             <NumberFormat
               value={"2.45"}
@@ -70,7 +68,6 @@
               className="font-medium"
             />
             <RyskTooltip
->>>>>>> 3a174f47
               id="drawdownTip"
               message="Maximum drawdown indicates the downside risk of the vault since inceptions. <br />
                 A low maximum drawdown is preferred as it indicates that losses from investment were small."
