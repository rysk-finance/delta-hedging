--- conflicted
+++ resolved
@@ -26,10 +26,7 @@
 import { useAccount } from "wagmi";
 
 import { QueriesEnum } from "src/clients/Apollo/Queries";
-<<<<<<< HEAD
-=======
 import { toTwoDecimalPlaces } from "src/utils/rounding";
->>>>>>> 37352e42
 import { BIG_NUMBER_DECIMALS, DECIMALS } from "../../../config/constants";
 import { baseRyskToUsdc } from "../../../utils/conversion-helper";
 import { Card } from "../../shared/Card";
