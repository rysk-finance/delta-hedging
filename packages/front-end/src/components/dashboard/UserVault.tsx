import React, { useCallback } from "react";
import { gql, useQuery } from "@apollo/client";
import { BigNumber } from "ethers/lib/ethers";
import { useEffect, useState } from "react";
import NumberFormat from "react-number-format";
import { Link } from "react-router-dom";
import LPABI from "../../abis/LiquidityPool.json";
import { useWalletContext } from "../../App";
import { AppPaths } from "../../config/appPaths";
import {
  BIG_NUMBER_DECIMALS,
  DHV_NAME,
  SUBGRAPH_URL,
  ZERO_UINT_256,
} from "../../config/constants";
import { useContract } from "../../hooks/useContract";
import { Currency, DepositReceipt } from "../../types";
import { Button } from "../shared/Button";
import { Card } from "../shared/Card";
import ReactTooltip from "react-tooltip";
import { RyskTooltip } from "../RyskTooltip";
<<<<<<< HEAD
=======
import { BigNumberDisplay } from "../BigNumberDisplay";
import { PositionTooltip } from "../vault/PositionTooltip";
import { useUserPosition } from "../../hooks/useUserPosition";
>>>>>>> 979c8317

export const UserVault = () => {
  const { account, network } = useWalletContext();
  const SUBGRAPH_URI =
    network?.id !== undefined ? SUBGRAPH_URL[network?.id] : "";
  const [currentPosition, setCurrentPosition] = useState<BigNumber>(
    BigNumber.from(0)
  );
  const [pricePerShare, setPricePerShare] = useState<BigNumber | null>(null);
  const [depositBalance, setDepositBalance] = useState<BigNumber>(
    BigNumber.from(0)
  );

  const [unredeemableCollateral, setUnredeemableCollateral] =
    useState<BigNumber>(BigNumber.from(0));
  const [unredeemedSharesValue, setUnredeemedSharesValue] = useState<BigNumber>(
    BigNumber.from(0)
  );

  const [lpContract] = useContract({
    contract: "liquidityPool",
    ABI: LPABI,
    readOnly: true,
  });

  const { userPositionValue, updatePosition } = useUserPosition();

  useEffect(() => {
    if (account) {
      (() => {
        updatePosition(account);
      })();
    }
  }, [account, updatePosition]);

  useQuery(
    gql`
      query($account: String) {
        lpbalances(first: 1000, where: { id: "${account}" }) {
          id
          balance
        }
      }
    `,
    {
      onCompleted: (data) => {
        const balance = data?.lpbalances[0] ? data.lpbalances[0].balance : 0;

        balance && setDepositBalance(balance);
      },
    }
  );

  useEffect(() => {
    const getCurrentPosition = async (address: string) => {
      const balance = await lpContract?.balanceOf(address);
      const epoch = await lpContract?.epoch();
      // TODO if makes sense to have the latest available epoch as -1
      const pricePerShareAtEpoch = await lpContract?.epochPricePerShare(
        epoch - 1
      );
      setPricePerShare(pricePerShareAtEpoch);

      // converting to 1e6 - usdc for easy comparison
      const positionValue =
        balance.gt(0) && pricePerShareAtEpoch?.gt(0)
          ? balance.mul(pricePerShareAtEpoch).div(BigNumber.from(10).pow(30))
          : BigNumber.from(0);

      setCurrentPosition(positionValue);

      const depositReceipt: DepositReceipt = await lpContract?.depositReceipts(
        account
      );
      const currentEpoch: BigNumber = await lpContract?.epoch();
      const previousUnredeemedShares = depositReceipt.unredeemedShares;
      const unredeemedShares = BigNumber.from(0);
      // If true, the share price for the most recent deposit hasn't been calculated
      // so we can only show the collateral balance, not the equivalent number of shares.
      if (currentEpoch._hex === depositReceipt.epoch._hex) {
        unredeemedShares.add(previousUnredeemedShares);
        if (depositReceipt.amount.toNumber() !== 0) {
          setUnredeemableCollateral(depositReceipt.amount);
        }
      } else {
        const pricePerShareAtEpoch: BigNumber =
          await lpContract?.epochPricePerShare(depositReceipt.epoch);
        // TODO(HC): Price oracle is returning 1*10^18 for price so having to adjust price
        // whilst building out to avoid share numbers being too small. Once price oracle is returning
        // more accurate
        const newUnredeemedShares = depositReceipt.amount
          .div(BIG_NUMBER_DECIMALS.USDC)
          .mul(BIG_NUMBER_DECIMALS.RYSK)
          .div(pricePerShareAtEpoch)
          .mul(BIG_NUMBER_DECIMALS.RYSK);
        const sharesToRedeem =
          previousUnredeemedShares.add(newUnredeemedShares);
        unredeemedShares.add(sharesToRedeem);

        const unredeemedSharesValue = sharesToRedeem
          .mul(pricePerShareAtEpoch)
          .div(BigNumber.from(10).pow(30));

        setUnredeemedSharesValue(unredeemedSharesValue);
      }
    };

    (async () => {
      if (account && lpContract) {
        await getCurrentPosition(account);
      }
    })();
  }, [account, lpContract, SUBGRAPH_URI]);

  return (
    <div>
      <div className="mb-24">
        <Card
          tabWidth={280}
          tabs={[
            {
              label: "RYSK.dynamicHedgingVault",
              content: (
                <div className="pb-8 py-12 px-8 flex flex-col lg:flex-row h-full">
                  <div className="flex h-full w-full lg:w-[70%] justify-around">
                    <div className="flex flex-col items-center justify-center h-full mb-8 lg:mb-0">
                      <h3 className="mb-2">
                          <BigNumberDisplay
                            currency={Currency.USDC}
                            suffix="USDC"
                            loaderProps={{
                              className: "invert h-4 w-auto translate-y-[-2px]",
                            }}
                          >
                            {userPositionValue}
                          </BigNumberDisplay>  
                      </h3>

                      <h4 className="mb-2">
                        Your Position
                        <PositionTooltip />
                      </h4>
                    </div>
                    <div className="flex flex-col items-center justify-center h-full">
                      <h3 className="mb-2">
                        {/* TODO make sure if there is an error with subgraph this will not load */}
                        { ( depositBalance !== undefined && userPositionValue !== null ) &&                                               
                        <NumberFormat
                          value={Number(
                            userPositionValue.sub(depositBalance)
                            .toNumber() / 1e6
                          ).toFixed(2)}
                          displayType={"text"}
                          decimalScale={2}
                          suffix=" USDC"
                        />
                        }
                      </h3>
                      <h4 className="mb-2">
                        PnL
                        <RyskTooltip
                          message={`Profit or Losses based on your current ${DHV_NAME} position in USDC net of deposits and withdraws`}
                          id="pnlTip"
                        />
                      </h4>
                    </div>
                    {unredeemableCollateral.gt(0) && (
                      <div className="flex flex-col items-center justify-center h-full">
                        <h3 className="mb-2">
                          <NumberFormat
                            value={Number(
                              unredeemableCollateral.toNumber() / 1e6
                            )}
                            displayType={"text"}
                            decimalScale={2}
                            suffix=" USDC"
                          />
                        </h3>
                        <h4 className="mb-2">Queued Deposit</h4>
                        <button
                          data-tip
                          data-for="queuedTip"
                          className="cursor-help pl-2"
                        >
                          <img src="/icons/info.svg" />
                        </button>
                        {/* TODO  update with epoch time */}
                        <ReactTooltip
                          id="queuedTip"
                          place="bottom"
                          multiline={true}
                          backgroundColor="#EDE9DD"
                          textColor="black"
                          border={true}
                          borderColor="black"
                        >
                          Your USDC will be available to redeem as shares every Friday at 11am UTC
                        </ReactTooltip>
                      </div>
                    )}
<<<<<<< HEAD
                    displayType={"text"}
                    decimalScale={2}
                    suffix=" USDC"
                  />
                </h3>
                <h4 className="mb-2">
                  Position
                  <RyskTooltip
                    message="Your DHV current position in USDC"
                    id="positionTip"
                  />
                </h4>
              </div>
              <div className="flex flex-col items-center justify-center h-full">
                <h3 className="mb-2">
                  {/* TODO make sure if there is an error with subgraph this will not load */}
                  <NumberFormat
                    value={Number(
                      currentPosition
                        ?.add(unredeemableCollateral)
                        .sub(depositBalance)
                        .toNumber() / 1e6
                    )}
                    displayType={"text"}
                    decimalScale={2}
                    suffix=" USDC"
                  />
                </h3>
                <h4 className="mb-2">
                  PnL
                  <RyskTooltip
                    message="Profit or Losses based on your current DHV position in USDC net of deposits and withdraws"
                    id="pnlTip"
                  />
                </h4>
              </div>
              {unredeemableCollateral.gt(0) && (
                <div className="flex flex-col items-center justify-center h-full">
                  <h3 className="mb-2">
                    <NumberFormat
                      value={Number(unredeemableCollateral.toNumber() / 1e6)}
                      displayType={"text"}
                      decimalScale={2}
                      suffix=" USDC"
                    />
                  </h3>
                  <h4 className="mb-2">Queed Deposit</h4>
                  <button
                    data-tip
                    data-for="queedTip"
                    className="cursor-help pl-2"
                  >
                    <img src="/icons/info.svg" />
                  </button>
                  {/* TODO  update with epoch time */}
                  <ReactTooltip
                    id="queedTip"
                    place="bottom"
                    multiline={true}
                    backgroundColor="#EDE9DD"
                    textColor="black"
                    border={true}
                    borderColor="black"
                  >
                    Your USDC will be available to redeem as shares during our
                    weekly strategy every Friday at 11am UTC
                  </ReactTooltip>
                </div>
              )}
=======

                    {unredeemedSharesValue.gt(0) && (
                      <div className="flex flex-col items-center justify-center h-full">
                        <h3 className="mb-2">
                          <NumberFormat
                            value={Number(
                              unredeemedSharesValue.toNumber() / 1e6
                            )}
                            displayType={"text"}
                            decimalScale={2}
                          />
                        </h3>
                        <h4 className="mb-2">Shares to be reedemed</h4>
                        <a href="#" className="underline">
                          Learn more
                        </a>
                      </div>
                    )}
                  </div>
                  <div className="flex flex-col w-full lg:w-[30%] h-full justify-around items-center">
                    <Link
                      className="w-full"
                      to={{ pathname: AppPaths.VAULT, search: "?type=deposit" }}
                    >
                      <Button className="w-full mb-8">Deposit</Button>
                    </Link>
>>>>>>> 979c8317

                    <Link
                      className="w-full"
                      to={{
                        pathname: AppPaths.VAULT,
                        search: "?type=withdraw",
                      }}
                    >
                      <Button className="w-full">Withdraw</Button>
                    </Link>
                   
                  </div>
                </div>
              ),
            },
          ]}
        ></Card>
      </div>
    </div>
  );
};<|MERGE_RESOLUTION|>--- conflicted
+++ resolved
@@ -19,12 +19,9 @@
 import { Card } from "../shared/Card";
 import ReactTooltip from "react-tooltip";
 import { RyskTooltip } from "../RyskTooltip";
-<<<<<<< HEAD
-=======
 import { BigNumberDisplay } from "../BigNumberDisplay";
 import { PositionTooltip } from "../vault/PositionTooltip";
 import { useUserPosition } from "../../hooks/useUserPosition";
->>>>>>> 979c8317
 
 export const UserVault = () => {
   const { account, network } = useWalletContext();
@@ -225,77 +222,6 @@
                         </ReactTooltip>
                       </div>
                     )}
-<<<<<<< HEAD
-                    displayType={"text"}
-                    decimalScale={2}
-                    suffix=" USDC"
-                  />
-                </h3>
-                <h4 className="mb-2">
-                  Position
-                  <RyskTooltip
-                    message="Your DHV current position in USDC"
-                    id="positionTip"
-                  />
-                </h4>
-              </div>
-              <div className="flex flex-col items-center justify-center h-full">
-                <h3 className="mb-2">
-                  {/* TODO make sure if there is an error with subgraph this will not load */}
-                  <NumberFormat
-                    value={Number(
-                      currentPosition
-                        ?.add(unredeemableCollateral)
-                        .sub(depositBalance)
-                        .toNumber() / 1e6
-                    )}
-                    displayType={"text"}
-                    decimalScale={2}
-                    suffix=" USDC"
-                  />
-                </h3>
-                <h4 className="mb-2">
-                  PnL
-                  <RyskTooltip
-                    message="Profit or Losses based on your current DHV position in USDC net of deposits and withdraws"
-                    id="pnlTip"
-                  />
-                </h4>
-              </div>
-              {unredeemableCollateral.gt(0) && (
-                <div className="flex flex-col items-center justify-center h-full">
-                  <h3 className="mb-2">
-                    <NumberFormat
-                      value={Number(unredeemableCollateral.toNumber() / 1e6)}
-                      displayType={"text"}
-                      decimalScale={2}
-                      suffix=" USDC"
-                    />
-                  </h3>
-                  <h4 className="mb-2">Queed Deposit</h4>
-                  <button
-                    data-tip
-                    data-for="queedTip"
-                    className="cursor-help pl-2"
-                  >
-                    <img src="/icons/info.svg" />
-                  </button>
-                  {/* TODO  update with epoch time */}
-                  <ReactTooltip
-                    id="queedTip"
-                    place="bottom"
-                    multiline={true}
-                    backgroundColor="#EDE9DD"
-                    textColor="black"
-                    border={true}
-                    borderColor="black"
-                  >
-                    Your USDC will be available to redeem as shares during our
-                    weekly strategy every Friday at 11am UTC
-                  </ReactTooltip>
-                </div>
-              )}
-=======
 
                     {unredeemedSharesValue.gt(0) && (
                       <div className="flex flex-col items-center justify-center h-full">
@@ -322,7 +248,6 @@
                     >
                       <Button className="w-full mb-8">Deposit</Button>
                     </Link>
->>>>>>> 979c8317
 
                     <Link
                       className="w-full"
