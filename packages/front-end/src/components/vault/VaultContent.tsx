import React from "react";
import { BigNumberDisplay } from "../../components/BigNumberDisplay";
import { LPStats } from "../../components/LPStats";
import { Card } from "../../components/shared/Card";
import { VaultDeposit } from "./VaultDesposit";
import { VaultPerformance } from "../../components/VaultPerformance";
import { useVaultContext } from "../../state/VaultContext";
import { Currency } from "../../types";
import { RequiresWalletConnection } from "../RequiresWalletConnection";
import { VaultWithdraw } from "./VaultWithdraw";
import { VaultStrategy } from "../VaultStrategy";
import { VaultRisks } from "../VaultRisks";
import { VaultInfo } from "../VaultInfo";
import { DHV_NAME } from "../../config/constants";
import * as Scroll from 'react-scroll';


export const VaultContent = () => {
  const {
    state: { userDHVBalance: userRyskBalance },
  } = useVaultContext();

  const Link = Scroll.Link;
  const Element   = Scroll.Element;

  return (
    <>
      {/* <div className="w-full flex justify-between bg-black text-white items-center p-4 col-start-1 col-end-17 mb-16">  
        <h4>
          Your Balance:{" "}
          <RequiresWalletConnection className="bg-white h-8 w-[100px]">
            <BigNumberDisplay currency={Currency.RYSK} suffix="DHV">
              {userRyskBalance}
            </BigNumberDisplay>
          </RequiresWalletConnection>
        </h4>
<<<<<<< HEAD
        <h4>Current Epoch: {currentEpoch?.toString()}</h4>
        <h4>
          DHV Share Price:{" "}
          <BigNumberDisplay
            currency={Currency.RYSK}
            numberFormatProps={{ decimalScale: 4 }}
            suffix="USDC"
          >
            {currentPricePerShare}
          </BigNumberDisplay>
        </h4>
      </div> */}

=======
      </div>
>>>>>>> 8d512e10
      <div className="col-start-1 col-end-8">

        <div className="font-parabole mb-8">
          <h1>{DHV_NAME}</h1>
          <h3 className="pt-4">Dynamic Hedging Vault</h3>
        </div>
        
        <p>
          {DHV_NAME} generates uncorrelated returns on USDC by
          running short options strategies (such as strangles, straddles, or single legs) targeting delta neutrality
          to reduce the directional risk associated with price movements in the underlying asset. 
          <br />
          If the portfolio delta moves far away from zero the {DHV_NAME} position 
          will be hedged by trading options, spot or perpetuals.
          < br/>
          <Link 
            className="underline hover:font-medium cursor-pointer"
            activeClass="active" 
            to="overviewScroll" 
            spy={true} 
            smooth={true} 
            offset={-150} 
            duration={500}
            >
            Learn more
          </Link>
        </p>
        
        <LPStats />
        
      </div>

      <div className="col-start-9 col-end-17">
        <Card
          tabs={[
            {
              label: "Deposit",
              content: <VaultDeposit />,
            },
            { label: "Withdraw", content: <VaultWithdraw /> },
          ]}
        ></Card>
      </div>

<<<<<<< HEAD
      <Element name="overviewScroll" className="col-start-1 col-end-17 mt-16">
          <Card
            tabs={[
              { 
                label: "Overview", 
                content: <VaultStrategy /> 
              },
              {
                label: "Performance",
                content: <VaultPerformance />,
              },
              { 
                label: "Risks", 
                content: <VaultRisks /> 
              },
              { 
                label: "Info", 
                content: <VaultInfo /> 
              },
            ]}
          ></Card>
      </Element> 


=======
      <div className="col-start-1 col-end-17 mt-16">
        <Card
          tabs={[
            {
              label: "Overview",
              content: <VaultStrategy />,
            },
            {
              label: "Performance",
              content: <VaultPerformance />,
            },
            {
              label: "Risks",
              content: <VaultRisks />,
            },
            {
              label: "Info",
              content: <VaultInfo />,
            },
          ]}
        ></Card>
      </div>
>>>>>>> 8d512e10
    </>
  );
};<|MERGE_RESOLUTION|>--- conflicted
+++ resolved
@@ -25,7 +25,7 @@
 
   return (
     <>
-      {/* <div className="w-full flex justify-between bg-black text-white items-center p-4 col-start-1 col-end-17 mb-16">  
+      <div className="w-full flex justify-between bg-black text-white items-center p-4 col-start-1 col-end-17 mb-16">  
         <h4>
           Your Balance:{" "}
           <RequiresWalletConnection className="bg-white h-8 w-[100px]">
@@ -34,23 +34,7 @@
             </BigNumberDisplay>
           </RequiresWalletConnection>
         </h4>
-<<<<<<< HEAD
-        <h4>Current Epoch: {currentEpoch?.toString()}</h4>
-        <h4>
-          DHV Share Price:{" "}
-          <BigNumberDisplay
-            currency={Currency.RYSK}
-            numberFormatProps={{ decimalScale: 4 }}
-            suffix="USDC"
-          >
-            {currentPricePerShare}
-          </BigNumberDisplay>
-        </h4>
-      </div> */}
-
-=======
       </div>
->>>>>>> 8d512e10
       <div className="col-start-1 col-end-8">
 
         <div className="font-parabole mb-8">
@@ -95,7 +79,6 @@
         ></Card>
       </div>
 
-<<<<<<< HEAD
       <Element name="overviewScroll" className="col-start-1 col-end-17 mt-16">
           <Card
             tabs={[
@@ -120,30 +103,6 @@
       </Element> 
 
 
-=======
-      <div className="col-start-1 col-end-17 mt-16">
-        <Card
-          tabs={[
-            {
-              label: "Overview",
-              content: <VaultStrategy />,
-            },
-            {
-              label: "Performance",
-              content: <VaultPerformance />,
-            },
-            {
-              label: "Risks",
-              content: <VaultRisks />,
-            },
-            {
-              label: "Info",
-              content: <VaultInfo />,
-            },
-          ]}
-        ></Card>
-      </div>
->>>>>>> 8d512e10
     </>
   );
 };