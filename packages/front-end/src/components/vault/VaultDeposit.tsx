--- conflicted
+++ resolved
@@ -323,16 +323,7 @@
   const amountIsApproved =
     (inputValue && approvedAmount
       ? ethers.utils.parseUnits(inputValue, 6).lte(approvedAmount)
-      : false) &&
-    // Kinda arbitrary condition to check if the user has previously
-    // enabled unlimited approval.
-<<<<<<< HEAD
-    (settings.vaultDepositUnlimitedApproval
-=======
-    (unlimitedApproval
->>>>>>> 5e354774
-      ? approvedAmount?.gt(BigNumber.from(MAX_UINT_256).div(2))
-      : true);
+      : false;
 
   const approveIsDisabled =
     !inputValue ||
