<<<<<<< HEAD
import type { ETHNetwork, ContractAddresses } from "src/types";
=======
import type { ContractAddresses, ETHNetwork } from "src/types";
>>>>>>> 4388efe4

import { getNetwork, readContract } from "@wagmi/core";
import { BigNumber } from "ethers";
import greeks from "greeks";
import impliedVol from "implied-volatility";

<<<<<<< HEAD
import addresses from "src/contracts.json";
import { PriceFeedABI } from "src/abis/PriceFeed_ABI";
import { LiquidityPoolABI } from "src/abis/LiquidityPool_ABI";
import { fromWei, genOptionTimeFromUnix, toWei } from "./conversion-helper";

const rfr = "0.03";

export const getContractAddress = (contractName: keyof ContractAddresses) => {
  const { chain } = getNetwork();
  const typedAddresses = addresses as Record<ETHNetwork, ContractAddresses>;
  const network = (chain?.network as ETHNetwork) || (process.env.REACT_APP_NETWORK as ETHNetwork);

  return typedAddresses[network][contractName] as HexString;
};

=======
import { LiquidityPoolABI } from "src/abis/LiquidityPool_ABI";
import { PriceFeedABI } from "src/abis/PriceFeed_ABI";
import addresses from "src/contracts.json";
import { fromWei, genOptionTimeFromUnix, toWei } from "./conversion-helper";

const rfr = "0.03";

export const getContractAddress = (contractName: keyof ContractAddresses) => {
  const { chain } = getNetwork();
  const typedAddresses = addresses as Record<ETHNetwork, ContractAddresses>;
  const network =
    !chain?.unsupported && chain?.network
      ? (chain.network as ETHNetwork)
      : (process.env.REACT_APP_NETWORK as ETHNetwork);

  return typedAddresses[network][contractName] as `0x${string}`;
};

>>>>>>> 4388efe4
export const calculateOptionDeltaLocally = async (
  optionSeries: {
    expiration: BigNumber;
    isPut: boolean;
    strike: BigNumber;
    strikeAsset: HexString;
    underlying: HexString;
    collateral: HexString;
  },
  amount: BigNumber,
  isShort: boolean
): Promise<BigNumber> => {
  const priceQuote = await readContract({
    address: getContractAddress("priceFeed"),
    abi: PriceFeedABI,
    functionName: "getNormalizedRate",
    args: [optionSeries.underlying, optionSeries.strikeAsset],
  });

  const vol = await readContract({
    address: getContractAddress("liquidityPool"),
    abi: LiquidityPoolABI,
    functionName: "getImpliedVolatility",
<<<<<<< HEAD
    args: [optionSeries.isPut, priceQuote, optionSeries.strike, optionSeries.expiration],
  });

  const timestamp = Math.round(+new Date() / 1000);
  const time = genOptionTimeFromUnix(timestamp, optionSeries.expiration.toNumber());
=======
    args: [
      optionSeries.isPut,
      priceQuote,
      optionSeries.strike,
      optionSeries.expiration,
    ],
  });

  const timestamp = Math.round(+new Date() / 1000);
  const time = genOptionTimeFromUnix(
    timestamp,
    optionSeries.expiration.toNumber()
  );
>>>>>>> 4388efe4

  const opType = optionSeries.isPut ? "put" : "call";
  let localDelta = greeks.getDelta(fromWei(priceQuote), fromWei(optionSeries.strike), time, fromWei(vol), rfr, opType);
  localDelta = isShort ? -localDelta : localDelta;
  // TODO make sure this rounding is appropriate
<<<<<<< HEAD
  return toWei(parseFloat(localDelta.toString()).toFixed(5)).mul(amount.div(toWei("1")));
=======
  return toWei(parseFloat(localDelta.toString()).toFixed(5)).mul(
    amount.div(toWei("1"))
  );
>>>>>>> 4388efe4
};

export const returnIVFromQuote = async (
  quote: number,
  optionSeries: {
    expiration: BigNumber;
    strike: BigNumber;
    isPut: boolean;
    strikeAsset: HexString;
    underlying: HexString;
    collateral: HexString;
  }
): Promise<number> => {
  const underlyingPrice = await readContract({
    address: getContractAddress("priceFeed"),
    abi: PriceFeedABI,
    functionName: "getNormalizedRate",
    args: [optionSeries.underlying, optionSeries.strikeAsset],
  });

  const priceNorm = fromWei(underlyingPrice);

  const timestamp = Math.round(+new Date() / 1000);
<<<<<<< HEAD
  const timeToExpiration = genOptionTimeFromUnix(Number(timestamp), optionSeries.expiration.toNumber());

  const type = optionSeries.isPut ? "put" : "call";

  return impliedVol.getImpliedVolatility(quote, priceNorm, fromWei(optionSeries.strike), timeToExpiration, rfr, type);
=======
  const timeToExpiration = genOptionTimeFromUnix(
    Number(timestamp),
    optionSeries.expiration.toNumber()
  );

  const type = optionSeries.isPut ? "put" : "call";

  return impliedVol.getImpliedVolatility(
    quote,
    priceNorm,
    fromWei(optionSeries.strike),
    timeToExpiration,
    rfr,
    type
  );
>>>>>>> 4388efe4
};<|MERGE_RESOLUTION|>--- conflicted
+++ resolved
@@ -1,31 +1,10 @@
-<<<<<<< HEAD
-import type { ETHNetwork, ContractAddresses } from "src/types";
-=======
 import type { ContractAddresses, ETHNetwork } from "src/types";
->>>>>>> 4388efe4
 
 import { getNetwork, readContract } from "@wagmi/core";
 import { BigNumber } from "ethers";
 import greeks from "greeks";
 import impliedVol from "implied-volatility";
 
-<<<<<<< HEAD
-import addresses from "src/contracts.json";
-import { PriceFeedABI } from "src/abis/PriceFeed_ABI";
-import { LiquidityPoolABI } from "src/abis/LiquidityPool_ABI";
-import { fromWei, genOptionTimeFromUnix, toWei } from "./conversion-helper";
-
-const rfr = "0.03";
-
-export const getContractAddress = (contractName: keyof ContractAddresses) => {
-  const { chain } = getNetwork();
-  const typedAddresses = addresses as Record<ETHNetwork, ContractAddresses>;
-  const network = (chain?.network as ETHNetwork) || (process.env.REACT_APP_NETWORK as ETHNetwork);
-
-  return typedAddresses[network][contractName] as HexString;
-};
-
-=======
 import { LiquidityPoolABI } from "src/abis/LiquidityPool_ABI";
 import { PriceFeedABI } from "src/abis/PriceFeed_ABI";
 import addresses from "src/contracts.json";
@@ -44,7 +23,6 @@
   return typedAddresses[network][contractName] as `0x${string}`;
 };
 
->>>>>>> 4388efe4
 export const calculateOptionDeltaLocally = async (
   optionSeries: {
     expiration: BigNumber;
@@ -68,13 +46,6 @@
     address: getContractAddress("liquidityPool"),
     abi: LiquidityPoolABI,
     functionName: "getImpliedVolatility",
-<<<<<<< HEAD
-    args: [optionSeries.isPut, priceQuote, optionSeries.strike, optionSeries.expiration],
-  });
-
-  const timestamp = Math.round(+new Date() / 1000);
-  const time = genOptionTimeFromUnix(timestamp, optionSeries.expiration.toNumber());
-=======
     args: [
       optionSeries.isPut,
       priceQuote,
@@ -88,19 +59,21 @@
     timestamp,
     optionSeries.expiration.toNumber()
   );
->>>>>>> 4388efe4
 
   const opType = optionSeries.isPut ? "put" : "call";
-  let localDelta = greeks.getDelta(fromWei(priceQuote), fromWei(optionSeries.strike), time, fromWei(vol), rfr, opType);
+  let localDelta = greeks.getDelta(
+    fromWei(priceQuote),
+    fromWei(optionSeries.strike),
+    time,
+    fromWei(vol),
+    rfr,
+    opType
+  );
   localDelta = isShort ? -localDelta : localDelta;
   // TODO make sure this rounding is appropriate
-<<<<<<< HEAD
-  return toWei(parseFloat(localDelta.toString()).toFixed(5)).mul(amount.div(toWei("1")));
-=======
   return toWei(parseFloat(localDelta.toString()).toFixed(5)).mul(
     amount.div(toWei("1"))
   );
->>>>>>> 4388efe4
 };
 
 export const returnIVFromQuote = async (
@@ -124,13 +97,6 @@
   const priceNorm = fromWei(underlyingPrice);
 
   const timestamp = Math.round(+new Date() / 1000);
-<<<<<<< HEAD
-  const timeToExpiration = genOptionTimeFromUnix(Number(timestamp), optionSeries.expiration.toNumber());
-
-  const type = optionSeries.isPut ? "put" : "call";
-
-  return impliedVol.getImpliedVolatility(quote, priceNorm, fromWei(optionSeries.strike), timeToExpiration, rfr, type);
-=======
   const timeToExpiration = genOptionTimeFromUnix(
     Number(timestamp),
     optionSeries.expiration.toNumber()
@@ -146,5 +112,4 @@
     rfr,
     type
   );
->>>>>>> 4388efe4
 };