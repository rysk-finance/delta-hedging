--- conflicted
+++ resolved
@@ -19,10 +19,7 @@
 import { expect } from "chai"
 import { BlackScholes as IBlackScholes } from "../types/BlackScholes"
 import { BlackScholesTest as IBlackScholesTest } from "../types/BlackScholesTest"
-<<<<<<< HEAD
-=======
 import { bsParamsApply } from "./BlackScholesUtils"
->>>>>>> 9b0e4479
 
 describe("Pricing options", function () {
 	let BlackScholes: IBlackScholes
@@ -57,13 +54,7 @@
 		const vol = 0.15
 		const rfr = 0.03
 		const localBS = bs.blackScholes(300, 250, time, 0.15, 0.03, "call")
-<<<<<<< HEAD
-		const args = [price, strike, oneYear.unix(), vol, rfr].map(x =>
-			toWei(x.toString())
-		) as BlackScholesCalcArgs
-=======
-		const args = [price, strike, oneYear.unix(), vol, rfr].map(bsParamsApply) as BlackScholesCalcArgs
->>>>>>> 9b0e4479
+		const args = [price, strike, oneYear.unix(), vol, rfr].map(bsParamsApply) as BlackScholesCalcArgs
 		const contractBS = await BlackScholesTest.retBlackScholesCalc(...args, CALL)
 		expect(truncate(localBS)).to.eq(tFormatEth(contractBS))
 	})
@@ -77,13 +68,7 @@
 		const vol = 0.15
 		const rfr = 0.03
 		const localBS = bs.blackScholes(300, 350, time, 0.15, 0.03, "call")
-<<<<<<< HEAD
-		const args = [price, strike, oneYear.unix(), vol, rfr].map(x =>
-			toWei(x.toString())
-		) as BlackScholesCalcArgs
-=======
-		const args = [price, strike, oneYear.unix(), vol, rfr].map(bsParamsApply) as BlackScholesCalcArgs
->>>>>>> 9b0e4479
+		const args = [price, strike, oneYear.unix(), vol, rfr].map(bsParamsApply) as BlackScholesCalcArgs
 		const contractBS = await BlackScholesTest.retBlackScholesCalc(...args, CALL)
 		expect(truncate(localBS)).to.eq(tFormatEth(contractBS))
 	})
@@ -97,13 +82,7 @@
 		const vol = 1.5
 		const rfr = 0.03
 		const localBS = bs.blackScholes(300, 350, time, 1.5, 0.03, "call")
-<<<<<<< HEAD
-		const args = [price, strike, oneYear.unix(), vol, rfr].map(x =>
-			toWei(x.toString())
-		) as BlackScholesCalcArgs
-=======
-		const args = [price, strike, oneYear.unix(), vol, rfr].map(bsParamsApply) as BlackScholesCalcArgs
->>>>>>> 9b0e4479
+		const args = [price, strike, oneYear.unix(), vol, rfr].map(bsParamsApply) as BlackScholesCalcArgs
 		const contractBS = await BlackScholesTest.retBlackScholesCalc(...args, CALL)
 		expect(truncate(localBS)).to.eq(tFormatEth(contractBS))
 	})
@@ -117,13 +96,7 @@
 		const vol = 1.5
 		const rfr = 0.03
 		const localBS = bs.blackScholes(300, 250, time, 1.5, 0.03, "call")
-<<<<<<< HEAD
-		const args = [price, strike, oneYear.unix(), vol, rfr].map(x =>
-			toWei(x.toString())
-		) as BlackScholesCalcArgs
-=======
-		const args = [price, strike, oneYear.unix(), vol, rfr].map(bsParamsApply) as BlackScholesCalcArgs
->>>>>>> 9b0e4479
+		const args = [price, strike, oneYear.unix(), vol, rfr].map(bsParamsApply) as BlackScholesCalcArgs
 		const contractBS = await BlackScholesTest.retBlackScholesCalc(...args, CALL)
 		expect(truncate(localBS)).to.eq(tFormatEth(contractBS))
 	})
@@ -137,13 +110,7 @@
 		const vol = 0.15
 		const rfr = 0.03
 		const localBS = bs.blackScholes(200, 250, time, 0.15, 0.03, "put")
-<<<<<<< HEAD
-		const args = [price, strike, oneYear.unix(), vol, rfr].map(x =>
-			toWei(x.toString())
-		) as BlackScholesCalcArgs
-=======
-		const args = [price, strike, oneYear.unix(), vol, rfr].map(bsParamsApply) as BlackScholesCalcArgs
->>>>>>> 9b0e4479
+		const args = [price, strike, oneYear.unix(), vol, rfr].map(bsParamsApply) as BlackScholesCalcArgs
 		const contractBS = await BlackScholesTest.retBlackScholesCalc(...args, PUT)
 		expect(truncate(localBS)).to.eq(tFormatEth(contractBS))
 	})
@@ -157,13 +124,7 @@
 		const vol = 1.5
 		const rfr = 0.03
 		const localBS = bs.blackScholes(200, 250, time, 1.5, 0.03, "put")
-<<<<<<< HEAD
-		const args = [price, strike, oneYear.unix(), vol, rfr].map(x =>
-			toWei(x.toString())
-		) as BlackScholesCalcArgs
-=======
-		const args = [price, strike, oneYear.unix(), vol, rfr].map(bsParamsApply) as BlackScholesCalcArgs
->>>>>>> 9b0e4479
+		const args = [price, strike, oneYear.unix(), vol, rfr].map(bsParamsApply) as BlackScholesCalcArgs
 		const contractBS = await BlackScholesTest.retBlackScholesCalc(...args, PUT)
 		expect(truncate(localBS)).to.eq(tFormatEth(contractBS))
 	})
@@ -177,13 +138,7 @@
 		const vol = 1.5
 		const rfr = 0.03
 		const localBS = bs.blackScholes(200, 250, time, 1.5, 0.03, "put")
-<<<<<<< HEAD
-		const args = [price, strike, future.unix(), vol, rfr].map(x =>
-			toWei(x.toString())
-		) as BlackScholesCalcArgs
-=======
-		const args = [price, strike, future.unix(), vol, rfr].map(bsParamsApply) as BlackScholesCalcArgs
->>>>>>> 9b0e4479
+		const args = [price, strike, future.unix(), vol, rfr].map(bsParamsApply) as BlackScholesCalcArgs
 		const contractBS = await BlackScholesTest.retBlackScholesCalc(...args, PUT)
 		expect(truncate(localBS)).to.eq(tFormatEth(contractBS))
 	})
@@ -197,13 +152,7 @@
 		const vol = 1.5
 		const rfr = 0.03
 		const localBS = bs.blackScholes(200, 250, time, 1.5, 0.03, "put")
-<<<<<<< HEAD
-		const args = [price, strike, future.unix(), vol, rfr].map(x =>
-			toWei(x.toString())
-		) as BlackScholesCalcArgs
-=======
-		const args = [price, strike, future.unix(), vol, rfr].map(bsParamsApply) as BlackScholesCalcArgs
->>>>>>> 9b0e4479
+		const args = [price, strike, future.unix(), vol, rfr].map(bsParamsApply) as BlackScholesCalcArgs
 		const contractBS = await BlackScholesTest.retBlackScholesCalc(...args, PUT)
 		expect(truncate(localBS)).to.eq(tFormatEth(contractBS))
 	})
@@ -217,13 +166,7 @@
 		const vol = 1.5
 		const rfr = 0.03
 		const localBS = bs.blackScholes(200, 200, time, 1.5, 0.03, "put")
-<<<<<<< HEAD
-		const args = [price, strike, future.unix(), vol, rfr].map(x =>
-			toWei(x.toString())
-		) as BlackScholesCalcArgs
-=======
-		const args = [price, strike, future.unix(), vol, rfr].map(bsParamsApply) as BlackScholesCalcArgs
->>>>>>> 9b0e4479
+		const args = [price, strike, future.unix(), vol, rfr].map(bsParamsApply) as BlackScholesCalcArgs
 		const contractBS = await BlackScholesTest.retBlackScholesCalc(...args, PUT)
 		expect(truncate(localBS)).to.eq(tFormatEth(contractBS))
 	})
@@ -237,13 +180,7 @@
 		const vol = 1.5
 		const rfr = 0.03
 		const localBS = bs.blackScholes(200, 190, time, 1.5, 0.03, "put")
-<<<<<<< HEAD
-		const args = [price, strike, future.unix(), vol, rfr].map(x =>
-			toWei(x.toString())
-		) as BlackScholesCalcArgs
-=======
-		const args = [price, strike, future.unix(), vol, rfr].map(bsParamsApply) as BlackScholesCalcArgs
->>>>>>> 9b0e4479
+		const args = [price, strike, future.unix(), vol, rfr].map(bsParamsApply) as BlackScholesCalcArgs
 		const contractBS = await BlackScholesTest.retBlackScholesCalc(...args, PUT)
 		expect(truncate(localBS)).to.eq(tFormatEth(contractBS))
 	})
@@ -257,13 +194,7 @@
 		const vol = 1.5
 		const rfr = 0.03
 		const localBS = bs.blackScholes(200, 150, time, 1.5, 0.03, "put")
-<<<<<<< HEAD
-		const args = [price, strike, future.unix(), vol, rfr].map(x =>
-			toWei(x.toString())
-		) as BlackScholesCalcArgs
-=======
-		const args = [price, strike, future.unix(), vol, rfr].map(bsParamsApply) as BlackScholesCalcArgs
->>>>>>> 9b0e4479
+		const args = [price, strike, future.unix(), vol, rfr].map(bsParamsApply) as BlackScholesCalcArgs
 		const contractBS = await BlackScholesTest.retBlackScholesCalc(...args, PUT)
 		expect(truncate(localBS)).to.eq(tFormatEth(contractBS))
 	})
@@ -277,13 +208,7 @@
 		const vol = 0.15
 		const rfr = 0.03
 		const localBS = bs.blackScholes(200, 150, time, 0.15, 0.03, "put")
-<<<<<<< HEAD
-		const args = [price, strike, future.unix(), vol, rfr].map(x =>
-			toWei(x.toString())
-		) as BlackScholesCalcArgs
-=======
-		const args = [price, strike, future.unix(), vol, rfr].map(bsParamsApply) as BlackScholesCalcArgs
->>>>>>> 9b0e4479
+		const args = [price, strike, future.unix(), vol, rfr].map(bsParamsApply) as BlackScholesCalcArgs
 		const contractBS = await BlackScholesTest.retBlackScholesCalc(...args, PUT)
 		expect(truncate(localBS)).to.eq(tFormatEth(contractBS))
 	})
@@ -297,13 +222,7 @@
 		const vol = 0.15
 		const rfr = 0.03
 		const localDelta = greeks.getDelta(200, 220, time, 0.15, 0.03, "call")
-<<<<<<< HEAD
-		const args = [price, strike, future.unix(), vol, rfr].map(x =>
-			toWei(x.toString())
-		) as BlackScholesCalcArgs
-=======
-		const args = [price, strike, future.unix(), vol, rfr].map(bsParamsApply) as BlackScholesCalcArgs
->>>>>>> 9b0e4479
+		const args = [price, strike, future.unix(), vol, rfr].map(bsParamsApply) as BlackScholesCalcArgs
 		const contractDelta = await BlackScholesTest.getDelta(...args, CALL)
 		expect(tFormatEth(contractDelta)).to.eq(truncate(localDelta))
 	})
@@ -317,13 +236,7 @@
 		const vol = 0.15
 		const rfr = 0.03
 		const localDelta = greeks.getDelta(200, 190, time, 0.15, 0.03, "put")
-<<<<<<< HEAD
-		const args = [price, strike, future.unix(), vol, rfr].map(x =>
-			toWei(x.toString())
-		) as BlackScholesCalcArgs
-=======
-		const args = [price, strike, future.unix(), vol, rfr].map(bsParamsApply) as BlackScholesCalcArgs
->>>>>>> 9b0e4479
+		const args = [price, strike, future.unix(), vol, rfr].map(bsParamsApply) as BlackScholesCalcArgs
 		const contractDelta = await BlackScholesTest.getDelta(...args, PUT)
 		expect(tFormatEth(contractDelta)).to.eq(truncate(localDelta))
 	})
