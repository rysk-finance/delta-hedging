import hre, { ethers, network } from "hardhat"
import { BigNumberish, Contract, utils, Signer, BigNumber } from "ethers"
import {
	toWei,
	truncate,
	tFormatEth,
	call,
	put,
	genOptionTimeFromUnix,
	fromWei,
	percentDiff,
	toUSDC,
	fromOpyn,
	toOpyn,
	tFormatUSDC,
	scaleNum
} from "../utils/conversion-helper"
import moment from "moment"
//@ts-ignore
import bs from "black-scholes"
import { deployOpyn } from "../utils/opyn-deployer"
import { expect } from "chai"
import Otoken from "../artifacts/contracts/packages/opyn/core/Otoken.sol/Otoken.json"
import LiquidityPoolSol from "../artifacts/contracts/LiquidityPool.sol/LiquidityPool.json"
import { UniswapV3HedgingReactor } from "../types/UniswapV3HedgingReactor"
import { MintableERC20 } from "../types/MintableERC20"
import { OptionRegistry } from "../types/OptionRegistry"
import { Otoken as IOToken } from "../types/Otoken"
import { PriceFeed } from "../types/PriceFeed"
import { LiquidityPool } from "../types/LiquidityPool"
import { WETH } from "../types/WETH"
import { Protocol } from "../types/Protocol"
import { Volatility } from "../types/Volatility"
import { Controller } from "../types/Controller"
import { AddressBook } from "../types/AddressBook"
import { Oracle } from "../types/Oracle"
import { NewMarginCalculator } from "../types/NewMarginCalculator"
import {
	setupTestOracle,
	setupOracle,
	calculateOptionQuoteLocally,
	increase,
	setOpynOracleExpiryPrice
} from "./helpers"
import {
	GAMMA_CONTROLLER,
	MARGIN_POOL,
	OTOKEN_FACTORY,
	USDC_ADDRESS,
	USDC_OWNER_ADDRESS,
	WETH_ADDRESS,
	ADDRESS_BOOK,
	UNISWAP_V3_SWAP_ROUTER,
	CONTROLLER_OWNER,
	GAMMA_ORACLE_NEW,
	CHAINLINK_WETH_PRICER
} from "./constants"
import { MockChainlinkAggregator } from "../types/MockChainlinkAggregator"
let usd: MintableERC20
let weth: WETH
let optionRegistry: OptionRegistry
let optionProtocol: Protocol
let signers: Signer[]
let senderAddress: string
let receiverAddress: string
let liquidityPool: LiquidityPool
let ethLiquidityPool: LiquidityPool
let volatility: Volatility
let priceFeed: PriceFeed
let uniswapV3HedgingReactor: UniswapV3HedgingReactor
let rate: string
let controller: Controller
let addressBook: AddressBook
let newCalculator: NewMarginCalculator
let oracle: Oracle
let opynAggregator: MockChainlinkAggregator
let putOptionToken: IOToken
let putOptionToken2: IOToken
let collateralAllocatedToVault1: BigNumber

const IMPLIED_VOL = "60"
const ZERO_ADDRESS = "0x0000000000000000000000000000000000000000"
const ETH_ADDRESS = "0xEeeeeEeeeEeEeeEeEeEeeEEEeeeeEeeeeeeeEEeE"

/* --- variables to change --- */

// Date for option to expire on format yyyy-mm-dd
// Will automatically convert to 08:00 UTC timestamp
// First mined block will be timestamped 2022-02-27 19:05 UTC
const expiryDate: string = "2022-04-05"

const invalidExpiryDateLong: string = "2024-09-03"
const invalidExpiryDateShort: string = "2022-03-01"
// decimal representation of a percentage
const rfr: string = "0.03"
// edit depending on the chain id to be tested on
const chainId = 1
const oTokenDecimalShift18 = 10000000000
// amount of dollars OTM written options will be (both puts and calls)
// use negative numbers for ITM options
const strike = "20"

// hardcoded value for strike price that is outside of accepted bounds
const invalidStrikeHigh = utils.parseEther("12500")
const invalidStrikeLow = utils.parseEther("200")

// balances to deposit into the LP
const liquidityPoolUsdcDeposit = "11000"
const liquidityPoolWethDeposit = "1"

// balance to withdraw after deposit
const liquidityPoolWethWidthdraw = "0.1"

const minCallStrikePrice = utils.parseEther("500")
const maxCallStrikePrice = utils.parseEther("10000")
const minPutStrikePrice = utils.parseEther("500")
const maxPutStrikePrice = utils.parseEther("10000")
// one week in seconds
const minExpiry = 86400 * 7
// 365 days in seconds
const maxExpiry = 86400 * 365

// time travel period between each expiry
const expiryPeriod = {
	days: 0,
	weeks: 0,
	months: 1,
	years: 0
}
const productSpotShockValue = scaleNum("0.6", 27)
// array of time to expiry
const day = 60 * 60 * 24
const timeToExpiry = [day * 7, day * 14, day * 28, day * 42, day * 56]
// array of upper bound value correspond to time to expiry
const expiryToValue = [
	scaleNum("0.1678", 27),
	scaleNum("0.237", 27),
	scaleNum("0.3326", 27),
	scaleNum("0.4032", 27),
	scaleNum("0.4603", 27)
]

/* --- end variables to change --- */

const expiration = moment.utc(expiryDate).add(8, "h").valueOf() / 1000
const expiration2 = moment.utc(expiryDate).add(1, "w").add(8, "h").valueOf() / 1000 // have another batch of options exire 1 week after the first
const expiration3 = moment.utc(expiryDate).add(2, "w").add(8, "h").valueOf() / 1000
const invalidExpirationLong = moment.utc(invalidExpiryDateLong).add(8, "h").valueOf() / 1000
const invalidExpirationShort = moment.utc(invalidExpiryDateShort).add(8, "h").valueOf() / 1000

const CALL_FLAVOR = false
const PUT_FLAVOR = true

describe("Liquidity Pools", async () => {
	before(async function () {
		await hre.network.provider.request({
			method: "hardhat_reset",
			params: [
				{
					forking: {
						chainId: 1,
						jsonRpcUrl: `https://eth-mainnet.alchemyapi.io/v2/${process.env.ALCHEMY}`,
						blockNumber: 14290000
					}
				}
			]
		})

		await network.provider.request({
			method: "hardhat_impersonateAccount",
			params: [CHAINLINK_WETH_PRICER[chainId]]
		})
		signers = await ethers.getSigners()
		let opynParams = await deployOpyn(signers, productSpotShockValue, timeToExpiry, expiryToValue)
		controller = opynParams.controller
		addressBook = opynParams.addressBook
		oracle = opynParams.oracle
		newCalculator = opynParams.newCalculator
		const [sender] = signers

		const signer = await ethers.getSigner(CONTROLLER_OWNER[chainId])
		await sender.sendTransaction({
			to: signer.address,
			value: ethers.utils.parseEther("10.0") // Sends exactly 10.0 ether
		})

		const forceSendContract = await ethers.getContractFactory("ForceSend")
		const forceSend = await forceSendContract.deploy() // force Send is a contract that forces the sending of Ether to WBTC minter (which is a contract with no receive() function)
		await forceSend
			.connect(signer)
			.go(CHAINLINK_WETH_PRICER[chainId], { value: utils.parseEther("0.5") })

		// get the oracle
		const res = await setupTestOracle(await sender.getAddress())
		oracle = res[0] as Oracle
		opynAggregator = res[1] as MockChainlinkAggregator
	})
	it("Deploys the Option Registry", async () => {
		signers = await hre.ethers.getSigners()
		senderAddress = await signers[0].getAddress()
		receiverAddress = await signers[1].getAddress()
		// deploy libraries
		const constantsFactory = await hre.ethers.getContractFactory("Constants")
		const interactionsFactory = await hre.ethers.getContractFactory("OpynInteractions")
		const constants = await constantsFactory.deploy()
		const interactions = await interactionsFactory.deploy()
		// deploy options registry
		const optionRegistryFactory = await hre.ethers.getContractFactory("OptionRegistry", {
			libraries: {
				OpynInteractions: interactions.address
			}
		})
		// get and transfer weth
		weth = (await ethers.getContractAt(
			"contracts/interfaces/WETH.sol:WETH",
			WETH_ADDRESS[chainId]
		)) as WETH
		usd = (await ethers.getContractAt(
			"contracts/tokens/ERC20.sol:ERC20",
			USDC_ADDRESS[chainId]
		)) as MintableERC20
		await network.provider.request({
			method: "hardhat_impersonateAccount",
			params: [USDC_OWNER_ADDRESS[chainId]]
		})
		const signer = await ethers.getSigner(USDC_OWNER_ADDRESS[chainId])
		await usd.connect(signer).transfer(senderAddress, toWei("1000").div(oTokenDecimalShift18))
		await weth.deposit({ value: utils.parseEther("99") })
		const _optionRegistry = (await optionRegistryFactory.deploy(
			USDC_ADDRESS[chainId],
			OTOKEN_FACTORY[chainId],
			GAMMA_CONTROLLER[chainId],
			MARGIN_POOL[chainId],
			senderAddress,
			ADDRESS_BOOK[chainId]
		)) as OptionRegistry
		optionRegistry = _optionRegistry
		expect(optionRegistry).to.have.property("deployTransaction")
	})
	it("Should deploy price feed", async () => {
		const priceFeedFactory = await ethers.getContractFactory("PriceFeed")
		const _priceFeed = (await priceFeedFactory.deploy()) as PriceFeed
		priceFeed = _priceFeed
		await priceFeed.addPriceFeed(ZERO_ADDRESS, usd.address, opynAggregator.address)
		await priceFeed.addPriceFeed(weth.address, usd.address, opynAggregator.address)
		// oracle returns price denominated in 1e8
		const oraclePrice = await oracle.getPrice(weth.address)
		// pricefeed returns price denominated in 1e18
		const priceFeedPrice = await priceFeed.getNormalizedRate(weth.address, usd.address)
		expect(oraclePrice.mul(10_000_000_000)).to.equal(priceFeedPrice)
	})

	it("Should deploy option protocol and link to registry/price feed", async () => {
		const protocolFactory = await ethers.getContractFactory("contracts/OptionsProtocol.sol:Protocol")
		optionProtocol = (await protocolFactory.deploy(
			optionRegistry.address,
			priceFeed.address
		)) as Protocol
		expect(await optionProtocol.optionRegistry()).to.equal(optionRegistry.address)
	})

	it("Creates a liquidity pool with USDC (erc20) as strikeAsset", async () => {
		type int7 = [
			BigNumberish,
			BigNumberish,
			BigNumberish,
			BigNumberish,
			BigNumberish,
			BigNumberish,
			BigNumberish
		]
		type number7 = [number, number, number, number, number, number, number]
		const coefInts: number7 = [
			1.42180236,
			0,
			-0.08626792,
			0.07873822,
			0.00650549,
			0.02160918,
			-0.1393287
		]
		//@ts-ignore
		const coefs: int7 = coefInts.map(x => toWei(x.toString()))

		const normDistFactory = await ethers.getContractFactory("NormalDist", {
			libraries: {}
		})
		const normDist = await normDistFactory.deploy()
		const volFactory = await ethers.getContractFactory("Volatility", {
			libraries: {}
		})
		volatility = (await volFactory.deploy()) as Volatility
		const blackScholesFactory = await ethers.getContractFactory("BlackScholes", {
			libraries: {
				NormalDist: normDist.address
			}
		})
		const blackScholesDeploy = await blackScholesFactory.deploy()

		const liquidityPoolFactory = await ethers.getContractFactory("LiquidityPool", {
			libraries: {
				BlackScholes: blackScholesDeploy.address
			}
		})
		const lp = (await liquidityPoolFactory.deploy(
			optionProtocol.address,
			usd.address,
			weth.address,
			usd.address,
			toWei(rfr),
			coefs,
			coefs,
			"ETH/USDC",
			"EDP",
			{
				minCallStrikePrice,
				maxCallStrikePrice,
				minPutStrikePrice,
				maxPutStrikePrice,
				minExpiry: minExpiry,
				maxExpiry: maxExpiry
			},
			//@ts-ignore
			await signers[0].getAddress()
		)) as LiquidityPool

		const lpAddress = lp.address
		liquidityPool = new Contract(lpAddress, LiquidityPoolSol.abi, signers[0]) as LiquidityPool
		optionRegistry.setLiquidityPool(liquidityPool.address)
	})

	it("Deposit to the liquidityPool", async () => {
		const USDC_WHALE = "0x55fe002aeff02f77364de339a1292923a15844b8"
		await hre.network.provider.request({
			method: "hardhat_impersonateAccount",
			params: [USDC_WHALE]
		})
		const usdcWhale = await ethers.getSigner(USDC_WHALE)
		const usdWhaleConnect = await usd.connect(usdcWhale)
		await weth.deposit({ value: toWei(liquidityPoolWethDeposit) })
		await usdWhaleConnect.transfer(senderAddress, toUSDC("1000000"))
		await usdWhaleConnect.transfer(receiverAddress, toUSDC("1000000"))
		const balance = await usd.balanceOf(senderAddress)
		await usd.approve(liquidityPool.address, toUSDC(liquidityPoolUsdcDeposit))
		const deposit = await liquidityPool.deposit(toUSDC(liquidityPoolUsdcDeposit), senderAddress)
		const liquidityPoolBalance = await liquidityPool.balanceOf(senderAddress)
		const receipt = await deposit.wait(1)
		const event = receipt?.events?.find(x => x.event == "Deposit")
		const newBalance = await usd.balanceOf(senderAddress)
		expect(event?.event).to.eq("Deposit")
		expect(balance.sub(newBalance)).to.eq(toUSDC(liquidityPoolUsdcDeposit))
		expect(liquidityPoolBalance.toString()).to.eq(toWei(liquidityPoolUsdcDeposit))
	})
	it("deploys the hedging reactor", async () => {
		const uniswapV3HedgingReactorFactory = await ethers.getContractFactory(
			"UniswapV3HedgingReactor",
			{
				signer: signers[0]
			}
		)

		uniswapV3HedgingReactor = (await uniswapV3HedgingReactorFactory.deploy(
			UNISWAP_V3_SWAP_ROUTER[chainId],
			[USDC_ADDRESS[chainId]],
			WETH_ADDRESS[chainId],
			liquidityPool.address,
			3000,
			priceFeed.address
		)) as UniswapV3HedgingReactor

		expect(uniswapV3HedgingReactor).to.have.property("hedgeDelta")
	})
	it("sets reactor address on LP contract", async () => {
		const reactorAddress = uniswapV3HedgingReactor.address

		await liquidityPool.setHedgingReactorAddress(reactorAddress)

		await expect(await liquidityPool.hedgingReactors(0)).to.equal(reactorAddress)
	})
	it("Returns a quote for a ETH/USD put with utilization", async () => {
		const amount = toWei("5")
		const priceQuote = await priceFeed.getNormalizedRate(weth.address, usd.address)
		const strikePrice = priceQuote.sub(toWei(strike))
		const optionSeries = {
			expiration: expiration,
			isPut: PUT_FLAVOR,
			strike: strikePrice,
			strikeAsset: usd.address,
			underlying: weth.address,
			collateral: usd.address
		}

		const localQuote = await calculateOptionQuoteLocally(
			liquidityPool,
			priceFeed,
			optionSeries,
			amount
		)

		const quote = (
			await liquidityPool.quotePriceWithUtilizationGreeks(
				{
					expiration: expiration,
					isPut: PUT_FLAVOR,
					strike: BigNumber.from(strikePrice),
					strikeAsset: usd.address,
					underlying: weth.address,
					collateral: usd.address
				},
				amount
			)
		)[0]
		const truncQuote = truncate(localQuote)
		const chainQuote = tFormatEth(quote.toString())
		const diff = percentDiff(truncQuote, chainQuote)
		expect(diff).to.be.lt(0.01)
	})

	it("Returns a quote for a ETH/USD put to buy", async () => {
		const thirtyPercentStr = "0.3"
		const thirtyPercent = toWei(thirtyPercentStr)
		await liquidityPool.setBidAskSpread(thirtyPercent)
		const amount = toWei("1")
		const priceQuote = await priceFeed.getNormalizedRate(weth.address, usd.address)
		const strikePrice = priceQuote.sub(toWei(strike))
		const optionSeries = {
			expiration: expiration,
			isPut: PUT_FLAVOR,
			strike: strikePrice,
			strikeAsset: usd.address,
			underlying: weth.address,
			collateral: usd.address
		}

		const localQuote = await calculateOptionQuoteLocally(
			liquidityPool,
			priceFeed,
			optionSeries,
			amount,
			true
		)

		const buyQuotes = await liquidityPool.quotePriceBuying(optionSeries, amount)
		const buyQuote = buyQuotes[0]
		const truncQuote = truncate(localQuote)
		const chainQuote = tFormatEth(buyQuote.toString())
		const diff = percentDiff(truncQuote, chainQuote)
		expect(diff).to.be.lt(0.01)
	})

	it("reverts when attempting to write ETH/USD puts with expiry outside of limit", async () => {
		const [sender] = signers
		const amount = toWei("1")
		const blockNum = await ethers.provider.getBlockNumber()
		const block = await ethers.provider.getBlock(blockNum)
		const { timestamp } = block
		const priceQuote = await priceFeed.getNormalizedRate(weth.address, usd.address)
		const strikePrice = priceQuote.sub(toWei(strike))
		// series with expiry too long
		const proposedSeries1 = {
			expiration: invalidExpirationLong,
			isPut: PUT_FLAVOR,
			strike: BigNumber.from(strikePrice),
			strikeAsset: usd.address,
			underlying: weth.address,
			collateral: usd.address
		}
		await expect(liquidityPool.issueAndWriteOption(proposedSeries1, amount)).to.be.revertedWith(
			"OptionExpiryInvalid()"
		)
		// series with expiry too short
		const proposedSeries2 = {
			expiration: invalidExpirationShort,
			isPut: PUT_FLAVOR,
			strike: BigNumber.from(strikePrice),
			strikeAsset: usd.address,
			underlying: weth.address,
			collateral: usd.address
		}
		await expect(liquidityPool.issueAndWriteOption(proposedSeries2, amount)).to.be.revertedWith(
			"OptionExpiryInvalid()"
		)
	})
	it("reverts when attempting to write a ETH/USD put with strike outside of limit", async () => {
		const [sender] = signers
		const amount = toWei("1")
		const blockNum = await ethers.provider.getBlockNumber()
		const block = await ethers.provider.getBlock(blockNum)
		const { timestamp } = block
		const priceQuote = await priceFeed.getNormalizedRate(weth.address, usd.address)
		const strikePrice = priceQuote.sub(toWei(strike))
		// Series with strike price too high
		const proposedSeries1 = {
			expiration: expiration,
			isPut: PUT_FLAVOR,
			strike: invalidStrikeHigh,
			strikeAsset: usd.address,
			underlying: weth.address,
			collateral: usd.address
		}
		await expect(liquidityPool.issueAndWriteOption(proposedSeries1, amount)).to.be.revertedWith(
			"OptionStrikeInvalid()"
		)
		// Series with strike price too low

		const proposedSeries2 = {
			expiration: expiration,
			isPut: PUT_FLAVOR,
			strike: invalidStrikeLow,
			strikeAsset: usd.address,
			underlying: weth.address,
			collateral: usd.address
		}
		await expect(liquidityPool.issueAndWriteOption(proposedSeries2, amount)).to.be.revertedWith(
			"OptionStrikeInvalid()"
		)
	})
	it("can compute portfolio delta", async function () {
		const delta = await liquidityPool.getPortfolioDelta()
		expect(delta).to.equal(0)
	})
	it("LP Writes a ETH/USD put for premium", async () => {
		const [sender] = signers
		const amount = toWei("1")
		const blockNum = await ethers.provider.getBlockNumber()
		const block = await ethers.provider.getBlock(blockNum)
		const { timestamp } = block
		const priceQuote = await priceFeed.getNormalizedRate(weth.address, usd.address)
		const strikePrice = priceQuote.sub(toWei(strike))
		const proposedSeries = {
			expiration: expiration,
			isPut: PUT_FLAVOR,
			strike: BigNumber.from(strikePrice),
			strikeAsset: usd.address,
			underlying: weth.address,
			collateral: usd.address
		}
		const EthPrice = await oracle.getPrice(weth.address)
		const poolBalanceBefore = await usd.balanceOf(liquidityPool.address)
		const quote = (await liquidityPool.quotePriceWithUtilizationGreeks(proposedSeries, amount))[0]
		await usd.approve(liquidityPool.address, quote)
		const balance = await usd.balanceOf(senderAddress)
		const write = await liquidityPool.issueAndWriteOption(proposedSeries, amount)
		const poolBalanceAfter = await usd.balanceOf(liquidityPool.address)
		const receipt = await write.wait(1)
		const events = receipt.events
		const writeEvent = events?.find(x => x.event == "WriteOption")
		const seriesAddress = writeEvent?.args?.series
		putOptionToken = new Contract(seriesAddress, Otoken.abi, sender) as IOToken
		const putBalance = await putOptionToken.balanceOf(senderAddress)
		collateralAllocatedToVault1 = await liquidityPool.collateralAllocated()
		const balanceNew = await usd.balanceOf(senderAddress)
		const opynAmount = toOpyn(fromWei(amount))
		expect(putBalance).to.eq(opynAmount)
		// ensure funds are being transfered
		expect(tFormatUSDC(balance.sub(balanceNew)) - tFormatEth(quote)).to.be.lt(0.1)
		const poolBalanceDiff = poolBalanceBefore.sub(poolBalanceAfter)
	})
	it("LP writes another ETH/USD put that expires later", async () => {
		const [sender] = signers
		const amount = toWei("3")
		const blockNum = await ethers.provider.getBlockNumber()
		const block = await ethers.provider.getBlock(blockNum)
		const { timestamp } = block
		const priceQuote = await priceFeed.getNormalizedRate(weth.address, usd.address)
		const strikePrice = priceQuote.sub(toWei(strike))
		const proposedSeries = {
			expiration: expiration2,
			isPut: PUT_FLAVOR,
			strike: BigNumber.from(strikePrice),
			strikeAsset: usd.address,
			underlying: weth.address,
			collateral: usd.address
		}
		const poolBalanceBefore = await usd.balanceOf(liquidityPool.address)
		const lpAllocatedBefore = await liquidityPool.collateralAllocated()
		const quote = (await liquidityPool.quotePriceWithUtilizationGreeks(proposedSeries, amount))[0]
		await usd.approve(liquidityPool.address, quote)
		const balance = await usd.balanceOf(senderAddress)
		const write = await liquidityPool.issueAndWriteOption(proposedSeries, amount)
		const poolBalanceAfter = await usd.balanceOf(liquidityPool.address)
		const receipt = await write.wait(1)
		const events = receipt.events
		const writeEvent = events?.find(x => x.event == "WriteOption")
		const seriesAddress = writeEvent?.args?.series
		putOptionToken2 = new Contract(seriesAddress, Otoken.abi, sender) as IOToken
		const putBalance = await putOptionToken2.balanceOf(senderAddress)
		const lpAllocatedAfter = await liquidityPool.collateralAllocated()
		const balanceNew = await usd.balanceOf(senderAddress)
		const opynAmount = toOpyn(fromWei(amount))
		expect(putBalance).to.eq(opynAmount)
		// ensure funds are being transfered
		expect(tFormatUSDC(balance.sub(balanceNew)) - tFormatEth(quote)).to.be.lt(0.1)
		const poolBalanceDiff = poolBalanceBefore.sub(poolBalanceAfter)
		const lpAllocatedDiff = lpAllocatedAfter.sub(lpAllocatedBefore)
		expect(tFormatUSDC(poolBalanceDiff) + tFormatEth(quote) - tFormatUSDC(lpAllocatedDiff)).to.be.lt(
			0.1
		)
	})
	it("reverts if option colaterral exceeds buffer limit", async () => {
		const lpBalance = await usd.balanceOf(liquidityPool.address)
		const amount = toWei("5")
		const priceQuote = await priceFeed.getNormalizedRate(weth.address, usd.address)
		const strikePrice = priceQuote.sub(toWei(strike))
		const proposedSeries = {
			expiration: expiration3,
			isPut: PUT_FLAVOR,
			strike: BigNumber.from(strikePrice),
			strikeAsset: usd.address,
			underlying: weth.address,
			collateral: usd.address
		}
		const quote = (await liquidityPool.quotePriceWithUtilizationGreeks(proposedSeries, amount))[0]
		await expect(liquidityPool.issueAndWriteOption(proposedSeries, amount)).to.be.revertedWith(
			"MaxLiquidityBufferReached"
		)
	})

	it("can compute portfolio delta", async function () {
		const delta = await liquidityPool.getPortfolioDelta()
		expect(delta).to.be.gt(0)
	})

	it("reverts when non-admin calls rebalance function", async () => {
		const delta = await liquidityPool.getPortfolioDelta()
		await expect(liquidityPool.connect(signers[1]).rebalancePortfolioDelta(delta, 0)).to.be.reverted
	})
	it("returns zero when hedging positive delta when reactor has no funds", async () => {
		const delta = await liquidityPool.getPortfolioDelta()
		const reactorDelta = await uniswapV3HedgingReactor.internalDelta()
		const res = (await liquidityPool.rebalancePortfolioDelta(delta, 0)).value
		const newReactorDelta = await uniswapV3HedgingReactor.internalDelta()

		expect(res.toNumber()).to.equal(0)
		expect(reactorDelta).to.equal(newReactorDelta).to.equal(0)
	})
<<<<<<< HEAD

	it("reverts when non-admin calls rebalance function", async () => {
		const delta = await liquidityPool.getPortfolioDelta()
		//@ts-ignore
		await expect(liquidityPool.connect(signers[1]).rebalancePortfolioDelta(delta, 0)).to.be.reverted
	})
	it("hedges delta using the uniswap reactor", async () => {
		const delta = await liquidityPool.getPortfolioDelta()
		//@ts-ignore
		await liquidityPool.rebalancePortfolioDelta(delta, 0)
		const newDelta = await liquidityPool.getPortfolioDelta()
		expect(parseFloat(utils.formatEther(newDelta))).to.be.lt(0.001)
		expect(parseFloat(utils.formatEther(newDelta))).to.be.gt(-0.001)
	})

=======
>>>>>>> 36660825
	it("Creates a liquidity pool with ETH as collateralAsset", async () => {
		type int7 = [
			BigNumberish,
			BigNumberish,
			BigNumberish,
			BigNumberish,
			BigNumberish,
			BigNumberish,
			BigNumberish
		]
		type number7 = [number, number, number, number, number, number, number]
		const coefInts: number7 = [
			1.42180236,
			0,
			-0.08626792,
			0.07873822,
			0.00650549,
			0.02160918,
			-0.1393287
		]
		//@ts-ignore
		const coefs: int7 = coefInts.map(x => toWei(x.toString()))

		const normDistFactory = await ethers.getContractFactory("NormalDist", {
			libraries: {}
		})
		const normDist = await normDistFactory.deploy()
		const blackScholesFactory = await ethers.getContractFactory("BlackScholes", {
			libraries: {
				NormalDist: normDist.address
			}
		})
		const blackScholesDeploy = await blackScholesFactory.deploy()

		const liquidityPoolFactory = await ethers.getContractFactory("LiquidityPool", {
			libraries: {
				BlackScholes: blackScholesDeploy.address
			}
		})
		const lp = await liquidityPoolFactory.deploy(
			optionProtocol.address,
			usd.address,
			weth.address,
			weth.address,
			toWei(rfr),
			coefs,
			coefs,
			"weth/usd",
			"wdp",
			{
				minCallStrikePrice,
				maxCallStrikePrice,
				minPutStrikePrice,
				maxPutStrikePrice,
				minExpiry: minExpiry,
				maxExpiry: maxExpiry
			},
			//@ts-ignore
			await signers[0].getAddress()
		)
		const lpAddress = lp.address
		ethLiquidityPool = new Contract(lpAddress, LiquidityPoolSol.abi, signers[0]) as LiquidityPool
		const collateralAsset = await ethLiquidityPool.collateralAsset()
		expect(collateralAsset).to.eq(weth.address)
	})

	//TODO change to weth deposit contract
	// it('Adds liquidity to the ETH liquidityPool', async () => {
	//     const amount = toWei('10');
	//     await weth.deposit({ value: amount});
	//     await weth.approve(ethLiquidityPool.address, amount);
	//     const addLiquidity = await ethLiquidityPool.addLiquidity(amount);
	//     const liquidityPoolBalance = await ethLiquidityPool.balanceOf(senderAddress);
	//     const addLiquidityReceipt = await addLiquidity.wait(1);
	//     const addLiquidityEvents = addLiquidityReceipt.events;
	//     const addLiquidityEvent = addLiquidityEvents?.find(x => x.event == 'LiquidityAdded');
	//     expect(liquidityPoolBalance).to.eq(amount);
	//     expect(addLiquidityEvent?.event).to.eq('LiquidityAdded');
	// });

	it("Returns a quote for a single ETH/USD call option", async () => {
		const blockNum = await ethers.provider.getBlockNumber()
		const block = await ethers.provider.getBlock(blockNum)
		const { timestamp } = block

		const timeToExpiration = genOptionTimeFromUnix(Number(timestamp), expiration)
		const priceQuote = await priceFeed.getNormalizedRate(weth.address, usd.address)
		// const strikePrice = priceQuote.add(toWei(strike))
		// const optionSeries = {
		//   expiration: fmtExpiration(expiration.unix()),
		//   flavor: CALL_FLAVOR,
		//   strike: strikePrice,
		//   strikeAsset: usd.address,
		//   underlying: weth.address,
		// }
		// const iv = await liquidityPool.getImpliedVolatility(
		//   optionSeries.flavor,
		//   priceQuote,
		//   optionSeries.strike,
		//   optionSeries.expiration,
		// )
		// const localBS = bs.blackScholes(
		//   fromWei(priceQuote),
		//   fromWei(strikePrice),
		//   timeToExpiration,
		//   fromWei(iv),
		//   parseFloat(rfr),
		//   'call',
		// )
		// await priceFeed.addPriceFeed(ETH_ADDRESS, usd.address, ethUSDAggregator.address)
		// const quote = await liquidityPool.quotePrice(optionSeries)
		// expect(Math.round(truncate(localBS))).to.eq(Math.round(tFormatEth(quote.toString())))
	})

	it("Returns a quote for ETH/USD call with utilization", async () => {
		const amount = toWei("5")
		const priceQuote = await priceFeed.getNormalizedRate(weth.address, usd.address)
		const strikePrice = priceQuote.add(toWei(strike))
		const optionSeries = {
			expiration: expiration,
			isPut: CALL_FLAVOR,
			strike: strikePrice,
			strikeAsset: usd.address,
			underlying: weth.address,
			collateral: usd.address
		}
		const localQuote = await calculateOptionQuoteLocally(
			liquidityPool,
			priceFeed,
			optionSeries,
			amount
		)

		const quote = (
			await liquidityPool.quotePriceWithUtilizationGreeks(
				{
					expiration: expiration,
					isPut: CALL_FLAVOR,
					strike: BigNumber.from(strikePrice),
					strikeAsset: usd.address,
					underlying: weth.address,
					collateral: usd.address
				},
				amount
			)
		)[0]
		const truncQuote = truncate(localQuote)
		const chainQuote = tFormatEth(quote.toString())
		const diff = percentDiff(truncQuote, chainQuote)
		expect(diff).to.be.lt(0.01)
	})

	let lpCallOption: IOToken
	it("LP Writes a WETH/USD call collateralized by WETH for premium", async () => {
		// registry requires liquidity pool to be owner
		optionRegistry.setLiquidityPool(ethLiquidityPool.address)
		const [sender] = signers
		const amount = toWei("1")
		const blockNum = await ethers.provider.getBlockNumber()
		const block = await ethers.provider.getBlock(blockNum)
		const { timestamp } = block

		// opyn contracts require expiration to be at 8:00 UTC

		const priceQuote = await priceFeed.getNormalizedRate(weth.address, usd.address)
		const strikePrice = priceQuote.add(toWei(strike))
		//await usd.mint(senderAddress, toWei('6000'))
		await usd.approve(ethLiquidityPool.address, toUSDC("6000"))
		await weth.deposit({ value: amount.mul("5") })
		await weth.approve(ethLiquidityPool.address, amount.mul("5"))
		await ethLiquidityPool.deposit(amount.mul("4"), senderAddress)
		const lpUSDBalanceBefore = await usd.balanceOf(ethLiquidityPool.address)
		const proposedSeries = {
			expiration: expiration,
			isPut: false,
			strike: BigNumber.from(strikePrice),
			strikeAsset: usd.address,
			underlying: weth.address,
			collateral: weth.address
		}
		const quote = (await ethLiquidityPool.quotePriceWithUtilizationGreeks(proposedSeries, amount))[0]
		await usd.approve(ethLiquidityPool.address, quote.toString())
		const write = await ethLiquidityPool.issueAndWriteOption(proposedSeries, amount)
		const receipt = await write.wait(1)
		const events = receipt.events
		const writeEvent = events?.find(x => x.event == "WriteOption")
		const seriesAddress = writeEvent?.args?.series
		const callOptionToken = new Contract(seriesAddress, Otoken.abi, sender) as IOToken
		lpCallOption = callOptionToken
		const buyerOptionBalance = await callOptionToken.balanceOf(senderAddress)
		const totalInterest = await callOptionToken.totalSupply()
		const lpUSDBalance = await usd.balanceOf(ethLiquidityPool.address)
		const senderEthBalance = await sender.getBalance()
		const balanceDiff = lpUSDBalanceBefore.sub(lpUSDBalance)
		expect(fromOpyn(buyerOptionBalance)).to.eq(fromWei(amount))
		expect(fromOpyn(totalInterest)).to.eq(fromWei(amount))
	})

	it("Can compute IV from volatility skew coefs", async () => {
		const coefs: BigNumberish[] = [
			1.42180236,
			0,
			-0.08626792,
			0.07873822,
			0.00650549,
			0.02160918,
			-0.1393287
		].map(x => toWei(x.toString()))
		const points = [-0.36556715, 0.59115575].map(x => toWei(x.toString()))
		const expected_iv = 1.4473946
		//@ts-ignore
		const res = await volatility.computeIVFromSkewInts(coefs, points)
		expect(tFormatEth(res)).to.eq(truncate(expected_iv))
	})

	// it('Can set the calls volatility skew', async () => {
	//   const coefInts: number[] = [
	//     1.42180236,
	//     0,
	//     -0.08626792,
	//     0.07873822,
	//     0.00650549,
	//     0.02160918,
	//     -0.1393287,
	//   ]
	//   const coefs: BigNumberish[] = coefInts.map((x) => toWei(x.toString()))
	//   //@ts-ignore
	//   const res = await liquidityPool.setVolatilitySkew(
	//     coefs,
	//     BigNumber.from(call),
	//   )
	//   const vs = await liquidityPool.getVolatilitySkew(BigNumber.from(call))
	//   const converted = vs.map((n: BigNumber) => fromWei(n))
	//   const diff = percentDiffArr(converted, coefInts)
	//   // allow for small float inprecision
	//   expect(diff).to.eq(0)
	// })

	it("can set the puts volatility skew", async () => {})
	// TODO rewrite once checks have been written
	// it("carries out checks if non-whitelisted address attempts to buyback", async () => {
	// 	const [sender] = signers
	// 	const amount = utils.parseUnits("1", 8)
	// 	const blockNum = await ethers.provider.getBlockNumber()
	// 	const block = await ethers.provider.getBlock(blockNum)
	// 	const priceQuote = await priceFeed.getNormalizedRate(weth.address, usd.address)
	// 	const strikePrice = priceQuote.add(toWei(strike))

	// 	const proposedSeries = {
	// 		expiration: fmtExpiration(expiration),
	// 		flavor: BigNumber.from(call),
	// 		strike: BigNumber.from(strikePrice),
	// 		strikeAsset: usd.address,
	// 		underlying: weth.address
	// 	}
	// 	// await expect(ethLiquidityPool.buybackOption(proposedSeries, amount)).to.be.revertedWith(
	// 	// 	"This address is not authorized to buy options."
	// 	// )
	// })
	it("adds address to the buyback whitelist", async () => {
		await expect(await ethLiquidityPool.buybackWhitelist(senderAddress)).to.be.false
		await ethLiquidityPool.addBuybackAddress(senderAddress)
		await expect(await ethLiquidityPool.buybackWhitelist(senderAddress)).to.be.true
	})

	it("LP can buy back option to reduce open interest", async () => {
		// const [sender] = signers
		// const amount = utils.parseUnits("1", 18)
		// const blockNum = await ethers.provider.getBlockNumber()
		// const block = await ethers.provider.getBlock(blockNum)
		// const { timestamp } = block
		// const callOptionAddress = lpCallOption.address
		// // opyn contracts require expiration to be at 8:00 UTC
		// const priceQuote = await priceFeed.getNormalizedRate(weth.address, usd.address)
		// const strikePrice = priceQuote.add(toWei(strike))
		// const lpUSDBalanceBefore = await usd.balanceOf(ethLiquidityPool.address)
		// const proposedSeries = {
		// 	expiration: expiration,
		// 	isPut: false,
		// 	strike: BigNumber.from(strikePrice),
		// 	strikeAsset: usd.address,
		// 	underlying: weth.address,
		// 	collateral: weth.address
		// }
		// const callOptionToken = new Contract(callOptionAddress, Otoken.abi, sender) as IOToken
		// const totalInterestBefore = await callOptionToken.totalSupply()
		// const sellerOTokenBalanceBefore = await callOptionToken.balanceOf(senderAddress)
		// const sellerUsdcBalanceBefore = await usd.balanceOf(senderAddress)
		// await callOptionToken.approve(ethLiquidityPool.address, amount)
		// const quote = (await ethLiquidityPool.quotePriceWithUtilizationGreeks(proposedSeries, amount))[0]
		// await usd.approve(ethLiquidityPool.address, quote.toString())
		// const write = await ethLiquidityPool.buybackOption(proposedSeries, amount)
		// const receipt = await write.wait(1)
		// const events = receipt.events
		// const buybackEvent = events?.find(x => x.event == "BuybackOption")
		// expect(buybackEvent?.args?.series).to.equal(callOptionAddress)
		// expect(buybackEvent?.args?.amount).to.equal(amount)
		// const totalInterest = await callOptionToken.totalSupply()
		// expect(totalInterest).to.equal(
		// 	totalInterestBefore.sub(BigNumber.from(parseInt(utils.formatUnits(amount, 10))))
		// )
		// const sellerOTokenBalance = await callOptionToken.balanceOf(senderAddress)
		// const sellerUsdcBalance = await usd.balanceOf(senderAddress)
		// // div quote by 100 because quote is in 8dp but USDC uses 6
		// // test to ensure option seller's USDC balance increases by quoted amount (1 USDC error allowed)
		// expect(
		// 	sellerUsdcBalance
		// 		.sub(sellerUsdcBalanceBefore.add(BigNumber.from(parseInt(utils.formatUnits(quote, 12)))))
		// 		.abs()
		// ).to.be.below(utils.parseUnits("1", 6))
		// expect(sellerOTokenBalance).to.equal(
		// 	sellerOTokenBalanceBefore.sub(BigNumber.from(parseInt(utils.formatUnits(amount, 10))))
		// )
		// const lpUSDBalance = await usd.balanceOf(ethLiquidityPool.address)
		// const balanceDiff = lpUSDBalanceBefore.sub(lpUSDBalance)
		// // test to ensure Liquidity pool balance decreased by quoted amount (1 USDC error allowed)
		// expect(balanceDiff.sub(BigNumber.from(parseInt(utils.formatUnits(quote, 12)))).abs()).to.be.below(
		// 	utils.parseUnits("1", 6)
		// )
		// expect(parseFloat(fromOpyn(sellerOTokenBalance))).to.eq(0)
		// expect(parseFloat(fromOpyn(totalInterest))).to.eq(0)
	})

	it("Adds additional liquidity from new account", async () => {
		const [sender, receiver] = signers
		const sendAmount = toUSDC("20000")
		const usdReceiver = usd.connect(receiver)
		await usdReceiver.approve(liquidityPool.address, sendAmount)
		const lpReceiver = liquidityPool.connect(receiver)
		const totalSupply = await liquidityPool.totalSupply()
		await lpReceiver.deposit(sendAmount, receiverAddress)
		const newTotalSupply = await liquidityPool.totalSupply()
		const lpBalance = await lpReceiver.balanceOf(receiverAddress)
		const difference = newTotalSupply.sub(lpBalance)
		expect(difference).to.eq(await lpReceiver.balanceOf(senderAddress))
		expect(newTotalSupply).to.eq(totalSupply.add(lpBalance))
	})

	it("LP can redeem shares", async () => {
		const shares = await liquidityPool.balanceOf(senderAddress)
		const totalShares = await liquidityPool.totalSupply()
		//@ts-ignore
		const ratio = 1 / fromWei(totalShares)
		const usdBalance = await usd.balanceOf(liquidityPool.address)
		const withdraw = await liquidityPool.withdraw(shares, senderAddress)
		const receipt = await withdraw.wait(1)
		const events = receipt.events
		const removeEvent = events?.find(x => x.event == "Withdraw")
		const strikeAmount = removeEvent?.args?.strikeAmount
		const usdBalanceAfter = await usd.balanceOf(liquidityPool.address)
		//@ts-ignore
		const diff = fromWei(usdBalance) * ratio
		expect(diff).to.be.lt(1)
		expect(strikeAmount).to.be.eq(usdBalance.sub(usdBalanceAfter))
	})

	it("LP can not redeems shares when in excess of liquidity", async () => {
		const [sender, receiver] = signers

		const shares = await liquidityPool.balanceOf(receiverAddress)
		const liquidityPoolReceiver = liquidityPool.connect(receiver)
		const withdraw = liquidityPoolReceiver.withdraw(shares, receiverAddress)
		await expect(withdraw).to.be.revertedWith("WithdrawExceedsLiquidity()")
	})
	it("settles an expired ITM vault", async () => {
		const totalCollateralAllocated = await liquidityPool.collateralAllocated()
		const oracle = await setupOracle(CHAINLINK_WETH_PRICER[chainId], senderAddress, true)
		const strikePrice = await putOptionToken.strikePrice()
		// set price to $80 ITM for put
		const settlePrice = strikePrice.sub(toWei("80").div(oTokenDecimalShift18))
		// set the option expiry price, make sure the option has now expired
		await setOpynOracleExpiryPrice(WETH_ADDRESS[chainId], oracle, expiration, settlePrice)
		// settle the vault
		const settleVault = await liquidityPool.settleVault(putOptionToken.address)
		let receipt = await settleVault.wait()
		const events = receipt.events
		const settleEvent = events?.find(x => x.event == "SettleVault")
		const collateralReturned = settleEvent?.args?.collateralReturned
		const collateralLost = settleEvent?.args?.collateralLost
		// puts expired ITM, so the amount ITM will be subtracted and used to pay out option holders
		const optionITMamount = strikePrice.sub(settlePrice)
		const amount = parseFloat(utils.formatUnits(await putOptionToken.totalSupply(), 8))
		// format from e8 oracle price to e6 USDC decimals
		expect(collateralReturned).to.equal(
			collateralAllocatedToVault1.sub(optionITMamount.div(100)).mul(amount)
		)
		expect(await liquidityPool.collateralAllocated()).to.equal(
			totalCollateralAllocated.sub(collateralReturned).sub(collateralLost)
		)
	})

	it("settles an expired OTM vault", async () => {
		const totalCollateralAllocated = await liquidityPool.collateralAllocated()
		const oracle = await setupOracle(CHAINLINK_WETH_PRICER[chainId], senderAddress, true)
		const strikePrice = await putOptionToken.strikePrice()
		// set price to $100 OTM for put
		const settlePrice = strikePrice.add(toWei("100").div(oTokenDecimalShift18))
		// set the option expiry price, make sure the option has now expired
		await setOpynOracleExpiryPrice(WETH_ADDRESS[chainId], oracle, expiration2, settlePrice)
		// settle the vault
		const settleVault = await liquidityPool.settleVault(putOptionToken2.address)
		let receipt = await settleVault.wait()
		const events = receipt.events
		const settleEvent = events?.find(x => x.event == "SettleVault")
		const collateralReturned = settleEvent?.args?.collateralReturned
		const collateralLost = settleEvent?.args?.collateralLost
		// puts expired OTM, so all collateral should be returned
		const amount = parseFloat(utils.formatUnits(await putOptionToken.totalSupply(), 8))
		expect(collateralReturned).to.equal(totalCollateralAllocated) // format from e8 oracle price to e6 USDC decimals
		expect(await liquidityPool.collateralAllocated()).to.equal(0)
		expect(collateralLost).to.equal(0)
	})
})<|MERGE_RESOLUTION|>--- conflicted
+++ resolved
@@ -634,24 +634,6 @@
 		expect(res.toNumber()).to.equal(0)
 		expect(reactorDelta).to.equal(newReactorDelta).to.equal(0)
 	})
-<<<<<<< HEAD
-
-	it("reverts when non-admin calls rebalance function", async () => {
-		const delta = await liquidityPool.getPortfolioDelta()
-		//@ts-ignore
-		await expect(liquidityPool.connect(signers[1]).rebalancePortfolioDelta(delta, 0)).to.be.reverted
-	})
-	it("hedges delta using the uniswap reactor", async () => {
-		const delta = await liquidityPool.getPortfolioDelta()
-		//@ts-ignore
-		await liquidityPool.rebalancePortfolioDelta(delta, 0)
-		const newDelta = await liquidityPool.getPortfolioDelta()
-		expect(parseFloat(utils.formatEther(newDelta))).to.be.lt(0.001)
-		expect(parseFloat(utils.formatEther(newDelta))).to.be.gt(-0.001)
-	})
-
-=======
->>>>>>> 36660825
 	it("Creates a liquidity pool with ETH as collateralAsset", async () => {
 		type int7 = [
 			BigNumberish,
