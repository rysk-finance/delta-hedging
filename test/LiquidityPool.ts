import hre, { ethers, network } from "hardhat"
import { BigNumberish, Contract, utils, Signer, BigNumber } from "ethers"
import {
	toWei,
	truncate,
	tFormatEth,
	call,
	put,
	genOptionTimeFromUnix,
	fromWei,
	percentDiff,
	toUSDC,
	fmtExpiration,
	fromOpyn,
	toOpyn,
	tFormatUSDC
} from "../utils/conversion-helper"
import { deployMockContract, MockContract } from "@ethereum-waffle/mock-contract"
import moment from "moment"
import AggregatorV3Interface from "../artifacts/contracts/interfaces/AggregatorV3Interface.sol/AggregatorV3Interface.json"
//@ts-ignore
import bs from "black-scholes"
import { expect } from "chai"
import Otoken from "../artifacts/contracts/packages/opyn/core/Otoken.sol/Otoken.json"
import LiquidityPoolSol from "../artifacts/contracts/LiquidityPool.sol/LiquidityPool.json"
import { MintableERC20 } from "../types/MintableERC20"
import { OptionRegistry } from "../types/OptionRegistry"
import { Otoken as IOToken } from "../types/Otoken"
import { PriceFeed } from "../types/PriceFeed"
import { LiquidityPools } from "../types/LiquidityPools"
import { LiquidityPool } from "../types/LiquidityPool"
import { WETH } from "../types/WETH"
import { Protocol } from "../types/Protocol"
import { Volatility } from "../types/Volatility"
import {
	GAMMA_CONTROLLER,
	MARGIN_POOL,
	OTOKEN_FACTORY,
	USDC_ADDRESS,
	USDC_OWNER_ADDRESS,
	WETH_ADDRESS,
	ADDRESS_BOOK
} from "./constants"
let usd: MintableERC20
let weth: WETH
let optionRegistry: OptionRegistry
let optionProtocol: Protocol
let signers: Signer[]
let senderAddress: string
let receiverAddress: string
let liquidityPools: LiquidityPools
let liquidityPool: LiquidityPool
let ethLiquidityPool: LiquidityPool
let volatility: Volatility
let priceFeed: PriceFeed
let ethUSDAggregator: MockContract
let rate: string

const IMPLIED_VOL = "60"
const ZERO_ADDRESS = "0x0000000000000000000000000000000000000000"
const ETH_ADDRESS = "0xEeeeeEeeeEeEeeEeEeEeeEEEeeeeEeeeeeeeEEeE"

/* --- variables to change --- */

// Date for option to expire on format yyyy-mm-dd
// Will automatically convert to 08:00 UTC timestamp
const expiryDate: string = "2022-03-20"

<<<<<<< HEAD
const invalidExpiryDate: string = "2024-09-03"
=======
const invalidExpiryDateLong: string = "2024-09-03"
const invalidExpiryDateShort: string = "2022-03-12"
>>>>>>> 39c4b4c0
// decimal representation of a percentage
const rfr: string = "0.03"
// edit depending on the chain id to be tested on
const chainId = 1
const oTokenDecimalShift18 = 10000000000
// amount of dollars OTM written options will be (both puts and calls)
// use negative numbers for ITM options
const strike = "20"

// hardcoded value for strike price that is outside of accepted bounds
<<<<<<< HEAD
const invalidStrike = utils.parseEther("12500")
=======
const invalidStrikeHigh = utils.parseEther("12500")
const invalidStrikeLow = utils.parseEther("200")
>>>>>>> 39c4b4c0

// balances to deposit into the LP
const liquidityPoolUsdcDeposit = "10000"
const liquidityPoolWethDeposit = "1"

// balance to withdraw after deposit
const liquidityPoolWethWidthdraw = "0.1"

const minCallStrikePrice = utils.parseEther("500")
const maxCallStrikePrice = utils.parseEther("10000")
const minPutStrikePrice = utils.parseEther("500")
const maxPutStrikePrice = utils.parseEther("10000")
const minExpiry = moment.utc().add(1, "week").valueOf() / 1000
const maxExpiry = moment.utc().add(1, "year").valueOf() / 1000

/* --- end variables to change --- */

const expiration = moment.utc(expiryDate).add(8, "h").valueOf() / 1000
<<<<<<< HEAD
const invalidExpiration = moment.utc(invalidExpiryDate).add(8, "h").valueOf() / 1000
=======
const invalidExpirationLong = moment.utc(invalidExpiryDateLong).add(8, "h").valueOf() / 1000
const invalidExpirationShort = moment.utc(invalidExpiryDateShort).add(8, "h").valueOf() / 1000
>>>>>>> 39c4b4c0

const CALL_FLAVOR = false
const PUT_FLAVOR = true

describe("Liquidity Pools", async () => {
	before(async function () {
		await hre.network.provider.request({
			method: "hardhat_reset",
			params: [
				{
					forking: {
						chainId: 1,
						jsonRpcUrl: `https://eth-mainnet.alchemyapi.io/v2/${process.env.ALCHEMY}`,
						blockNumber: 12821000
					}
				}
			]
		})
	})
	//   after(async function () {
	//     await network.provider.request({
	//       method: 'hardhat_reset',
	//       params: [],
	//     })
	//   })
	it("Deploys the Option Registry", async () => {
		signers = await ethers.getSigners()
		senderAddress = await signers[0].getAddress()
		receiverAddress = await signers[1].getAddress()
		// deploy libraries
		const constantsFactory = await ethers.getContractFactory("Constants")
		const interactionsFactory = await ethers.getContractFactory("OpynInteractions")
		const constants = await constantsFactory.deploy()
		const interactions = await interactionsFactory.deploy()
		// deploy options registry
		const optionRegistryFactory = await ethers.getContractFactory("OptionRegistry", {
			libraries: {
				OpynInteractions: interactions.address
			}
		})
		// get and transfer weth
		weth = (await ethers.getContractAt(
			"contracts/interfaces/WETH.sol:WETH",
			WETH_ADDRESS[chainId]
		)) as WETH
		usd = (await ethers.getContractAt("ERC20", USDC_ADDRESS[chainId])) as MintableERC20
		await network.provider.request({
			method: "hardhat_impersonateAccount",
			params: [USDC_OWNER_ADDRESS[chainId]]
		})
		const signer = await ethers.getSigner(USDC_OWNER_ADDRESS[chainId])
		await usd.connect(signer).transfer(senderAddress, toWei("1000").div(oTokenDecimalShift18))
		await weth.deposit({ value: utils.parseEther("99") })
		const _optionRegistry = (await optionRegistryFactory.deploy(
			USDC_ADDRESS[chainId],
			OTOKEN_FACTORY[chainId],
			GAMMA_CONTROLLER[chainId],
			MARGIN_POOL[chainId],
			senderAddress,
			ADDRESS_BOOK[chainId]
		)) as OptionRegistry
		optionRegistry = _optionRegistry
		expect(optionRegistry).to.have.property("deployTransaction")
	})
	it("Should deploy price feed", async () => {
		ethUSDAggregator = await deployMockContract(signers[0], AggregatorV3Interface.abi)

		const priceFeedFactory = await ethers.getContractFactory("PriceFeed")
		const _priceFeed = (await priceFeedFactory.deploy()) as PriceFeed
		priceFeed = _priceFeed
		await priceFeed.addPriceFeed(ZERO_ADDRESS, usd.address, ethUSDAggregator.address)
		await priceFeed.addPriceFeed(weth.address, usd.address, ethUSDAggregator.address)
		const feedAddress = await priceFeed.priceFeeds(ZERO_ADDRESS, usd.address)
		expect(feedAddress).to.eq(ethUSDAggregator.address)
		rate = "56770839675"
		await ethUSDAggregator.mock.latestRoundData.returns(
			"55340232221128660932",
			rate,
			"1607534965",
			"1607535064",
			"55340232221128660932"
		)
		await ethUSDAggregator.mock.decimals.returns("8")
	})

	it("Should deploy liquidity pools", async () => {
		const normDistFactory = await ethers.getContractFactory("NormalDist", {
			libraries: {}
		})
		const normDist = await normDistFactory.deploy()
		const blackScholesFactory = await ethers.getContractFactory("BlackScholes", {
			libraries: {
				NormalDist: normDist.address
			}
		})
		const blackScholesDeploy = await blackScholesFactory.deploy()
		const constFactory = await ethers.getContractFactory(
			"contracts/libraries/Constants.sol:Constants"
		)
		const constants = await constFactory.deploy()
		const optComputeFactory = await ethers.getContractFactory(
			"contracts/libraries/OptionsCompute.sol:OptionsCompute",
			{
				libraries: {}
			}
		)
		await optComputeFactory.deploy()
		const volFactory = await ethers.getContractFactory("Volatility", {
			libraries: {}
		})
		volatility = (await volFactory.deploy()) as Volatility
		const liquidityPoolsFactory = await ethers.getContractFactory("LiquidityPools", {
			libraries: {
				BlackScholes: blackScholesDeploy.address
			}
		})
		const _liquidityPools: LiquidityPools = (await liquidityPoolsFactory.deploy()) as LiquidityPools
		liquidityPools = _liquidityPools
	})

	it("Should deploy option protocol and link to liquidity pools", async () => {
		const protocolFactory = await ethers.getContractFactory("Protocol")
		optionProtocol = (await protocolFactory.deploy(
			optionRegistry.address,
			liquidityPools.address,
			priceFeed.address
		)) as Protocol
		await liquidityPools.setup(optionProtocol.address)
		const lpProtocol = await liquidityPools.protocol()
		expect(optionProtocol.address).to.eq(lpProtocol)
	})

	it("Creates a liquidity pool with USDC (erc20) as strikeAsset", async () => {
		type int7 = [
			BigNumberish,
			BigNumberish,
			BigNumberish,
			BigNumberish,
			BigNumberish,
			BigNumberish,
			BigNumberish
		]
		type number7 = [number, number, number, number, number, number, number]
		const coefInts: number7 = [
			1.42180236,
			0,
			-0.08626792,
			0.07873822,
			0.00650549,
			0.02160918,
			-0.1393287
		]
		//@ts-ignore
		const coefs: int7 = coefInts.map(x => toWei(x.toString()))
		const lp = await liquidityPools.createLiquidityPool(
			usd.address,
			weth.address,
			usd.address,
			toWei(rfr),
			coefs,
			coefs,
			"ETH/USDC",
			"EDP",
			{
				minCallStrikePrice,
				maxCallStrikePrice,
				minPutStrikePrice,
				maxPutStrikePrice,
				minExpiry: fmtExpiration(minExpiry),
				maxExpiry: fmtExpiration(maxExpiry)
			}
		)
		const lpReceipt = await lp.wait(1)
		const events = lpReceipt.events
		const createEvent = events?.find(x => x.event == "LiquidityPoolCreated")
		const strikeAsset = createEvent?.args?.strikeAsset
		const lpAddress = createEvent?.args?.lp
		expect(createEvent?.event).to.eq("LiquidityPoolCreated")
		expect(strikeAsset).to.eq(usd.address)
		liquidityPool = new Contract(lpAddress, LiquidityPoolSol.abi, signers[0]) as LiquidityPool
		optionRegistry.setLiquidityPool(liquidityPool.address)
	})

	it("Deposit to the liquidityPool", async () => {
		const USDC_WHALE = "0x55fe002aeff02f77364de339a1292923a15844b8"
		await hre.network.provider.request({
			method: "hardhat_impersonateAccount",
			params: [USDC_WHALE]
		})
		const usdcWhale = await ethers.getSigner(USDC_WHALE)
		const usdWhaleConnect = await usd.connect(usdcWhale)
		await weth.deposit({ value: toWei(liquidityPoolWethDeposit) })
		await usdWhaleConnect.transfer(senderAddress, toUSDC("1000000"))
		await usdWhaleConnect.transfer(receiverAddress, toUSDC("1000000"))
		const balance = await usd.balanceOf(senderAddress)
		await usd.approve(liquidityPool.address, toUSDC(liquidityPoolUsdcDeposit))
		const deposit = await liquidityPool.deposit(toUSDC(liquidityPoolUsdcDeposit), senderAddress)
		const liquidityPoolBalance = await liquidityPool.balanceOf(senderAddress)
		const receipt = await deposit.wait(1)
		const event = receipt?.events?.find(x => x.event == "Deposit")
		const newBalance = await usd.balanceOf(senderAddress)
		expect(event?.event).to.eq("Deposit")
		expect(balance.sub(newBalance)).to.eq(toUSDC(liquidityPoolUsdcDeposit))
		expect(liquidityPoolBalance.toString()).to.eq(toWei(liquidityPoolUsdcDeposit))
	})
	it("Returns a quote for a ETH/USD put with utilization", async () => {
		const totalLiqidity = await liquidityPool.totalSupply()
		const amount = toWei("5")
		const blockNum = await ethers.provider.getBlockNumber()
		const block = await ethers.provider.getBlock(blockNum)
		const { timestamp } = block
		const timeToExpiration = genOptionTimeFromUnix(Number(timestamp), expiration)
		const priceQuote = await priceFeed.getNormalizedRate(weth.address, usd.address)
		const strikePrice = priceQuote.sub(toWei(strike))
		const priceNorm = fromWei(priceQuote)
		const utilization = Number(fromWei(amount)) / Number(fromWei(totalLiqidity))
		const utilizationPrice = Number(priceNorm) * utilization
		const optionSeries = {
			expiration: fmtExpiration(expiration),
			isPut: PUT_FLAVOR,
			strike: strikePrice,
			strikeAsset: usd.address,
			underlying: weth.address,
			collateral: usd.address
		}
		const iv = await liquidityPool.getImpliedVolatility(
			optionSeries.isPut,
			priceQuote,
			optionSeries.strike,
			optionSeries.expiration
		)
		const localBS = bs.blackScholes(
			priceNorm,
			fromWei(strikePrice),
			timeToExpiration,
			fromWei(iv),
			parseFloat(rfr),
			"put"
		)
		const finalQuote = utilizationPrice > localBS ? utilizationPrice : localBS
		const quote = await liquidityPool.quotePriceWithUtilization(
			{
				expiration: fmtExpiration(expiration),
				isPut: PUT_FLAVOR,
				strike: BigNumber.from(strikePrice),
				strikeAsset: usd.address,
				underlying: weth.address,
				collateral: usd.address
			},
			amount
		)
		const truncQuote = truncate(finalQuote)
		const chainQuote = tFormatEth(quote.toString())
		const diff = percentDiff(truncQuote, chainQuote)
		expect(diff).to.be.lt(0.01)
	})

	it("Returns a quote for a ETH/USD put to buy", async () => {
		const thirtyPercentStr = "0.3"
		const thirtyPercent = toWei(thirtyPercentStr)
		await liquidityPool.setBidAskSpread(thirtyPercent)
		const amount = toWei("1")
		const blockNum = await ethers.provider.getBlockNumber()
		const block = await ethers.provider.getBlock(blockNum)
		const { timestamp } = block
		const timeToExpiration = genOptionTimeFromUnix(Number(timestamp), expiration)
		const priceQuote = await priceFeed.getNormalizedRate(weth.address, usd.address)
		const strikePrice = priceQuote.sub(toWei(strike))
		const priceNorm = fromWei(priceQuote)
		const optionSeries = {
			expiration: fmtExpiration(expiration),
			isPut: PUT_FLAVOR,
			strike: strikePrice,
			strikeAsset: usd.address,
			underlying: weth.address,
			collateral: usd.address
		}
		const iv = await liquidityPool.getImpliedVolatility(
			PUT_FLAVOR,
			priceQuote,
			optionSeries.strike,
			optionSeries.expiration
		)
		const localBS = bs.blackScholes(
			priceNorm,
			fromWei(strikePrice),
			timeToExpiration,
			Number(fromWei(iv)) - Number(thirtyPercentStr),
			parseFloat(rfr),
			"put"
		)
		const buyQuotes = await liquidityPool.quotePriceBuying(optionSeries, amount)
		const buyQuote = buyQuotes[0]
		const truncQuote = truncate(localBS)
		const chainQuote = tFormatEth(buyQuote.toString())
		const diff = percentDiff(truncQuote, chainQuote)
		expect(diff).to.be.lt(0.01)
	})

<<<<<<< HEAD
	it("reverts when attempting to write a ETH/USD put with expiry outside of limit", async () => {
=======
	it("reverts when attempting to write ETH/USD puts with expiry outside of limit", async () => {
>>>>>>> 39c4b4c0
		const [sender] = signers
		const amount = toWei("1")
		const blockNum = await ethers.provider.getBlockNumber()
		const block = await ethers.provider.getBlock(blockNum)
		const { timestamp } = block
		const priceQuote = await priceFeed.getNormalizedRate(weth.address, usd.address)
		const strikePrice = priceQuote.sub(toWei(strike))
<<<<<<< HEAD
		const proposedSeries = {
			expiration: fmtExpiration(invalidExpiration),
=======
		// series with expiry too long
		const proposedSeries1 = {
			expiration: fmtExpiration(invalidExpirationLong),
>>>>>>> 39c4b4c0
			isPut: PUT_FLAVOR,
			strike: BigNumber.from(strikePrice),
			strikeAsset: usd.address,
			underlying: weth.address,
			collateral: usd.address
		}
<<<<<<< HEAD
		await expect(liquidityPool.issueAndWriteOption(proposedSeries, amount)).to.be.revertedWith(
=======
		await expect(liquidityPool.issueAndWriteOption(proposedSeries1, amount)).to.be.revertedWith(
			"invalid expiry"
		)
		// series with expiry too short
		const proposedSeries2 = {
			expiration: fmtExpiration(invalidExpirationShort),
			isPut: PUT_FLAVOR,
			strike: BigNumber.from(strikePrice),
			strikeAsset: usd.address,
			underlying: weth.address,
			collateral: usd.address
		}
		await expect(liquidityPool.issueAndWriteOption(proposedSeries2, amount)).to.be.revertedWith(
>>>>>>> 39c4b4c0
			"invalid expiry"
		)
	})
	it("reverts when attempting to write a ETH/USD put with strike outside of limit", async () => {
		const [sender] = signers
		const amount = toWei("1")
		const blockNum = await ethers.provider.getBlockNumber()
		const block = await ethers.provider.getBlock(blockNum)
		const { timestamp } = block
		const priceQuote = await priceFeed.getNormalizedRate(weth.address, usd.address)
		const strikePrice = priceQuote.sub(toWei(strike))
<<<<<<< HEAD
		const proposedSeries = {
			expiration: fmtExpiration(expiration),
			isPut: PUT_FLAVOR,
			strike: invalidStrike,
=======
		// Series with strike price too high
		const proposedSeries1 = {
			expiration: fmtExpiration(expiration),
			isPut: PUT_FLAVOR,
			strike: invalidStrikeHigh,
			strikeAsset: usd.address,
			underlying: weth.address,
			collateral: usd.address
		}
		await expect(liquidityPool.issueAndWriteOption(proposedSeries1, amount)).to.be.revertedWith(
			"invalid strike price"
		)
		// Series with strike price too low

		const proposedSeries2 = {
			expiration: fmtExpiration(expiration),
			isPut: PUT_FLAVOR,
			strike: invalidStrikeLow,
>>>>>>> 39c4b4c0
			strikeAsset: usd.address,
			underlying: weth.address,
			collateral: usd.address
		}
<<<<<<< HEAD
		await expect(liquidityPool.issueAndWriteOption(proposedSeries, amount)).to.be.revertedWith(
=======
		await expect(liquidityPool.issueAndWriteOption(proposedSeries2, amount)).to.be.revertedWith(
>>>>>>> 39c4b4c0
			"invalid strike price"
		)
	})
	it("LP Writes a ETH/USD put for premium", async () => {
		const [sender] = signers
		const amount = toWei("1")
		const blockNum = await ethers.provider.getBlockNumber()
		const block = await ethers.provider.getBlock(blockNum)
		const { timestamp } = block
		const priceQuote = await priceFeed.getNormalizedRate(weth.address, usd.address)
		const strikePrice = priceQuote.sub(toWei(strike))
		const proposedSeries = {
			expiration: fmtExpiration(expiration),
			isPut: PUT_FLAVOR,
			strike: BigNumber.from(strikePrice),
			strikeAsset: usd.address,
			underlying: weth.address,
			collateral: usd.address
		}
		const poolBalanceBefore = await usd.balanceOf(liquidityPool.address)
		const quote = await liquidityPool.quotePriceWithUtilizationGreeks(proposedSeries, amount)
		await usd.approve(liquidityPool.address, quote[0])
		const balance = await usd.balanceOf(senderAddress)
		const write = await liquidityPool.issueAndWriteOption(proposedSeries, amount)
		const poolBalanceAfter = await usd.balanceOf(liquidityPool.address)
		const receipt = await write.wait(1)
		const events = receipt.events
		const writeEvent = events?.find(x => x.event == "WriteOption")
		const seriesAddress = writeEvent?.args?.series
		const putOptionToken = new Contract(seriesAddress, Otoken.abi, sender) as IOToken
		const putBalance = await putOptionToken.balanceOf(senderAddress)
		const registryUsdBalance = await liquidityPool.collateralAllocated()
		const balanceNew = await usd.balanceOf(senderAddress)
		const opynAmount = toOpyn(fromWei(amount))
		expect(putBalance).to.eq(opynAmount)
		// ensure funds are being transfered
		expect(tFormatUSDC(balance.sub(balanceNew))).to.eq(tFormatEth(quote[0]))
	})
	it("can compute portfolio delta", async function () {
		const res = await liquidityPool.getPortfolioDelta()
	})

	it("Creates a liquidity pool with ETH as collateralAsset", async () => {
		type int7 = [
			BigNumberish,
			BigNumberish,
			BigNumberish,
			BigNumberish,
			BigNumberish,
			BigNumberish,
			BigNumberish
		]
		type number7 = [number, number, number, number, number, number, number]
		const coefInts: number7 = [
			1.42180236,
			0,
			-0.08626792,
			0.07873822,
			0.00650549,
			0.02160918,
			-0.1393287
		]
		//@ts-ignore
		const coefs: int7 = coefInts.map(x => toWei(x.toString()))
		const lp = await liquidityPools.createLiquidityPool(
			usd.address,
			weth.address,
			weth.address,
			toWei(rfr),
			coefs,
			coefs,
			"weth/usd",
			"wdp",
			{
				minCallStrikePrice,
				maxCallStrikePrice,
				minPutStrikePrice,
				maxPutStrikePrice,
				minExpiry: fmtExpiration(minExpiry),
				maxExpiry: fmtExpiration(maxExpiry)
			}
		)
		const receipt = await lp.wait(1)
		const events = receipt.events
		const createEvent = events?.find(x => x.event == "LiquidityPoolCreated")
		const strikeAsset = createEvent?.args?.strikeAsset
		const lpAddress = createEvent?.args?.lp

		expect(createEvent?.event).to.eq("LiquidityPoolCreated")

		ethLiquidityPool = new Contract(lpAddress, LiquidityPoolSol.abi, signers[0]) as LiquidityPool
		const collateralAsset = await ethLiquidityPool.collateralAsset()
		expect(collateralAsset).to.eq(weth.address)
	})

	//TODO change to weth deposit contract
	// it('Adds liquidity to the ETH liquidityPool', async () => {
	//     const amount = toWei('10');
	//     await weth.deposit({ value: amount});
	//     await weth.approve(ethLiquidityPool.address, amount);
	//     const addLiquidity = await ethLiquidityPool.addLiquidity(amount);
	//     const liquidityPoolBalance = await ethLiquidityPool.balanceOf(senderAddress);
	//     const addLiquidityReceipt = await addLiquidity.wait(1);
	//     const addLiquidityEvents = addLiquidityReceipt.events;
	//     const addLiquidityEvent = addLiquidityEvents?.find(x => x.event == 'LiquidityAdded');
	//     expect(liquidityPoolBalance).to.eq(amount);
	//     expect(addLiquidityEvent?.event).to.eq('LiquidityAdded');
	// });

	it("Returns a quote for a single ETH/USD call option", async () => {
		const blockNum = await ethers.provider.getBlockNumber()
		const block = await ethers.provider.getBlock(blockNum)
		const { timestamp } = block

		const timeToExpiration = genOptionTimeFromUnix(Number(timestamp), expiration)
		const priceQuote = await priceFeed.getNormalizedRate(weth.address, usd.address)
		// const strikePrice = priceQuote.add(toWei(strike))
		// const optionSeries = {
		//   expiration: fmtExpiration(expiration.unix()),
		//   flavor: CALL_FLAVOR,
		//   strike: strikePrice,
		//   strikeAsset: usd.address,
		//   underlying: weth.address,
		// }
		// const iv = await liquidityPool.getImpliedVolatility(
		//   optionSeries.flavor,
		//   priceQuote,
		//   optionSeries.strike,
		//   optionSeries.expiration,
		// )
		// const localBS = bs.blackScholes(
		//   fromWei(priceQuote),
		//   fromWei(strikePrice),
		//   timeToExpiration,
		//   fromWei(iv),
		//   parseFloat(rfr),
		//   'call',
		// )
		// await priceFeed.addPriceFeed(ETH_ADDRESS, usd.address, ethUSDAggregator.address)
		// const quote = await liquidityPool.quotePrice(optionSeries)
		// expect(Math.round(truncate(localBS))).to.eq(Math.round(tFormatEth(quote.toString())))
	})

	it("Returns a quote for ETH/USD call with utilization", async () => {
		const totalLiqidity = await liquidityPool.totalSupply()
		const amount = toWei("5")
		const blockNum = await ethers.provider.getBlockNumber()
		const block = await ethers.provider.getBlock(blockNum)
		const { timestamp } = block
		const timeToExpiration = genOptionTimeFromUnix(Number(timestamp), expiration)
		const priceQuote = await priceFeed.getNormalizedRate(weth.address, usd.address)
		const strikePrice = priceQuote.add(toWei(strike))
		const priceNorm = fromWei(priceQuote)
		const volatility = Number(IMPLIED_VOL) / 100
		const utilization = Number(fromWei(amount)) / Number(fromWei(totalLiqidity))
		const utilizationPrice = Number(priceNorm) * utilization
		const optionSeries = {
			expiration: fmtExpiration(expiration),
			isPut: CALL_FLAVOR,
			strike: strikePrice,
			strikeAsset: usd.address,
			underlying: weth.address,
			collateral: usd.address
		}
		const iv = await liquidityPool.getImpliedVolatility(
			optionSeries.isPut,
			priceQuote,
			optionSeries.strike,
			optionSeries.expiration
		)
		const localBS = bs.blackScholes(
			priceNorm,
			fromWei(strikePrice),
			timeToExpiration,
			fromWei(iv),
			parseFloat(rfr),
			"call"
		)
		const finalQuote = utilizationPrice > localBS ? utilizationPrice : localBS
		const quote = await liquidityPool.quotePriceWithUtilization(
			{
				expiration: fmtExpiration(expiration),
				isPut: false,
				strike: BigNumber.from(strikePrice),
				strikeAsset: usd.address,
				underlying: weth.address,
				collateral: usd.address
			},
			amount
		)
		const truncFinalQuote = Math.round(truncate(finalQuote))
		const formatEthQuote = Math.round(tFormatEth(quote.toString()))
		expect(truncFinalQuote).to.be.eq(formatEthQuote)
	})

	let lpCallOption: IOToken
	it("LP Writes a WETH/USD call collateralized by WETH for premium", async () => {
		// registry requires liquidity pool to be owner
		optionRegistry.setLiquidityPool(ethLiquidityPool.address)
		const [sender] = signers
		const amount = toWei("1")
		const blockNum = await ethers.provider.getBlockNumber()
		const block = await ethers.provider.getBlock(blockNum)
		const { timestamp } = block

		// opyn contracts require expiration to be at 8:00 UTC

		const priceQuote = await priceFeed.getNormalizedRate(weth.address, usd.address)
		const strikePrice = priceQuote.add(toWei(strike))
		//await usd.mint(senderAddress, toWei('6000'))
		await usd.approve(ethLiquidityPool.address, toUSDC("6000"))
		await weth.deposit({ value: amount.mul("5") })
		await weth.approve(ethLiquidityPool.address, amount.mul("5"))
		await ethLiquidityPool.deposit(amount.mul("4"), senderAddress)
		const lpUSDBalanceBefore = await usd.balanceOf(ethLiquidityPool.address)
		const proposedSeries = {
			expiration: fmtExpiration(expiration),
			isPut: false,
			strike: BigNumber.from(strikePrice),
			strikeAsset: usd.address,
			underlying: weth.address,
			collateral: weth.address
		}
		const quote = await ethLiquidityPool.quotePriceWithUtilization(proposedSeries, amount)
		await usd.approve(ethLiquidityPool.address, quote.toString())
		const write = await ethLiquidityPool.issueAndWriteOption(proposedSeries, amount)
		const receipt = await write.wait(1)
		const events = receipt.events
		const writeEvent = events?.find(x => x.event == "WriteOption")
		const seriesAddress = writeEvent?.args?.series
		const callOptionToken = new Contract(seriesAddress, Otoken.abi, sender) as IOToken
		lpCallOption = callOptionToken
		const buyerOptionBalance = await callOptionToken.balanceOf(senderAddress)
		//@ts-ignore
		const totalInterest = await callOptionToken.totalSupply()
		const writersBalance = await optionRegistry.writers(seriesAddress, ethLiquidityPool.address)
		const lpUSDBalance = await usd.balanceOf(ethLiquidityPool.address)
		const senderEthBalance = await sender.getBalance()
		const balanceDiff = lpUSDBalanceBefore.sub(lpUSDBalance)
		expect(writersBalance).to.eq(amount)
		expect(fromOpyn(buyerOptionBalance)).to.eq(fromWei(amount))
		expect(fromOpyn(totalInterest)).to.eq(fromWei(amount))
	})

	it("Can compute IV from volatility skew coefs", async () => {
		const coefs: BigNumberish[] = [
			1.42180236,
			0,
			-0.08626792,
			0.07873822,
			0.00650549,
			0.02160918,
			-0.1393287
		].map(x => toWei(x.toString()))
		const points = [-0.36556715, 0.59115575].map(x => toWei(x.toString()))
		const expected_iv = 1.4473946
		//@ts-ignore
		const res = await volatility.computeIVFromSkewInts(coefs, points)
		expect(tFormatEth(res)).to.eq(truncate(expected_iv))
	})

	// it('Can set the calls volatility skew', async () => {
	//   const coefInts: number[] = [
	//     1.42180236,
	//     0,
	//     -0.08626792,
	//     0.07873822,
	//     0.00650549,
	//     0.02160918,
	//     -0.1393287,
	//   ]
	//   const coefs: BigNumberish[] = coefInts.map((x) => toWei(x.toString()))
	//   //@ts-ignore
	//   const res = await liquidityPool.setVolatilitySkew(
	//     coefs,
	//     BigNumber.from(call),
	//   )
	//   const vs = await liquidityPool.getVolatilitySkew(BigNumber.from(call))
	//   const converted = vs.map((n: BigNumber) => fromWei(n))
	//   const diff = percentDiffArr(converted, coefInts)
	//   // allow for small float inprecision
	//   expect(diff).to.eq(0)
	// })

	it("can set the puts volatility skew", async () => {})
	// TODO rewrite once checks have been written
	// it("carries out checks if non-whitelisted address attempts to buyback", async () => {
	// 	const [sender] = signers
	// 	const amount = utils.parseUnits("1", 8)
	// 	const blockNum = await ethers.provider.getBlockNumber()
	// 	const block = await ethers.provider.getBlock(blockNum)
	// 	const priceQuote = await priceFeed.getNormalizedRate(weth.address, usd.address)
	// 	const strikePrice = priceQuote.add(toWei(strike))

	// 	const proposedSeries = {
	// 		expiration: fmtExpiration(expiration),
	// 		flavor: BigNumber.from(call),
	// 		strike: BigNumber.from(strikePrice),
	// 		strikeAsset: usd.address,
	// 		underlying: weth.address
	// 	}
	// 	// await expect(ethLiquidityPool.buybackOption(proposedSeries, amount)).to.be.revertedWith(
	// 	// 	"This address is not authorized to buy options."
	// 	// )
	// })
	it("adds address to the buyback whitelist", async () => {
		await expect(await ethLiquidityPool.buybackWhitelist(senderAddress)).to.be.false
		await ethLiquidityPool.addBuybackAddress(senderAddress)
		await expect(await ethLiquidityPool.buybackWhitelist(senderAddress)).to.be.true
	})

	it("LP can buy back option to reduce open interest", async () => {
		const [sender] = signers
		const amount = utils.parseUnits("1", 18)
		const blockNum = await ethers.provider.getBlockNumber()
		const block = await ethers.provider.getBlock(blockNum)
		const { timestamp } = block
		const callOptionAddress = lpCallOption.address
		// opyn contracts require expiration to be at 8:00 UTC

		const priceQuote = await priceFeed.getNormalizedRate(weth.address, usd.address)
		const strikePrice = priceQuote.add(toWei(strike))

		const lpUSDBalanceBefore = await usd.balanceOf(ethLiquidityPool.address)
		const proposedSeries = {
			expiration: fmtExpiration(expiration),
			isPut: false,
			strike: BigNumber.from(strikePrice),
			strikeAsset: usd.address,
			underlying: weth.address,
			collateral: weth.address
		}
		const callOptionToken = new Contract(callOptionAddress, Otoken.abi, sender) as IOToken
		const totalInterestBefore = await callOptionToken.totalSupply()
		const sellerOTokenBalanceBefore = await callOptionToken.balanceOf(senderAddress)
		const sellerUsdcBalanceBefore = await usd.balanceOf(senderAddress)
		const writersBalanceBefore = await optionRegistry.writers(
			callOptionAddress,
			ethLiquidityPool.address
		)
		await callOptionToken.approve(ethLiquidityPool.address, amount)
		const quote = await ethLiquidityPool.quotePriceWithUtilization(proposedSeries, amount)
		await usd.approve(ethLiquidityPool.address, quote.toString())
		const write = await ethLiquidityPool.buybackOption(proposedSeries, amount)
		const receipt = await write.wait(1)
		const events = receipt.events
		const buybackEvent = events?.find(x => x.event == "BuybackOption")
		expect(buybackEvent?.args?.series).to.equal(callOptionAddress)
		expect(buybackEvent?.args?.amount).to.equal(amount)
		const totalInterest = await callOptionToken.totalSupply()
		expect(totalInterest).to.equal(
			totalInterestBefore.sub(BigNumber.from(parseInt(utils.formatUnits(amount, 10))))
		)
		const sellerOTokenBalance = await callOptionToken.balanceOf(senderAddress)
		const sellerUsdcBalance = await usd.balanceOf(senderAddress)
		// div quote by 100 because quote is in 8dp but USDC uses 6
		// test to ensure option seller's USDC balance increases by quoted amount (1 USDC error allowed)
		expect(
			sellerUsdcBalance
				.sub(sellerUsdcBalanceBefore.add(BigNumber.from(parseInt(utils.formatUnits(quote, 12)))))
				.abs()
		).to.be.below(utils.parseUnits("1", 6))
		expect(sellerOTokenBalance).to.equal(
			sellerOTokenBalanceBefore.sub(BigNumber.from(parseInt(utils.formatUnits(amount, 10))))
		)
		const writersBalance = await optionRegistry.writers(callOptionAddress, ethLiquidityPool.address)
		expect(writersBalance).to.equal(writersBalanceBefore.sub(utils.parseEther("1")))

		const lpUSDBalance = await usd.balanceOf(ethLiquidityPool.address)
		const balanceDiff = lpUSDBalanceBefore.sub(lpUSDBalance)
		// test to ensure Liquidity pool balance decreased by quoted amount (1 USDC error allowed)
		expect(balanceDiff.sub(BigNumber.from(parseInt(utils.formatUnits(quote, 12)))).abs()).to.be.below(
			utils.parseUnits("1", 6)
		)
		expect(parseFloat(fromOpyn(sellerOTokenBalance))).to.eq(0)
		expect(parseFloat(fromOpyn(totalInterest))).to.eq(0)
	})

	it("Adds additional liquidity from new account", async () => {
		const [sender, receiver] = signers
		const sendAmount = toUSDC("10000")
		const usdReceiver = usd.connect(receiver)
		await usdReceiver.approve(liquidityPool.address, sendAmount)
		const lpReceiver = liquidityPool.connect(receiver)
		const totalSupply = await liquidityPool.totalSupply()
		await lpReceiver.deposit(sendAmount, receiverAddress)
		const newTotalSupply = await liquidityPool.totalSupply()
		const lpBalance = await lpReceiver.balanceOf(receiverAddress)
		const difference = newTotalSupply.sub(lpBalance)
		expect(difference).to.eq(await lpReceiver.balanceOf(senderAddress))
		expect(newTotalSupply).to.eq(totalSupply.add(lpBalance))
	})

	it("LP can redeem shares", async () => {
		const shares = await liquidityPool.balanceOf(senderAddress)
		const totalShares = await liquidityPool.totalSupply()
		//@ts-ignore
		const ratio = 1 / fromWei(totalShares)
		const usdBalance = await usd.balanceOf(liquidityPool.address)
		const withdraw = await liquidityPool.withdraw(shares, senderAddress)
		const receipt = await withdraw.wait(1)
		const events = receipt.events
		const removeEvent = events?.find(x => x.event == "Withdraw")
		const strikeAmount = removeEvent?.args?.strikeAmount
		const usdBalanceAfter = await usd.balanceOf(liquidityPool.address)
		//@ts-ignore
		const diff = fromWei(usdBalance) * ratio
		expect(diff).to.be.lt(1)
		expect(strikeAmount).to.be.eq(usdBalance.sub(usdBalanceAfter))
	})

	it("LP can not redeems shares when in excess of liquidity", async () => {
		const [sender, receiver] = signers

		const shares = await liquidityPool.balanceOf(receiverAddress)
		const liquidityPoolReceiver = liquidityPool.connect(receiver)
		const withdraw = liquidityPoolReceiver.withdraw(shares, receiverAddress)
		await expect(withdraw).to.be.revertedWith("Insufficient funds for a full withdrawal")
	})
})<|MERGE_RESOLUTION|>--- conflicted
+++ resolved
@@ -64,14 +64,10 @@
 
 // Date for option to expire on format yyyy-mm-dd
 // Will automatically convert to 08:00 UTC timestamp
-const expiryDate: string = "2022-03-20"
-
-<<<<<<< HEAD
-const invalidExpiryDate: string = "2024-09-03"
-=======
+const expiryDate: string = "2022-03-27"
+
 const invalidExpiryDateLong: string = "2024-09-03"
-const invalidExpiryDateShort: string = "2022-03-12"
->>>>>>> 39c4b4c0
+const invalidExpiryDateShort: string = "2022-03-14"
 // decimal representation of a percentage
 const rfr: string = "0.03"
 // edit depending on the chain id to be tested on
@@ -82,12 +78,8 @@
 const strike = "20"
 
 // hardcoded value for strike price that is outside of accepted bounds
-<<<<<<< HEAD
-const invalidStrike = utils.parseEther("12500")
-=======
 const invalidStrikeHigh = utils.parseEther("12500")
 const invalidStrikeLow = utils.parseEther("200")
->>>>>>> 39c4b4c0
 
 // balances to deposit into the LP
 const liquidityPoolUsdcDeposit = "10000"
@@ -106,12 +98,8 @@
 /* --- end variables to change --- */
 
 const expiration = moment.utc(expiryDate).add(8, "h").valueOf() / 1000
-<<<<<<< HEAD
-const invalidExpiration = moment.utc(invalidExpiryDate).add(8, "h").valueOf() / 1000
-=======
 const invalidExpirationLong = moment.utc(invalidExpiryDateLong).add(8, "h").valueOf() / 1000
 const invalidExpirationShort = moment.utc(invalidExpiryDateShort).add(8, "h").valueOf() / 1000
->>>>>>> 39c4b4c0
 
 const CALL_FLAVOR = false
 const PUT_FLAVOR = true
@@ -411,11 +399,7 @@
 		expect(diff).to.be.lt(0.01)
 	})
 
-<<<<<<< HEAD
-	it("reverts when attempting to write a ETH/USD put with expiry outside of limit", async () => {
-=======
 	it("reverts when attempting to write ETH/USD puts with expiry outside of limit", async () => {
->>>>>>> 39c4b4c0
 		const [sender] = signers
 		const amount = toWei("1")
 		const blockNum = await ethers.provider.getBlockNumber()
@@ -423,23 +407,15 @@
 		const { timestamp } = block
 		const priceQuote = await priceFeed.getNormalizedRate(weth.address, usd.address)
 		const strikePrice = priceQuote.sub(toWei(strike))
-<<<<<<< HEAD
-		const proposedSeries = {
-			expiration: fmtExpiration(invalidExpiration),
-=======
 		// series with expiry too long
 		const proposedSeries1 = {
 			expiration: fmtExpiration(invalidExpirationLong),
->>>>>>> 39c4b4c0
 			isPut: PUT_FLAVOR,
 			strike: BigNumber.from(strikePrice),
 			strikeAsset: usd.address,
 			underlying: weth.address,
 			collateral: usd.address
 		}
-<<<<<<< HEAD
-		await expect(liquidityPool.issueAndWriteOption(proposedSeries, amount)).to.be.revertedWith(
-=======
 		await expect(liquidityPool.issueAndWriteOption(proposedSeries1, amount)).to.be.revertedWith(
 			"invalid expiry"
 		)
@@ -453,7 +429,6 @@
 			collateral: usd.address
 		}
 		await expect(liquidityPool.issueAndWriteOption(proposedSeries2, amount)).to.be.revertedWith(
->>>>>>> 39c4b4c0
 			"invalid expiry"
 		)
 	})
@@ -465,12 +440,6 @@
 		const { timestamp } = block
 		const priceQuote = await priceFeed.getNormalizedRate(weth.address, usd.address)
 		const strikePrice = priceQuote.sub(toWei(strike))
-<<<<<<< HEAD
-		const proposedSeries = {
-			expiration: fmtExpiration(expiration),
-			isPut: PUT_FLAVOR,
-			strike: invalidStrike,
-=======
 		// Series with strike price too high
 		const proposedSeries1 = {
 			expiration: fmtExpiration(expiration),
@@ -489,16 +458,11 @@
 			expiration: fmtExpiration(expiration),
 			isPut: PUT_FLAVOR,
 			strike: invalidStrikeLow,
->>>>>>> 39c4b4c0
 			strikeAsset: usd.address,
 			underlying: weth.address,
 			collateral: usd.address
 		}
-<<<<<<< HEAD
-		await expect(liquidityPool.issueAndWriteOption(proposedSeries, amount)).to.be.revertedWith(
-=======
 		await expect(liquidityPool.issueAndWriteOption(proposedSeries2, amount)).to.be.revertedWith(
->>>>>>> 39c4b4c0
 			"invalid strike price"
 		)
 	})
