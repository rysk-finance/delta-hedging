import hre, { ethers, network } from "hardhat"
import { BigNumberish, Contract, utils, Signer, BigNumber } from "ethers"
import {
	toWei,
	truncate,
	tFormatEth,
	call,
	put,
	genOptionTimeFromUnix,
	fromWei,
	percentDiff,
	toUSDC,
	fromOpyn,
	toOpyn,
	tFormatUSDC,
	scaleNum
} from "../utils/conversion-helper"
import moment from "moment"
//@ts-ignore
import bs from "black-scholes"
import { deployOpyn } from "../utils/opyn-deployer"
import { expect } from "chai"
import Otoken from "../artifacts/contracts/packages/opyn/core/Otoken.sol/Otoken.json"
import LiquidityPoolSol from "../artifacts/contracts/LiquidityPool.sol/LiquidityPool.json"
import { UniswapV3HedgingReactor } from "../types/UniswapV3HedgingReactor"
import { MintableERC20 } from "../types/MintableERC20"
import { OptionRegistry } from "../types/OptionRegistry"
import { Otoken as IOToken } from "../types/Otoken"
import { PriceFeed } from "../types/PriceFeed"
import { LiquidityPool } from "../types/LiquidityPool"
import { WETH } from "../types/WETH"
import { Protocol } from "../types/Protocol"
import { Volatility } from "../types/Volatility"
import { NewController } from "../types/NewController"
import { AddressBook } from "../types/AddressBook"
import { Oracle } from "../types/Oracle"
import { NewMarginCalculator } from "../types/NewMarginCalculator"
import {
	setupTestOracle,
	setupOracle,
	calculateOptionQuoteLocally,
	increase,
	setOpynOracleExpiryPrice
} from "./helpers"
import {
	GAMMA_CONTROLLER,
	MARGIN_POOL,
	OTOKEN_FACTORY,
	USDC_ADDRESS,
	USDC_OWNER_ADDRESS,
	WETH_ADDRESS,
	ADDRESS_BOOK,
	UNISWAP_V3_SWAP_ROUTER,
	CONTROLLER_OWNER,
	GAMMA_ORACLE_NEW,
	CHAINLINK_WETH_PRICER
} from "./constants"
import { MockChainlinkAggregator } from "../types/MockChainlinkAggregator"
let usd: MintableERC20
let weth: WETH
let optionRegistry: OptionRegistry
let optionProtocol: Protocol
let signers: Signer[]
let senderAddress: string
let receiverAddress: string
let liquidityPool: LiquidityPool
let ethLiquidityPool: LiquidityPool
let volatility: Volatility
let priceFeed: PriceFeed
let uniswapV3HedgingReactor: UniswapV3HedgingReactor
let rate: string
let controller: NewController
let addressBook: AddressBook
let newCalculator: NewMarginCalculator
let oracle: Oracle
let opynAggregator: MockChainlinkAggregator
let putOptionToken: IOToken
let putOptionToken2: IOToken
let collateralAllocatedToVault1: BigNumber

const IMPLIED_VOL = "60"
const ZERO_ADDRESS = "0x0000000000000000000000000000000000000000"
const ETH_ADDRESS = "0xEeeeeEeeeEeEeeEeEeEeeEEEeeeeEeeeeeeeEEeE"

/* --- variables to change --- */

// Date for option to expire on format yyyy-mm-dd
// Will automatically convert to 08:00 UTC timestamp
// First mined block will be timestamped 2022-02-27 19:05 UTC
const expiryDate: string = "2022-04-05"

const invalidExpiryDateLong: string = "2024-09-03"
const invalidExpiryDateShort: string = "2022-03-01"
// decimal representation of a percentage
const rfr: string = "0.03"
// edit depending on the chain id to be tested on
const chainId = 1
const oTokenDecimalShift18 = 10000000000
// amount of dollars OTM written options will be (both puts and calls)
// use negative numbers for ITM options
const strike = "20"

// hardcoded value for strike price that is outside of accepted bounds
const invalidStrikeHigh = utils.parseEther("12500")
const invalidStrikeLow = utils.parseEther("200")

// balances to deposit into the LP
const liquidityPoolUsdcDeposit = "11000"
const liquidityPoolWethDeposit = "1"

// balance to withdraw after deposit
const liquidityPoolWethWidthdraw = "0.1"

const minCallStrikePrice = utils.parseEther("500")
const maxCallStrikePrice = utils.parseEther("10000")
const minPutStrikePrice = utils.parseEther("500")
const maxPutStrikePrice = utils.parseEther("10000")
// one week in seconds
const minExpiry = 86400 * 7
// 365 days in seconds
const maxExpiry = 86400 * 365

// time travel period between each expiry
const expiryPeriod = {
	days: 0,
	weeks: 0,
	months: 1,
	years: 0
}
const productSpotShockValue = scaleNum("0.6", 27)
// array of time to expiry
const day = 60 * 60 * 24
const timeToExpiry = [day * 7, day * 14, day * 28, day * 42, day * 56]
// array of upper bound value correspond to time to expiry
const expiryToValue = [
	scaleNum("0.1678", 27),
	scaleNum("0.237", 27),
	scaleNum("0.3326", 27),
	scaleNum("0.4032", 27),
	scaleNum("0.4603", 27)
]

/* --- end variables to change --- */

const expiration = moment.utc(expiryDate).add(8, "h").valueOf() / 1000
const expiration2 = moment.utc(expiryDate).add(1, "w").add(8, "h").valueOf() / 1000 // have another batch of options exire 1 week after the first
const expiration3 = moment.utc(expiryDate).add(2, "w").add(8, "h").valueOf() / 1000
const invalidExpirationLong = moment.utc(invalidExpiryDateLong).add(8, "h").valueOf() / 1000
const invalidExpirationShort = moment.utc(invalidExpiryDateShort).add(8, "h").valueOf() / 1000

const CALL_FLAVOR = false
const PUT_FLAVOR = true

describe("Liquidity Pools", async () => {
	before(async function () {
		await hre.network.provider.request({
			method: "hardhat_reset",
			params: [
				{
					forking: {
						chainId: 1,
						jsonRpcUrl: `https://eth-mainnet.alchemyapi.io/v2/${process.env.ALCHEMY}`,
						blockNumber: 14290000
					}
				}
			]
		})

		await network.provider.request({
			method: "hardhat_impersonateAccount",
			params: [CHAINLINK_WETH_PRICER[chainId]]
		})
		signers = await ethers.getSigners()
		let opynParams = await deployOpyn(signers, productSpotShockValue, timeToExpiry, expiryToValue)
		controller = opynParams.controller
		addressBook = opynParams.addressBook
		oracle = opynParams.oracle
		newCalculator = opynParams.newCalculator
		const [sender] = signers

		const signer = await ethers.getSigner(CONTROLLER_OWNER[chainId])
		await sender.sendTransaction({
			to: signer.address,
			value: ethers.utils.parseEther("10.0") // Sends exactly 10.0 ether
		})

		const forceSendContract = await ethers.getContractFactory("ForceSend")
		const forceSend = await forceSendContract.deploy() // force Send is a contract that forces the sending of Ether to WBTC minter (which is a contract with no receive() function)
		await forceSend
			.connect(signer)
			.go(CHAINLINK_WETH_PRICER[chainId], { value: utils.parseEther("0.5") })

		// get the oracle
		const res = await setupTestOracle(await sender.getAddress())
		oracle = res[0] as Oracle
		opynAggregator = res[1] as MockChainlinkAggregator
	})
	it("Deploys the Option Registry", async () => {
		signers = await hre.ethers.getSigners()
		senderAddress = await signers[0].getAddress()
		receiverAddress = await signers[1].getAddress()
		// deploy libraries
		const constantsFactory = await hre.ethers.getContractFactory("Constants")
		const interactionsFactory = await hre.ethers.getContractFactory("OpynInteractions")
		const constants = await constantsFactory.deploy()
		const interactions = await interactionsFactory.deploy()
		// deploy options registry
		const optionRegistryFactory = await hre.ethers.getContractFactory("OptionRegistry", {
			libraries: {
				OpynInteractions: interactions.address
			}
		})
		// get and transfer weth
		weth = (await ethers.getContractAt(
			"contracts/interfaces/WETH.sol:WETH",
			WETH_ADDRESS[chainId]
		)) as WETH
<<<<<<< HEAD
		usd = (await ethers.getContractAt("contracts/tokens/ERC20.sol:ERC20", USDC_ADDRESS[chainId])) as MintableERC20
=======
		usd = (await ethers.getContractAt(
			"contracts/tokens/ERC20.sol:ERC20",
			USDC_ADDRESS[chainId]
		)) as MintableERC20
>>>>>>> 5bcde81e
		await network.provider.request({
			method: "hardhat_impersonateAccount",
			params: [USDC_OWNER_ADDRESS[chainId]]
		})
		const signer = await ethers.getSigner(USDC_OWNER_ADDRESS[chainId])
		await usd.connect(signer).transfer(senderAddress, toWei("1000").div(oTokenDecimalShift18))
		await weth.deposit({ value: utils.parseEther("99") })
		const _optionRegistry = (await optionRegistryFactory.deploy(
			USDC_ADDRESS[chainId],
			OTOKEN_FACTORY[chainId],
			GAMMA_CONTROLLER[chainId],
			MARGIN_POOL[chainId],
			senderAddress,
			ADDRESS_BOOK[chainId]
		)) as OptionRegistry
		optionRegistry = _optionRegistry
		expect(optionRegistry).to.have.property("deployTransaction")
	})
	it("Should deploy price feed", async () => {
		const priceFeedFactory = await ethers.getContractFactory("PriceFeed")
		const _priceFeed = (await priceFeedFactory.deploy()) as PriceFeed
		priceFeed = _priceFeed
		await priceFeed.addPriceFeed(ZERO_ADDRESS, usd.address, opynAggregator.address)
		await priceFeed.addPriceFeed(weth.address, usd.address, opynAggregator.address)
		// oracle returns price denominated in 1e8
		const oraclePrice = await oracle.getPrice(weth.address)
		// pricefeed returns price denominated in 1e18
		const priceFeedPrice = await priceFeed.getNormalizedRate(weth.address, usd.address)
		expect(oraclePrice.mul(10_000_000_000)).to.equal(priceFeedPrice)
	})

	it("Should deploy option protocol and link to registry/price feed", async () => {
		const protocolFactory = await ethers.getContractFactory("contracts/OptionsProtocol.sol:Protocol")
		optionProtocol = (await protocolFactory.deploy(
			optionRegistry.address,
			priceFeed.address
		)) as Protocol
		expect(await optionProtocol.optionRegistry()).to.equal(optionRegistry.address)
	})

	it("Creates a liquidity pool with USDC (erc20) as strikeAsset", async () => {
		type int7 = [
			BigNumberish,
			BigNumberish,
			BigNumberish,
			BigNumberish,
			BigNumberish,
			BigNumberish,
			BigNumberish
		]
		type number7 = [number, number, number, number, number, number, number]
		const coefInts: number7 = [
			1.42180236,
			0,
			-0.08626792,
			0.07873822,
			0.00650549,
			0.02160918,
			-0.1393287
		]
		//@ts-ignore
		const coefs: int7 = coefInts.map(x => toWei(x.toString()))

		const normDistFactory = await ethers.getContractFactory("NormalDist", {
			libraries: {}
		})
		const normDist = await normDistFactory.deploy()
		const volFactory = await ethers.getContractFactory("Volatility", {
			libraries: {}
		})
		volatility = (await volFactory.deploy()) as Volatility
		const blackScholesFactory = await ethers.getContractFactory("BlackScholes", {
			libraries: {
				NormalDist: normDist.address
			}
		})
		const blackScholesDeploy = await blackScholesFactory.deploy()

		const liquidityPoolFactory = await ethers.getContractFactory("LiquidityPool", {
			libraries: {
				BlackScholes: blackScholesDeploy.address
			}
		})
		const lp = (await liquidityPoolFactory.deploy(
			optionProtocol.address,
			usd.address,
			weth.address,
			usd.address,
			toWei(rfr),
			coefs,
			coefs,
			"ETH/USDC",
			"EDP",
			{
				minCallStrikePrice,
				maxCallStrikePrice,
				minPutStrikePrice,
				maxPutStrikePrice,
				minExpiry: minExpiry,
				maxExpiry: maxExpiry
			},
			//@ts-ignore
			await signers[0].getAddress()
		)) as LiquidityPool

		const lpAddress = lp.address
		liquidityPool = new Contract(lpAddress, LiquidityPoolSol.abi, signers[0]) as LiquidityPool
		optionRegistry.setLiquidityPool(liquidityPool.address)
	})

	it("Deposit to the liquidityPool", async () => {
		const USDC_WHALE = "0x55fe002aeff02f77364de339a1292923a15844b8"
		await hre.network.provider.request({
			method: "hardhat_impersonateAccount",
			params: [USDC_WHALE]
		})
		const usdcWhale = await ethers.getSigner(USDC_WHALE)
		const usdWhaleConnect = await usd.connect(usdcWhale)
		await weth.deposit({ value: toWei(liquidityPoolWethDeposit) })
		await usdWhaleConnect.transfer(senderAddress, toUSDC("1000000"))
		await usdWhaleConnect.transfer(receiverAddress, toUSDC("1000000"))
		const balance = await usd.balanceOf(senderAddress)
		await usd.approve(liquidityPool.address, toUSDC(liquidityPoolUsdcDeposit))
		const deposit = await liquidityPool.deposit(toUSDC(liquidityPoolUsdcDeposit), senderAddress)
		const liquidityPoolBalance = await liquidityPool.balanceOf(senderAddress)
		const receipt = await deposit.wait(1)
		const event = receipt?.events?.find(x => x.event == "Deposit")
		const newBalance = await usd.balanceOf(senderAddress)
		expect(event?.event).to.eq("Deposit")
		expect(balance.sub(newBalance)).to.eq(toUSDC(liquidityPoolUsdcDeposit))
		expect(liquidityPoolBalance.toString()).to.eq(toWei(liquidityPoolUsdcDeposit))
	})
	it("deploys the hedging reactor", async () => {
		const uniswapV3HedgingReactorFactory = await ethers.getContractFactory(
			"UniswapV3HedgingReactor",
			{
				signer: signers[0]
			}
		)

		uniswapV3HedgingReactor = (await uniswapV3HedgingReactorFactory.deploy(
			UNISWAP_V3_SWAP_ROUTER[chainId],
			[USDC_ADDRESS[chainId]],
			WETH_ADDRESS[chainId],
			liquidityPool.address,
			3000,
			priceFeed.address
		)) as UniswapV3HedgingReactor

		expect(uniswapV3HedgingReactor).to.have.property("hedgeDelta")
	})
	it("sets reactor address on LP contract", async () => {
		const reactorAddress = uniswapV3HedgingReactor.address

		await liquidityPool.setHedgingReactorAddress(reactorAddress)

		await expect(await liquidityPool.hedgingReactors(0)).to.equal(reactorAddress)
	})
	it("Returns a quote for a ETH/USD put with utilization", async () => {
		const amount = toWei("5")
		const priceQuote = await priceFeed.getNormalizedRate(weth.address, usd.address)
		const strikePrice = priceQuote.sub(toWei(strike))
		const optionSeries = {
			expiration: expiration,
			isPut: PUT_FLAVOR,
			strike: strikePrice,
			strikeAsset: usd.address,
			underlying: weth.address,
			collateral: usd.address
		}

		const localQuote = await calculateOptionQuoteLocally(
			liquidityPool,
			priceFeed,
			optionSeries,
			amount
		)

		const quote = (
			await liquidityPool.quotePriceWithUtilizationGreeks(
				{
					expiration: expiration,
					isPut: PUT_FLAVOR,
					strike: BigNumber.from(strikePrice),
					strikeAsset: usd.address,
					underlying: weth.address,
					collateral: usd.address
				},
				amount
			)
		)[0]
		const truncQuote = truncate(localQuote)
		const chainQuote = tFormatEth(quote.toString())
		const diff = percentDiff(truncQuote, chainQuote)
		expect(diff).to.be.lt(0.01)
	})

	it("Returns a quote for a ETH/USD put to buy", async () => {
		const thirtyPercentStr = "0.3"
		const thirtyPercent = toWei(thirtyPercentStr)
		await liquidityPool.setBidAskSpread(thirtyPercent)
		const amount = toWei("1")
		const priceQuote = await priceFeed.getNormalizedRate(weth.address, usd.address)
		const strikePrice = priceQuote.sub(toWei(strike))
		const optionSeries = {
			expiration: expiration,
			isPut: PUT_FLAVOR,
			strike: strikePrice,
			strikeAsset: usd.address,
			underlying: weth.address,
			collateral: usd.address
		}

		const localQuote = await calculateOptionQuoteLocally(
			liquidityPool,
			priceFeed,
			optionSeries,
			amount,
			true
		)

		const buyQuotes = await liquidityPool.quotePriceBuying(optionSeries, amount)
		const buyQuote = buyQuotes[0]
		const truncQuote = truncate(localQuote)
		const chainQuote = tFormatEth(buyQuote.toString())
		const diff = percentDiff(truncQuote, chainQuote)
		expect(diff).to.be.lt(0.01)
	})

	it("reverts when attempting to write ETH/USD puts with expiry outside of limit", async () => {
		const [sender] = signers
		const amount = toWei("1")
		const blockNum = await ethers.provider.getBlockNumber()
		const block = await ethers.provider.getBlock(blockNum)
		const { timestamp } = block
		const priceQuote = await priceFeed.getNormalizedRate(weth.address, usd.address)
		const strikePrice = priceQuote.sub(toWei(strike))
		// series with expiry too long
		const proposedSeries1 = {
			expiration: invalidExpirationLong,
			isPut: PUT_FLAVOR,
			strike: BigNumber.from(strikePrice),
			strikeAsset: usd.address,
			underlying: weth.address,
			collateral: usd.address
		}
		await expect(liquidityPool.issueAndWriteOption(proposedSeries1, amount)).to.be.revertedWith(
			"OptionExpiryInvalid()"
		)
		// series with expiry too short
		const proposedSeries2 = {
			expiration: invalidExpirationShort,
			isPut: PUT_FLAVOR,
			strike: BigNumber.from(strikePrice),
			strikeAsset: usd.address,
			underlying: weth.address,
			collateral: usd.address
		}
		await expect(liquidityPool.issueAndWriteOption(proposedSeries2, amount)).to.be.revertedWith(
			"OptionExpiryInvalid()"
		)
	})
	it("reverts when attempting to write a ETH/USD put with strike outside of limit", async () => {
		const [sender] = signers
		const amount = toWei("1")
		const blockNum = await ethers.provider.getBlockNumber()
		const block = await ethers.provider.getBlock(blockNum)
		const { timestamp } = block
		const priceQuote = await priceFeed.getNormalizedRate(weth.address, usd.address)
		const strikePrice = priceQuote.sub(toWei(strike))
		// Series with strike price too high
		const proposedSeries1 = {
			expiration: expiration,
			isPut: PUT_FLAVOR,
			strike: invalidStrikeHigh,
			strikeAsset: usd.address,
			underlying: weth.address,
			collateral: usd.address
		}
		await expect(liquidityPool.issueAndWriteOption(proposedSeries1, amount)).to.be.revertedWith(
			"OptionStrikeInvalid()"
		)
		// Series with strike price too low

		const proposedSeries2 = {
			expiration: expiration,
			isPut: PUT_FLAVOR,
			strike: invalidStrikeLow,
			strikeAsset: usd.address,
			underlying: weth.address,
			collateral: usd.address
		}
		await expect(liquidityPool.issueAndWriteOption(proposedSeries2, amount)).to.be.revertedWith(
			"OptionStrikeInvalid()"
		)
	})
	it("can compute portfolio delta", async function () {
		const delta = await liquidityPool.getPortfolioDelta()
		expect(delta).to.equal(0)
	})
	it("LP Writes a ETH/USD put for premium", async () => {
		const [sender] = signers
		const amount = toWei("1")
		const blockNum = await ethers.provider.getBlockNumber()
		const block = await ethers.provider.getBlock(blockNum)
		const { timestamp } = block
		const priceQuote = await priceFeed.getNormalizedRate(weth.address, usd.address)
		const strikePrice = priceQuote.sub(toWei(strike))
		const proposedSeries = {
			expiration: expiration,
			isPut: PUT_FLAVOR,
			strike: BigNumber.from(strikePrice),
			strikeAsset: usd.address,
			underlying: weth.address,
			collateral: usd.address
		}
		const EthPrice = await oracle.getPrice(weth.address)
		const poolBalanceBefore = await usd.balanceOf(liquidityPool.address)
		const quote = (await liquidityPool.quotePriceWithUtilizationGreeks(proposedSeries, amount))[0]
		await usd.approve(liquidityPool.address, quote)
		const balance = await usd.balanceOf(senderAddress)
		const write = await liquidityPool.issueAndWriteOption(proposedSeries, amount)
		const poolBalanceAfter = await usd.balanceOf(liquidityPool.address)
		const receipt = await write.wait(1)
		const events = receipt.events
		const writeEvent = events?.find(x => x.event == "WriteOption")
		const seriesAddress = writeEvent?.args?.series
		putOptionToken = new Contract(seriesAddress, Otoken.abi, sender) as IOToken
		const putBalance = await putOptionToken.balanceOf(senderAddress)
		collateralAllocatedToVault1 = await liquidityPool.collateralAllocated()
		const balanceNew = await usd.balanceOf(senderAddress)
		const opynAmount = toOpyn(fromWei(amount))
		expect(putBalance).to.eq(opynAmount)
		// ensure funds are being transfered
		expect(tFormatUSDC(balance.sub(balanceNew)) - tFormatEth(quote)).to.be.lt(0.1)
		const poolBalanceDiff = poolBalanceBefore.sub(poolBalanceAfter)
	})
	it("LP writes another ETH/USD put that expires later", async () => {
		const [sender] = signers
		const amount = toWei("3")
		const blockNum = await ethers.provider.getBlockNumber()
		const block = await ethers.provider.getBlock(blockNum)
		const { timestamp } = block
		const priceQuote = await priceFeed.getNormalizedRate(weth.address, usd.address)
		const strikePrice = priceQuote.sub(toWei(strike))
		const proposedSeries = {
			expiration: expiration2,
			isPut: PUT_FLAVOR,
			strike: BigNumber.from(strikePrice),
			strikeAsset: usd.address,
			underlying: weth.address,
			collateral: usd.address
		}
		const poolBalanceBefore = await usd.balanceOf(liquidityPool.address)
		const lpAllocatedBefore = await liquidityPool.collateralAllocated()
		const quote = (await liquidityPool.quotePriceWithUtilizationGreeks(proposedSeries, amount))[0]
		await usd.approve(liquidityPool.address, quote)
		const balance = await usd.balanceOf(senderAddress)
		const write = await liquidityPool.issueAndWriteOption(proposedSeries, amount)
		const poolBalanceAfter = await usd.balanceOf(liquidityPool.address)
		const receipt = await write.wait(1)
		const events = receipt.events
		const writeEvent = events?.find(x => x.event == "WriteOption")
		const seriesAddress = writeEvent?.args?.series
		putOptionToken2 = new Contract(seriesAddress, Otoken.abi, sender) as IOToken
		const putBalance = await putOptionToken2.balanceOf(senderAddress)
		const lpAllocatedAfter = await liquidityPool.collateralAllocated()
		const balanceNew = await usd.balanceOf(senderAddress)
		const opynAmount = toOpyn(fromWei(amount))
		expect(putBalance).to.eq(opynAmount)
		// ensure funds are being transfered
		expect(tFormatUSDC(balance.sub(balanceNew)) - tFormatEth(quote)).to.be.lt(0.1)
		const poolBalanceDiff = poolBalanceBefore.sub(poolBalanceAfter)
		const lpAllocatedDiff = lpAllocatedAfter.sub(lpAllocatedBefore)
		expect(tFormatUSDC(poolBalanceDiff) + tFormatEth(quote) - tFormatUSDC(lpAllocatedDiff)).to.be.lt(
			0.1
		)
	})
	it("reverts if option colaterral exceeds buffer limit", async () => {
		const lpBalance = await usd.balanceOf(liquidityPool.address)
		const amount = toWei("5")
		const priceQuote = await priceFeed.getNormalizedRate(weth.address, usd.address)
		const strikePrice = priceQuote.sub(toWei(strike))
		const proposedSeries = {
			expiration: expiration3,
			isPut: PUT_FLAVOR,
			strike: BigNumber.from(strikePrice),
			strikeAsset: usd.address,
			underlying: weth.address,
			collateral: usd.address
		}
		const quote = (await liquidityPool.quotePriceWithUtilizationGreeks(proposedSeries, amount))[0]
		await expect(liquidityPool.issueAndWriteOption(proposedSeries, amount)).to.be.revertedWith(
			"MaxLiquidityBufferReached"
		)
	})

	it("can compute portfolio delta", async function () {
		const delta = await liquidityPool.getPortfolioDelta()
		expect(delta).to.be.gt(0)
	})

	it("reverts when non-admin calls rebalance function", async () => {
		const delta = await liquidityPool.getPortfolioDelta()
		await expect(liquidityPool.connect(signers[1]).rebalancePortfolioDelta(delta, 0)).to.be.reverted
	})
	it("returns zero when hedging positive delta when reactor has no funds", async () => {
		const delta = await liquidityPool.getPortfolioDelta()
		const reactorDelta = await uniswapV3HedgingReactor.internalDelta()
		await liquidityPool.rebalancePortfolioDelta(delta, 0)
		const newReactorDelta = await uniswapV3HedgingReactor.internalDelta()
		const newDelta = await liquidityPool.getPortfolioDelta()
		expect(reactorDelta).to.equal(newReactorDelta).to.equal(0)
		expect(newDelta.sub(delta)).to.be.within(0, 100000000000)
	})
	it("Creates a liquidity pool with ETH as collateralAsset", async () => {
		type int7 = [
			BigNumberish,
			BigNumberish,
			BigNumberish,
			BigNumberish,
			BigNumberish,
			BigNumberish,
			BigNumberish
		]
		type number7 = [number, number, number, number, number, number, number]
		const coefInts: number7 = [
			1.42180236,
			0,
			-0.08626792,
			0.07873822,
			0.00650549,
			0.02160918,
			-0.1393287
		]
		//@ts-ignore
		const coefs: int7 = coefInts.map(x => toWei(x.toString()))

		const normDistFactory = await ethers.getContractFactory("NormalDist", {
			libraries: {}
		})
		const normDist = await normDistFactory.deploy()
		const blackScholesFactory = await ethers.getContractFactory("BlackScholes", {
			libraries: {
				NormalDist: normDist.address
			}
		})
		const blackScholesDeploy = await blackScholesFactory.deploy()

		const liquidityPoolFactory = await ethers.getContractFactory("LiquidityPool", {
			libraries: {
				BlackScholes: blackScholesDeploy.address
			}
		})
		const lp = await liquidityPoolFactory.deploy(
			optionProtocol.address,
			usd.address,
			weth.address,
			weth.address,
			toWei(rfr),
			coefs,
			coefs,
			"weth/usd",
			"wdp",
			{
				minCallStrikePrice,
				maxCallStrikePrice,
				minPutStrikePrice,
				maxPutStrikePrice,
				minExpiry: minExpiry,
				maxExpiry: maxExpiry
			},
			//@ts-ignore
			await signers[0].getAddress()
		)
		const lpAddress = lp.address
		ethLiquidityPool = new Contract(lpAddress, LiquidityPoolSol.abi, signers[0]) as LiquidityPool
		const collateralAsset = await ethLiquidityPool.collateralAsset()
		expect(collateralAsset).to.eq(weth.address)
	})

	//TODO change to weth deposit contract
	// it('Adds liquidity to the ETH liquidityPool', async () => {
	//     const amount = toWei('10');
	//     await weth.deposit({ value: amount});
	//     await weth.approve(ethLiquidityPool.address, amount);
	//     const addLiquidity = await ethLiquidityPool.addLiquidity(amount);
	//     const liquidityPoolBalance = await ethLiquidityPool.balanceOf(senderAddress);
	//     const addLiquidityReceipt = await addLiquidity.wait(1);
	//     const addLiquidityEvents = addLiquidityReceipt.events;
	//     const addLiquidityEvent = addLiquidityEvents?.find(x => x.event == 'LiquidityAdded');
	//     expect(liquidityPoolBalance).to.eq(amount);
	//     expect(addLiquidityEvent?.event).to.eq('LiquidityAdded');
	// });

	it("Returns a quote for a single ETH/USD call option", async () => {
		const blockNum = await ethers.provider.getBlockNumber()
		const block = await ethers.provider.getBlock(blockNum)
		const { timestamp } = block

		const timeToExpiration = genOptionTimeFromUnix(Number(timestamp), expiration)
		const priceQuote = await priceFeed.getNormalizedRate(weth.address, usd.address)
		// const strikePrice = priceQuote.add(toWei(strike))
		// const optionSeries = {
		//   expiration: fmtExpiration(expiration.unix()),
		//   flavor: CALL_FLAVOR,
		//   strike: strikePrice,
		//   strikeAsset: usd.address,
		//   underlying: weth.address,
		// }
		// const iv = await liquidityPool.getImpliedVolatility(
		//   optionSeries.flavor,
		//   priceQuote,
		//   optionSeries.strike,
		//   optionSeries.expiration,
		// )
		// const localBS = bs.blackScholes(
		//   fromWei(priceQuote),
		//   fromWei(strikePrice),
		//   timeToExpiration,
		//   fromWei(iv),
		//   parseFloat(rfr),
		//   'call',
		// )
		// await priceFeed.addPriceFeed(ETH_ADDRESS, usd.address, ethUSDAggregator.address)
		// const quote = await liquidityPool.quotePrice(optionSeries)
		// expect(Math.round(truncate(localBS))).to.eq(Math.round(tFormatEth(quote.toString())))
	})

	it("Returns a quote for ETH/USD call with utilization", async () => {
		const amount = toWei("5")
		const priceQuote = await priceFeed.getNormalizedRate(weth.address, usd.address)
		const strikePrice = priceQuote.add(toWei(strike))
		const optionSeries = {
			expiration: expiration,
			isPut: CALL_FLAVOR,
			strike: strikePrice,
			strikeAsset: usd.address,
			underlying: weth.address,
			collateral: usd.address
		}
		const localQuote = await calculateOptionQuoteLocally(
			liquidityPool,
			priceFeed,
			optionSeries,
			amount
		)

		const quote = (
			await liquidityPool.quotePriceWithUtilizationGreeks(
				{
					expiration: expiration,
					isPut: CALL_FLAVOR,
					strike: BigNumber.from(strikePrice),
					strikeAsset: usd.address,
					underlying: weth.address,
					collateral: usd.address
				},
				amount
			)
		)[0]
		const truncQuote = truncate(localQuote)
		const chainQuote = tFormatEth(quote.toString())
		const diff = percentDiff(truncQuote, chainQuote)
		expect(diff).to.be.lt(0.01)
	})

	let lpCallOption: IOToken
	it("LP Writes a WETH/USD call collateralized by WETH for premium", async () => {
		// registry requires liquidity pool to be owner
		optionRegistry.setLiquidityPool(ethLiquidityPool.address)
		const [sender] = signers
		const amount = toWei("1")
		const blockNum = await ethers.provider.getBlockNumber()
		const block = await ethers.provider.getBlock(blockNum)
		const { timestamp } = block

		// opyn contracts require expiration to be at 8:00 UTC

		const priceQuote = await priceFeed.getNormalizedRate(weth.address, usd.address)
		const strikePrice = priceQuote.add(toWei(strike))
		//await usd.mint(senderAddress, toWei('6000'))
		await usd.approve(ethLiquidityPool.address, toUSDC("6000"))
		await weth.deposit({ value: amount.mul("5") })
		await weth.approve(ethLiquidityPool.address, amount.mul("5"))
		await ethLiquidityPool.deposit(amount.mul("4"), senderAddress)
		const lpUSDBalanceBefore = await usd.balanceOf(ethLiquidityPool.address)
		const proposedSeries = {
			expiration: expiration,
			isPut: false,
			strike: BigNumber.from(strikePrice),
			strikeAsset: usd.address,
			underlying: weth.address,
			collateral: weth.address
		}
		const quote = (await ethLiquidityPool.quotePriceWithUtilizationGreeks(proposedSeries, amount))[0]
		await usd.approve(ethLiquidityPool.address, quote.toString())
		const write = await ethLiquidityPool.issueAndWriteOption(proposedSeries, amount)
		const receipt = await write.wait(1)
		const events = receipt.events
		const writeEvent = events?.find(x => x.event == "WriteOption")
		const seriesAddress = writeEvent?.args?.series
		const callOptionToken = new Contract(seriesAddress, Otoken.abi, sender) as IOToken
		lpCallOption = callOptionToken
		const buyerOptionBalance = await callOptionToken.balanceOf(senderAddress)
		const totalInterest = await callOptionToken.totalSupply()
		const lpUSDBalance = await usd.balanceOf(ethLiquidityPool.address)
		const senderEthBalance = await sender.getBalance()
		const balanceDiff = lpUSDBalanceBefore.sub(lpUSDBalance)
		expect(fromOpyn(buyerOptionBalance)).to.eq(fromWei(amount))
		expect(fromOpyn(totalInterest)).to.eq(fromWei(amount))
	})

	it("Can compute IV from volatility skew coefs", async () => {
		const coefs: BigNumberish[] = [
			1.42180236,
			0,
			-0.08626792,
			0.07873822,
			0.00650549,
			0.02160918,
			-0.1393287
		].map(x => toWei(x.toString()))
		const points = [-0.36556715, 0.59115575].map(x => toWei(x.toString()))
		const expected_iv = 1.4473946
		//@ts-ignore
		const res = await volatility.computeIVFromSkewInts(coefs, points)
		expect(tFormatEth(res)).to.eq(truncate(expected_iv))
	})

	// it('Can set the calls volatility skew', async () => {
	//   const coefInts: number[] = [
	//     1.42180236,
	//     0,
	//     -0.08626792,
	//     0.07873822,
	//     0.00650549,
	//     0.02160918,
	//     -0.1393287,
	//   ]
	//   const coefs: BigNumberish[] = coefInts.map((x) => toWei(x.toString()))
	//   //@ts-ignore
	//   const res = await liquidityPool.setVolatilitySkew(
	//     coefs,
	//     BigNumber.from(call),
	//   )
	//   const vs = await liquidityPool.getVolatilitySkew(BigNumber.from(call))
	//   const converted = vs.map((n: BigNumber) => fromWei(n))
	//   const diff = percentDiffArr(converted, coefInts)
	//   // allow for small float inprecision
	//   expect(diff).to.eq(0)
	// })

	it("can set the puts volatility skew", async () => {})
	// TODO rewrite once checks have been written
	// it("carries out checks if non-whitelisted address attempts to buyback", async () => {
	// 	const [sender] = signers
	// 	const amount = utils.parseUnits("1", 8)
	// 	const blockNum = await ethers.provider.getBlockNumber()
	// 	const block = await ethers.provider.getBlock(blockNum)
	// 	const priceQuote = await priceFeed.getNormalizedRate(weth.address, usd.address)
	// 	const strikePrice = priceQuote.add(toWei(strike))

	// 	const proposedSeries = {
	// 		expiration: fmtExpiration(expiration),
	// 		flavor: BigNumber.from(call),
	// 		strike: BigNumber.from(strikePrice),
	// 		strikeAsset: usd.address,
	// 		underlying: weth.address
	// 	}
	// 	// await expect(ethLiquidityPool.buybackOption(proposedSeries, amount)).to.be.revertedWith(
	// 	// 	"This address is not authorized to buy options."
	// 	// )
	// })
	it("adds address to the buyback whitelist", async () => {
		await expect(await ethLiquidityPool.buybackWhitelist(senderAddress)).to.be.false
		await ethLiquidityPool.addBuybackAddress(senderAddress)
		await expect(await ethLiquidityPool.buybackWhitelist(senderAddress)).to.be.true
	})

	it("LP can buy back option to reduce open interest", async () => {
		// const [sender] = signers
		// const amount = utils.parseUnits("1", 18)
		// const blockNum = await ethers.provider.getBlockNumber()
		// const block = await ethers.provider.getBlock(blockNum)
		// const { timestamp } = block
		// const callOptionAddress = lpCallOption.address
		// // opyn contracts require expiration to be at 8:00 UTC
		// const priceQuote = await priceFeed.getNormalizedRate(weth.address, usd.address)
		// const strikePrice = priceQuote.add(toWei(strike))
		// const lpUSDBalanceBefore = await usd.balanceOf(ethLiquidityPool.address)
		// const proposedSeries = {
		// 	expiration: expiration,
		// 	isPut: false,
		// 	strike: BigNumber.from(strikePrice),
		// 	strikeAsset: usd.address,
		// 	underlying: weth.address,
		// 	collateral: weth.address
		// }
		// const callOptionToken = new Contract(callOptionAddress, Otoken.abi, sender) as IOToken
		// const totalInterestBefore = await callOptionToken.totalSupply()
		// const sellerOTokenBalanceBefore = await callOptionToken.balanceOf(senderAddress)
		// const sellerUsdcBalanceBefore = await usd.balanceOf(senderAddress)
		// await callOptionToken.approve(ethLiquidityPool.address, amount)
		// const quote = (await ethLiquidityPool.quotePriceWithUtilizationGreeks(proposedSeries, amount))[0]
		// await usd.approve(ethLiquidityPool.address, quote.toString())
		// const write = await ethLiquidityPool.buybackOption(proposedSeries, amount)
		// const receipt = await write.wait(1)
		// const events = receipt.events
		// const buybackEvent = events?.find(x => x.event == "BuybackOption")
		// expect(buybackEvent?.args?.series).to.equal(callOptionAddress)
		// expect(buybackEvent?.args?.amount).to.equal(amount)
		// const totalInterest = await callOptionToken.totalSupply()
		// expect(totalInterest).to.equal(
		// 	totalInterestBefore.sub(BigNumber.from(parseInt(utils.formatUnits(amount, 10))))
		// )
		// const sellerOTokenBalance = await callOptionToken.balanceOf(senderAddress)
		// const sellerUsdcBalance = await usd.balanceOf(senderAddress)
		// // div quote by 100 because quote is in 8dp but USDC uses 6
		// // test to ensure option seller's USDC balance increases by quoted amount (1 USDC error allowed)
		// expect(
		// 	sellerUsdcBalance
		// 		.sub(sellerUsdcBalanceBefore.add(BigNumber.from(parseInt(utils.formatUnits(quote, 12)))))
		// 		.abs()
		// ).to.be.below(utils.parseUnits("1", 6))
		// expect(sellerOTokenBalance).to.equal(
		// 	sellerOTokenBalanceBefore.sub(BigNumber.from(parseInt(utils.formatUnits(amount, 10))))
		// )
		// const lpUSDBalance = await usd.balanceOf(ethLiquidityPool.address)
		// const balanceDiff = lpUSDBalanceBefore.sub(lpUSDBalance)
		// // test to ensure Liquidity pool balance decreased by quoted amount (1 USDC error allowed)
		// expect(balanceDiff.sub(BigNumber.from(parseInt(utils.formatUnits(quote, 12)))).abs()).to.be.below(
		// 	utils.parseUnits("1", 6)
		// )
		// expect(parseFloat(fromOpyn(sellerOTokenBalance))).to.eq(0)
		// expect(parseFloat(fromOpyn(totalInterest))).to.eq(0)
	})

	it("Adds additional liquidity from new account", async () => {
		const [sender, receiver] = signers
		const sendAmount = toUSDC("20000")
		const usdReceiver = usd.connect(receiver)
		await usdReceiver.approve(liquidityPool.address, sendAmount)
		const lpReceiver = liquidityPool.connect(receiver)
		const totalSupply = await liquidityPool.totalSupply()
		await lpReceiver.deposit(sendAmount, receiverAddress)
		const newTotalSupply = await liquidityPool.totalSupply()
		const lpBalance = await lpReceiver.balanceOf(receiverAddress)
		const difference = newTotalSupply.sub(lpBalance)
		expect(difference).to.eq(await lpReceiver.balanceOf(senderAddress))
		expect(newTotalSupply).to.eq(totalSupply.add(lpBalance))
	})

	it("LP can redeem shares", async () => {
		const shares = await liquidityPool.balanceOf(senderAddress)
		const totalShares = await liquidityPool.totalSupply()
		//@ts-ignore
		const ratio = 1 / fromWei(totalShares)
		const usdBalance = await usd.balanceOf(liquidityPool.address)
		const withdraw = await liquidityPool.withdraw(shares, senderAddress)
		const receipt = await withdraw.wait(1)
		const events = receipt.events
		const removeEvent = events?.find(x => x.event == "Withdraw")
		const strikeAmount = removeEvent?.args?.strikeAmount
		const usdBalanceAfter = await usd.balanceOf(liquidityPool.address)
		//@ts-ignore
		const diff = fromWei(usdBalance) * ratio
		expect(diff).to.be.lt(1)
		expect(strikeAmount).to.be.eq(usdBalance.sub(usdBalanceAfter))
	})

	it("LP can not redeems shares when in excess of liquidity", async () => {
		const [sender, receiver] = signers

		const shares = await liquidityPool.balanceOf(receiverAddress)
		const liquidityPoolReceiver = liquidityPool.connect(receiver)
		const withdraw = liquidityPoolReceiver.withdraw(shares, receiverAddress)
		await expect(withdraw).to.be.revertedWith("WithdrawExceedsLiquidity()")
	})
	it("settles an expired ITM vault", async () => {
		const totalCollateralAllocated = await liquidityPool.collateralAllocated()
		const oracle = await setupOracle(CHAINLINK_WETH_PRICER[chainId], senderAddress, true)
		const strikePrice = await putOptionToken.strikePrice()
		// set price to $80 ITM for put
		const settlePrice = strikePrice.sub(toWei("80").div(oTokenDecimalShift18))
		// set the option expiry price, make sure the option has now expired
		await setOpynOracleExpiryPrice(WETH_ADDRESS[chainId], oracle, expiration, settlePrice)
		// settle the vault
		const settleVault = await liquidityPool.settleVault(putOptionToken.address)
		let receipt = await settleVault.wait()
		const events = receipt.events
		const settleEvent = events?.find(x => x.event == "SettleVault")
		const collateralReturned = settleEvent?.args?.collateralReturned
		const collateralLost = settleEvent?.args?.collateralLost
		// puts expired ITM, so the amount ITM will be subtracted and used to pay out option holders
		const optionITMamount = strikePrice.sub(settlePrice)
		const amount = parseFloat(utils.formatUnits(await putOptionToken.totalSupply(), 8))
		// format from e8 oracle price to e6 USDC decimals
		expect(collateralReturned).to.equal(
			collateralAllocatedToVault1.sub(optionITMamount.div(100)).mul(amount)
		)
		expect(await liquidityPool.collateralAllocated()).to.equal(
			totalCollateralAllocated.sub(collateralReturned).sub(collateralLost)
		)
	})

	it("settles an expired OTM vault", async () => {
		const totalCollateralAllocated = await liquidityPool.collateralAllocated()
		const oracle = await setupOracle(CHAINLINK_WETH_PRICER[chainId], senderAddress, true)
		const strikePrice = await putOptionToken.strikePrice()
		// set price to $100 OTM for put
		const settlePrice = strikePrice.add(toWei("100").div(oTokenDecimalShift18))
		// set the option expiry price, make sure the option has now expired
		await setOpynOracleExpiryPrice(WETH_ADDRESS[chainId], oracle, expiration2, settlePrice)
		// settle the vault
		const settleVault = await liquidityPool.settleVault(putOptionToken2.address)
		let receipt = await settleVault.wait()
		const events = receipt.events
		const settleEvent = events?.find(x => x.event == "SettleVault")
		const collateralReturned = settleEvent?.args?.collateralReturned
		const collateralLost = settleEvent?.args?.collateralLost
		// puts expired OTM, so all collateral should be returned
		const amount = parseFloat(utils.formatUnits(await putOptionToken.totalSupply(), 8))
		expect(collateralReturned).to.equal(totalCollateralAllocated) // format from e8 oracle price to e6 USDC decimals
		expect(await liquidityPool.collateralAllocated()).to.equal(0)
		expect(collateralLost).to.equal(0)
	})
})<|MERGE_RESOLUTION|>--- conflicted
+++ resolved
@@ -215,14 +215,10 @@
 			"contracts/interfaces/WETH.sol:WETH",
 			WETH_ADDRESS[chainId]
 		)) as WETH
-<<<<<<< HEAD
-		usd = (await ethers.getContractAt("contracts/tokens/ERC20.sol:ERC20", USDC_ADDRESS[chainId])) as MintableERC20
-=======
 		usd = (await ethers.getContractAt(
 			"contracts/tokens/ERC20.sol:ERC20",
 			USDC_ADDRESS[chainId]
 		)) as MintableERC20
->>>>>>> 5bcde81e
 		await network.provider.request({
 			method: "hardhat_impersonateAccount",
 			params: [USDC_OWNER_ADDRESS[chainId]]
