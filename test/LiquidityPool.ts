--- conflicted
+++ resolved
@@ -2,7 +2,6 @@
 import { BigNumberish, Contract, ContractFactory, utils, Signer, BigNumber } from "ethers"
 import { MockProvider } from "@ethereum-waffle/provider"
 import {
-<<<<<<< HEAD
 	toWei,
 	truncate,
 	tFormatEth,
@@ -20,35 +19,11 @@
 	fromOpyn,
 	toOpyn,
 	tFormatUSDC
-} from "../utils"
+} from "../utils/conversion-helper"
 import { deployMockContract, MockContract } from "@ethereum-waffle/mock-contract"
 import moment from "moment"
 import AggregatorV3Interface from "../artifacts/contracts/interfaces/AggregatorV3Interface.sol/AggregatorV3Interface.json"
 import { AggregatorV3Interface as IAggregatorV3 } from "../types/AggregatorV3Interface"
-=======
-  toWei,
-  truncate,
-  tFormatEth,
-  call,
-  put,
-  genOptionTimeFromUnix,
-  fromWei,
-  fromUSDC,
-  getDiffSeconds,
-  convertRounded,
-  percentDiffArr,
-  percentDiff,
-  toUSDC,
-  fmtExpiration,
-  fromOpyn,
-  toOpyn,
-  tFormatUSDC,
-} from '../utils/conversion-helper'
-import { deployMockContract, MockContract } from '@ethereum-waffle/mock-contract'
-import moment from 'moment'
-import AggregatorV3Interface from '../artifacts/contracts/interfaces/AggregatorV3Interface.sol/AggregatorV3Interface.json'
-import { AggregatorV3Interface as IAggregatorV3 } from '../types/AggregatorV3Interface'
->>>>>>> 43fed5ff
 //@ts-ignore
 import bs from "black-scholes"
 import { expect } from "chai"
@@ -102,13 +77,8 @@
 const strike = "20"
 
 // balances to deposit into the LP
-<<<<<<< HEAD
-const liquidityPoolUsdcDeposit = "600"
+const liquidityPoolUsdcDeposit = "10000"
 const liquidityPoolWethDeposit = "1"
-=======
-const liquidityPoolUsdcDeposit = '10000'
-const liquidityPoolWethDeposit = '1'
->>>>>>> 43fed5ff
 
 // balance to withdraw after deposit
 const liquidityPoolWethWidthdraw = "0.1"
@@ -146,7 +116,6 @@
 const CALL_FLAVOR = BigNumber.from(call)
 const PUT_FLAVOR = BigNumber.from(put)
 
-<<<<<<< HEAD
 describe("Liquidity Pools", async () => {
 	before(async function () {
 		await hre.network.provider.request({
@@ -180,7 +149,6 @@
 		// deploy options registry
 		const optionRegistryFactory = await ethers.getContractFactory("OpynOptionRegistry", {
 			libraries: {
-				Constants: constants.address,
 				OpynInteractions: interactions.address
 			}
 		})
@@ -208,12 +176,6 @@
 		expect(optionRegistry).to.have.property("deployTransaction")
 	})
 	it("Should deploy price feed", async () => {
-		//const Weth = await ethers.getContractFactory(
-		//  'contracts/tokens/WETH.sol:WETH',
-		// )
-		//const wethContract = (await Weth.deploy()) as WETH
-		//weth = wethContract
-
 		ethUSDAggregator = await deployMockContract(signers[0], AggregatorV3Interface.abi)
 
 		const priceFeedFactory = await ethers.getContractFactory("PriceFeed")
@@ -307,6 +269,7 @@
 		const lp = await liquidityPools.createLiquidityPool(
 			usd.address,
 			weth.address,
+			usd.address,
 			toWei(rfr),
 			coefs,
 			coefs,
@@ -321,9 +284,10 @@
 		expect(createEvent?.event).to.eq("LiquidityPoolCreated")
 		expect(strikeAsset).to.eq(usd.address)
 		liquidityPool = new Contract(lpAddress, LiquidityPoolSol.abi, signers[0]) as LiquidityPool
-	})
-
-	it("Adds liquidity to the liquidityPool", async () => {
+		optionRegistry.setLiquidityPool(liquidityPool.address)
+	})
+
+	it("Deposit to the liquidityPool", async () => {
 		const USDC_WHALE = "0x55fe002aeff02f77364de339a1292923a15844b8"
 		await hre.network.provider.request({
 			method: "hardhat_impersonateAccount",
@@ -332,63 +296,107 @@
 		const usdcWhale = await ethers.getSigner(USDC_WHALE)
 		const usdWhaleConnect = await usd.connect(usdcWhale)
 		await weth.deposit({ value: toWei(liquidityPoolWethDeposit) })
-		await usdWhaleConnect.transfer(senderAddress, toUSDC("7000"))
-		await usdWhaleConnect.transfer(receiverAddress, toUSDC("1000"))
+		await usdWhaleConnect.transfer(senderAddress, toUSDC("1000000"))
+		await usdWhaleConnect.transfer(receiverAddress, toUSDC("1000000"))
 		const balance = await usd.balanceOf(senderAddress)
-		const wethBalance = await weth.balanceOf(senderAddress)
-		await usd.approve(liquidityPool.address, toWei(liquidityPoolUsdcDeposit))
-		await weth.approve(liquidityPool.address, toWei(liquidityPoolWethDeposit))
-		const addLiquidity = await liquidityPool.addLiquidity(
-			toUSDC(liquidityPoolUsdcDeposit),
-			toWei(liquidityPoolWethDeposit),
-			0,
-			0
-		)
+		await usd.approve(liquidityPool.address, toUSDC(liquidityPoolUsdcDeposit))
+		const deposit = await liquidityPool.deposit(toUSDC(liquidityPoolUsdcDeposit), senderAddress)
 		const liquidityPoolBalance = await liquidityPool.balanceOf(senderAddress)
-		const receipt = await addLiquidity.wait(1)
-		const event = receipt?.events?.find(x => x.event == "LiquidityDeposited")
+		const receipt = await deposit.wait(1)
+		const event = receipt?.events?.find(x => x.event == "Deposit")
 		const newBalance = await usd.balanceOf(senderAddress)
-		const newWethBalance = await weth.balanceOf(senderAddress)
-		expect(event?.event).to.eq("LiquidityDeposited")
-		//expect(wethBalance.sub(newWethBalance)).to.eq(toWei(liquidityPoolWethDeposit))
+		expect(event?.event).to.eq("Deposit")
 		expect(balance.sub(newBalance)).to.eq(toUSDC(liquidityPoolUsdcDeposit))
-		expect(liquidityPoolBalance).to.eq(toWei(liquidityPoolWethDeposit))
-	})
-
-	it("Removes from liquidityPool with no options written", async () => {
-		const liquidityPoolBalance = await liquidityPool.balanceOf(senderAddress)
-		await liquidityPool.removeLiquidity(toWei(liquidityPoolWethWidthdraw), "0", "0")
-		const newLiquidityPoolBalance = await liquidityPool.balanceOf(senderAddress)
-		const expectedBalance = (
-			parseFloat(liquidityPoolWethDeposit) - parseFloat(liquidityPoolWethWidthdraw)
-		).toString()
-		expect(newLiquidityPoolBalance).to.eq(toWei(expectedBalance))
-		expect(liquidityPoolBalance.sub(newLiquidityPoolBalance)).to.eq(toWei(liquidityPoolWethWidthdraw))
-	})
-
-	it("Adds additional liquidity from new account", async () => {
-		const [sender, receiver] = signers
-		//const price = await priceFeed.getNormalizedRate(weth.address, usd.address)
-		const sendAmount = toUSDC("600")
-		const usdReceiver = usd.connect(receiver)
-		await usdReceiver.approve(liquidityPool.address, toUSDC("1000"))
-		const wethReceiver = weth.connect(receiver)
-		const wethDeposit = await wethReceiver.deposit({ value: toWei("99") })
-		await wethDeposit.wait(1)
-		const lpReceiver = liquidityPool.connect(receiver)
-		await wethReceiver.approve(liquidityPool.address, toWei("1"))
-		const totalSupply = await liquidityPool.totalSupply()
-		await lpReceiver.addLiquidity(toUSDC("600"), toWei("1"), 0, 0)
-		const newTotalSupply = await liquidityPool.totalSupply()
-		const lpBalance = await lpReceiver.balanceOf(receiverAddress)
-		const difference = newTotalSupply.sub(lpBalance)
-
-		const supplyRatio = convertRounded(newTotalSupply) / convertRounded(totalSupply)
-		expect(Math.floor(supplyRatio)).to.eq(2)
-		expect(newTotalSupply).to.eq(totalSupply.add(lpBalance))
-	})
-
-	it("Creates a liquidity pool with ETH as strikeAsset", async () => {
+		expect(liquidityPoolBalance.toString()).to.eq(toWei(liquidityPoolUsdcDeposit))
+	})
+	it("Returns a quote for a ETH/USD put with utilization", async () => {
+		const totalLiqidity = await liquidityPool.totalSupply()
+		const amount = toWei("5")
+		const blockNum = await ethers.provider.getBlockNumber()
+		const block = await ethers.provider.getBlock(blockNum)
+		const { timestamp } = block
+		const timeToExpiration = genOptionTimeFromUnix(Number(timestamp), expiration)
+		const priceQuote = await priceFeed.getNormalizedRate(weth.address, usd.address)
+		const strikePrice = priceQuote.sub(toWei(strike))
+		const priceNorm = fromWei(priceQuote)
+		const utilization = Number(fromWei(amount)) / Number(fromWei(totalLiqidity))
+		const utilizationPrice = Number(priceNorm) * utilization
+		const optionSeries = {
+			expiration: fmtExpiration(expiration),
+			flavor: PUT_FLAVOR,
+			strike: strikePrice,
+			strikeAsset: usd.address,
+			underlying: weth.address
+		}
+		const iv = await liquidityPool.getImpliedVolatility(
+			optionSeries.flavor,
+			priceQuote,
+			optionSeries.strike,
+			optionSeries.expiration
+		)
+		const localBS = bs.blackScholes(
+			priceNorm,
+			fromWei(strikePrice),
+			timeToExpiration,
+			fromWei(iv),
+			parseFloat(rfr),
+			"put"
+		)
+		const finalQuote = utilizationPrice > localBS ? utilizationPrice : localBS
+		const quote = await liquidityPool.quotePriceWithUtilization(
+			{
+				expiration: fmtExpiration(expiration),
+				flavor: PUT_FLAVOR,
+				strike: BigNumber.from(strikePrice),
+				strikeAsset: usd.address,
+				underlying: weth.address
+			},
+			amount
+		)
+		const truncQuote = truncate(finalQuote)
+		const chainQuote = tFormatEth(quote.toString())
+		const diff = percentDiff(truncQuote, chainQuote)
+		expect(diff).to.be.lt(0.01)
+	})
+	it("LP Writes a ETH/USD put for premium", async () => {
+		const [sender] = signers
+		const amount = toWei("1")
+		const blockNum = await ethers.provider.getBlockNumber()
+		const block = await ethers.provider.getBlock(blockNum)
+		const { timestamp } = block
+		const priceQuote = await priceFeed.getNormalizedRate(weth.address, usd.address)
+		const strikePrice = priceQuote.sub(toWei(strike))
+		const proposedSeries = {
+			expiration: fmtExpiration(expiration),
+			flavor: PUT_FLAVOR,
+			strike: BigNumber.from(strikePrice),
+			strikeAsset: usd.address,
+			underlying: weth.address
+		}
+		const poolBalanceBefore = await usd.balanceOf(liquidityPool.address)
+		const quote = await liquidityPool.quotePriceWithUtilization(proposedSeries, amount)
+		await usd.approve(liquidityPool.address, quote)
+		const balance = await usd.balanceOf(senderAddress)
+		const write = await liquidityPool.issueAndWriteOption(proposedSeries, amount)
+		const poolBalanceAfter = await usd.balanceOf(liquidityPool.address)
+		const receipt = await write.wait(1)
+		const events = receipt.events
+		const writeEvent = events?.find(x => x.event == "WriteOption")
+		const seriesAddress = writeEvent?.args?.series
+		const putOptionToken = new Contract(seriesAddress, Otoken.abi, sender) as IOToken
+		const putBalance = await putOptionToken.balanceOf(senderAddress)
+		const registryUsdBalance = await liquidityPool.collateralAllocated()
+		const balanceNew = await usd.balanceOf(senderAddress)
+		const opynAmount = toOpyn(fromWei(amount))
+		expect(putBalance).to.eq(opynAmount)
+		// ensure funds are being transfered
+		expect(tFormatUSDC(balance.sub(balanceNew))).to.eq(tFormatEth(quote))
+	})
+	it("can compute portfolio delta", async function () {
+		const res = await liquidityPool.getPortfolioDelta()
+	})
+
+	it("Creates a liquidity pool with ETH as collateralAsset", async () => {
 		type int7 = [
 			BigNumberish,
 			BigNumberish,
@@ -411,8 +419,9 @@
 		//@ts-ignore
 		const coefs: int7 = coefInts.map(x => toWei(x.toString()))
 		const lp = await liquidityPools.createLiquidityPool(
+			usd.address,
 			weth.address,
-			usd.address,
+			weth.address,
 			toWei(rfr),
 			coefs,
 			coefs,
@@ -424,9 +433,12 @@
 		const createEvent = events?.find(x => x.event == "LiquidityPoolCreated")
 		const strikeAsset = createEvent?.args?.strikeAsset
 		const lpAddress = createEvent?.args?.lp
+
 		expect(createEvent?.event).to.eq("LiquidityPoolCreated")
-		expect(strikeAsset).to.eq(weth.address)
+
 		ethLiquidityPool = new Contract(lpAddress, LiquidityPoolSol.abi, signers[0]) as LiquidityPool
+		const collateralAsset = await ethLiquidityPool.collateralAsset()
+		expect(collateralAsset).to.eq(weth.address)
 	})
 
 	//TODO change to weth deposit contract
@@ -527,67 +539,10 @@
 		expect(truncFinalQuote).to.be.eq(formatEthQuote)
 	})
 
-	it("Returns a quote for a ETH/USD put with utilization", async () => {
-		const totalLiqidity = await liquidityPool.totalSupply()
-		const amount = toWei("1")
-		const blockNum = await ethers.provider.getBlockNumber()
-		const block = await ethers.provider.getBlock(blockNum)
-		const { timestamp } = block
-		const timeToExpiration = genOptionTimeFromUnix(Number(timestamp), expiration)
-		const priceQuote = await priceFeed.getNormalizedRate(weth.address, usd.address)
-		console.log({ priceQuote: ethers.utils.formatEther(priceQuote), timestamp })
-		const strikePrice = priceQuote.sub(toWei(strike))
-		console.log({ priceQuote: ethers.utils.formatEther(strikePrice), timestamp })
-
-		const priceNorm = fromWei(priceQuote)
-		const utilization = Number(fromWei(amount)) / Number(fromWei(totalLiqidity))
-
-		console.log({ utilization, totalLiqidity: utils.formatEther(totalLiqidity) })
-		const utilizationPrice = Number(priceNorm) * utilization
-		const optionSeries = {
-			expiration: fmtExpiration(expiration),
-			flavor: PUT_FLAVOR,
-			strike: strikePrice,
-			strikeAsset: usd.address,
-			underlying: weth.address
-		}
-		const iv = await liquidityPool.getImpliedVolatility(
-			optionSeries.flavor,
-			priceQuote,
-			optionSeries.strike,
-			optionSeries.expiration
-		)
-		const localBS = bs.blackScholes(
-			priceNorm,
-			fromWei(strikePrice),
-			timeToExpiration,
-			fromWei(iv),
-			parseFloat(rfr),
-			"put"
-		)
-		console.log({ localBS })
-		const finalQuote = utilizationPrice > localBS ? utilizationPrice : localBS
-		const quote = await liquidityPool.quotePriceWithUtilization(
-			{
-				expiration: fmtExpiration(expiration),
-				flavor: PUT_FLAVOR,
-				strike: BigNumber.from(strikePrice),
-				strikeAsset: usd.address,
-				underlying: weth.address
-			},
-			amount
-		)
-		const truncQuote = truncate(finalQuote)
-		const chainQuote = tFormatEth(quote.toString())
-		const diff = percentDiff(truncQuote, chainQuote)
-		console.log({ truncQuote, chainQuote })
-		expect(diff).to.be.lt(0.01)
-	})
-
 	let lpCallOption: IOToken
 	it("LP Writes a WETH/USD call collateralized by WETH for premium", async () => {
 		// registry requires liquidity pool to be owner
-		optionRegistry.setLiquidityPool(liquidityPool.address)
+		optionRegistry.setLiquidityPool(ethLiquidityPool.address)
 		const [sender] = signers
 		const amount = toWei("1")
 		const blockNum = await ethers.provider.getBlockNumber()
@@ -599,11 +554,11 @@
 		const priceQuote = await priceFeed.getNormalizedRate(weth.address, usd.address)
 		const strikePrice = priceQuote.add(toWei(strike))
 		//await usd.mint(senderAddress, toWei('6000'))
-		await usd.approve(liquidityPool.address, toUSDC("6000"))
+		await usd.approve(ethLiquidityPool.address, toUSDC("6000"))
 		await weth.deposit({ value: amount.mul("5") })
-		await weth.approve(liquidityPool.address, amount.mul("5"))
-		await liquidityPool.addLiquidity(toUSDC("6000"), amount.mul("4"), 0, 0)
-		const lpUSDBalanceBefore = await usd.balanceOf(liquidityPool.address)
+		await weth.approve(ethLiquidityPool.address, amount.mul("5"))
+		await ethLiquidityPool.deposit(amount.mul("4"), senderAddress)
+		const lpUSDBalanceBefore = await usd.balanceOf(ethLiquidityPool.address)
 		const proposedSeries = {
 			expiration: fmtExpiration(expiration),
 			flavor: BigNumber.from(call),
@@ -611,13 +566,9 @@
 			strikeAsset: usd.address,
 			underlying: weth.address
 		}
-		const quote = await liquidityPool.quotePriceWithUtilization(proposedSeries, amount)
-		await usd.approve(liquidityPool.address, quote.toString())
-		const write = await liquidityPool.issueAndWriteOption(
-			proposedSeries,
-			amount,
-			WETH_ADDRESS[chainId]
-		)
+		const quote = await ethLiquidityPool.quotePriceWithUtilization(proposedSeries, amount)
+		await usd.approve(ethLiquidityPool.address, quote.toString())
+		const write = await ethLiquidityPool.issueAndWriteOption(proposedSeries, amount)
 		const receipt = await write.wait(1)
 		const events = receipt.events
 		const writeEvent = events?.find(x => x.event == "WriteOption")
@@ -627,45 +578,13 @@
 		const buyerOptionBalance = await callOptionToken.balanceOf(senderAddress)
 		//@ts-ignore
 		const totalInterest = await callOptionToken.totalSupply()
-		const writersBalance = await optionRegistry.writers(seriesAddress, liquidityPool.address)
-		const lpUSDBalance = await usd.balanceOf(liquidityPool.address)
+		const writersBalance = await optionRegistry.writers(seriesAddress, ethLiquidityPool.address)
+		const lpUSDBalance = await usd.balanceOf(ethLiquidityPool.address)
 		const senderEthBalance = await sender.getBalance()
 		const balanceDiff = lpUSDBalanceBefore.sub(lpUSDBalance)
 		expect(writersBalance).to.eq(amount)
 		expect(fromOpyn(buyerOptionBalance)).to.eq(fromWei(amount))
 		expect(fromOpyn(totalInterest)).to.eq(fromWei(amount))
-	})
-
-	it("LP Writes a ETH/USD put for premium", async () => {
-		const [sender] = signers
-		const amount = toWei("1")
-		const blockNum = await ethers.provider.getBlockNumber()
-		const block = await ethers.provider.getBlock(blockNum)
-		const { timestamp } = block
-		const priceQuote = await priceFeed.getNormalizedRate(weth.address, usd.address)
-		const strikePrice = priceQuote.sub(toWei(strike))
-		const proposedSeries = {
-			expiration: fmtExpiration(expiration),
-			flavor: PUT_FLAVOR,
-			strike: BigNumber.from(strikePrice),
-			strikeAsset: usd.address,
-			underlying: weth.address
-		}
-		const quote = await liquidityPool.quotePriceWithUtilization(proposedSeries, amount)
-		await usd.approve(liquidityPool.address, quote)
-		const balance = await usd.balanceOf(senderAddress)
-		const write = await liquidityPool.issueAndWriteOption(proposedSeries, amount, usd.address)
-		const receipt = await write.wait(1)
-		const events = receipt.events
-		const writeEvent = events?.find(x => x.event == "WriteOption")
-		const seriesAddress = writeEvent?.args?.series
-		const putOptionToken = new Contract(seriesAddress, Otoken.abi, sender) as IOToken
-		const putBalance = await putOptionToken.balanceOf(senderAddress)
-		const balanceNew = await usd.balanceOf(senderAddress)
-		const opynAmount = toOpyn(fromWei(amount))
-		expect(putBalance).to.eq(opynAmount)
-		// ensure funds are being transfered
-		expect(tFormatUSDC(balance.sub(balanceNew))).to.eq(tFormatEth(quote))
 	})
 
 	it("Can compute IV from volatility skew coefs", async () => {
@@ -710,11 +629,22 @@
 
 	it("can set the puts volatility skew", async () => {})
 
-	it("can compute portfolio delta", async function () {
-		const res = await liquidityPool.getPortfolioDelta()
-	})
-
 	it("LP can buy back option to reduce open interest", async () => {})
+
+	it("Adds additional liquidity from new account", async () => {
+		const [sender, receiver] = signers
+		const sendAmount = toUSDC("10000")
+		const usdReceiver = usd.connect(receiver)
+		await usdReceiver.approve(liquidityPool.address, sendAmount)
+		const lpReceiver = liquidityPool.connect(receiver)
+		const totalSupply = await liquidityPool.totalSupply()
+		await lpReceiver.deposit(sendAmount, receiverAddress)
+		const newTotalSupply = await liquidityPool.totalSupply()
+		const lpBalance = await lpReceiver.balanceOf(receiverAddress)
+		const difference = newTotalSupply.sub(lpBalance)
+		expect(difference).to.eq(await lpReceiver.balanceOf(senderAddress))
+		expect(newTotalSupply).to.eq(totalSupply.add(lpBalance))
+	})
 
 	it("LP can redeem shares", async () => {
 		const shares = await liquidityPool.balanceOf(senderAddress)
@@ -722,10 +652,10 @@
 		//@ts-ignore
 		const ratio = 1 / fromWei(totalShares)
 		const usdBalance = await usd.balanceOf(liquidityPool.address)
-		const withdraw = await liquidityPool.removeLiquidity(shares, 0, 0)
+		const withdraw = await liquidityPool.withdraw(shares, senderAddress)
 		const receipt = await withdraw.wait(1)
 		const events = receipt.events
-		const removeEvent = events?.find(x => x.event == "LiquidityRemoved")
+		const removeEvent = events?.find(x => x.event == "Withdraw")
 		const strikeAmount = removeEvent?.args?.strikeAmount
 		const usdBalanceAfter = await usd.balanceOf(liquidityPool.address)
 		//@ts-ignore
@@ -735,575 +665,11 @@
 	})
 
 	it("LP can not redeems shares when in excess of liquidity", async () => {
+		const [sender, receiver] = signers
+
 		const shares = await liquidityPool.balanceOf(receiverAddress)
-		const liquidityPoolReceiver = liquidityPool.connect(receiverAddress)
-		const withdraw = liquidityPoolReceiver.removeLiquidity(shares, 0, 0)
-		await expect(withdraw).to.be.revertedWith("StrikeAmountExceedsLiquidity")
-	})
-=======
-describe('Liquidity Pools', async () => {
-  before(async function () {
-    await hre.network.provider.request({
-      method: 'hardhat_reset',
-      params: [
-        {
-          forking: {
-            chainId: 1,
-            jsonRpcUrl: `https://eth-mainnet.alchemyapi.io/v2/${process.env.ALCHEMY}`,
-            blockNumber: 12821000,
-          },
-        },
-      ],
-    })
-  })
-  //   after(async function () {
-  //     await network.provider.request({
-  //       method: 'hardhat_reset',
-  //       params: [],
-  //     })
-  //   })
-  it('Deploys the Option Registry', async () => {
-    signers = await ethers.getSigners()
-    senderAddress = await signers[0].getAddress()
-    receiverAddress = await signers[1].getAddress()
-    // deploy libraries
-    const constantsFactory = await ethers.getContractFactory('Constants')
-    const interactionsFactory = await ethers.getContractFactory('OpynInteractions')
-    const constants = await constantsFactory.deploy()
-    const interactions = await interactionsFactory.deploy()
-    // deploy options registry
-    const optionRegistryFactory = await ethers.getContractFactory('OpynOptionRegistry', {
-      libraries: {
-        OpynInteractions: interactions.address,
-      },
-    })
-    // get and transfer weth
-    weth = (await ethers.getContractAt(
-      'contracts/interfaces/WETH.sol:WETH',
-      WETH_ADDRESS[chainId],
-    )) as WETH
-    usd = (await ethers.getContractAt('ERC20', USDC_ADDRESS[chainId])) as MintableERC20
-    await network.provider.request({
-      method: 'hardhat_impersonateAccount',
-      params: [USDC_OWNER_ADDRESS[chainId]],
-    })
-    const signer = await ethers.getSigner(USDC_OWNER_ADDRESS[chainId])
-    await usd.connect(signer).transfer(senderAddress, toWei('1000').div(oTokenDecimalShift18))
-    await weth.deposit({ value: utils.parseEther('99') })
-    const _optionRegistry = (await optionRegistryFactory.deploy(
-      USDC_ADDRESS[chainId],
-      OTOKEN_FACTORY[chainId],
-      GAMMA_CONTROLLER[chainId],
-      MARGIN_POOL[chainId],
-      senderAddress,
-    )) as OpynOptionRegistry
-    optionRegistry = _optionRegistry
-    expect(optionRegistry).to.have.property('deployTransaction')
-  })
-  it('Should deploy price feed', async () => {
-
-    ethUSDAggregator = await deployMockContract(signers[0], AggregatorV3Interface.abi)
-
-    const priceFeedFactory = await ethers.getContractFactory('PriceFeed')
-    const _priceFeed = (await priceFeedFactory.deploy()) as PriceFeed
-    priceFeed = _priceFeed
-    await priceFeed.addPriceFeed(ZERO_ADDRESS, usd.address, ethUSDAggregator.address)
-    await priceFeed.addPriceFeed(weth.address, usd.address, ethUSDAggregator.address)
-    const feedAddress = await priceFeed.priceFeeds(ZERO_ADDRESS, usd.address)
-    expect(feedAddress).to.eq(ethUSDAggregator.address)
-    rate = '56770839675'
-    await ethUSDAggregator.mock.latestRoundData.returns(
-      '55340232221128660932',
-      rate,
-      '1607534965',
-      '1607535064',
-      '55340232221128660932',
-    )
-    await ethUSDAggregator.mock.decimals.returns('8')
-  })
-
-  it('Should deploy liquidity pools', async () => {
-    const normDistFactory = await ethers.getContractFactory('NormalDist', {
-      libraries: {},
-    })
-    const normDist = await normDistFactory.deploy()
-    const blackScholesFactory = await ethers.getContractFactory('BlackScholes', {
-      libraries: {
-        NormalDist: normDist.address,
-      },
-    })
-    const blackScholesDeploy = await blackScholesFactory.deploy()
-    const constFactory = await ethers.getContractFactory(
-      'contracts/libraries/Constants.sol:Constants',
-    )
-    const constants = await constFactory.deploy()
-    const optComputeFactory = await ethers.getContractFactory(
-      'contracts/libraries/OptionsCompute.sol:OptionsCompute',
-      {
-        libraries: {},
-      },
-    )
-    await optComputeFactory.deploy()
-    const volFactory = await ethers.getContractFactory('Volatility', {
-      libraries: {},
-    })
-    volatility = (await volFactory.deploy()) as Volatility
-    const liquidityPoolsFactory = await ethers.getContractFactory('LiquidityPools', {
-      libraries: {
-        Constants: constants.address,
-        BlackScholes: blackScholesDeploy.address,
-      },
-    })
-    const _liquidityPools: LiquidityPools = (await liquidityPoolsFactory.deploy()) as LiquidityPools
-    liquidityPools = _liquidityPools
-  })
-
-  it('Should deploy option protocol and link to liquidity pools', async () => {
-    const protocolFactory = await ethers.getContractFactory('Protocol')
-    optionProtocol = (await protocolFactory.deploy(
-      optionRegistry.address,
-      liquidityPools.address,
-      priceFeed.address,
-    )) as Protocol
-    await liquidityPools.setup(optionProtocol.address)
-    const lpProtocol = await liquidityPools.protocol()
-    expect(optionProtocol.address).to.eq(lpProtocol)
-  })
-
-  it('Creates a liquidity pool with USDC (erc20) as strikeAsset', async () => {
-    type int7 = [
-      BigNumberish,
-      BigNumberish,
-      BigNumberish,
-      BigNumberish,
-      BigNumberish,
-      BigNumberish,
-      BigNumberish,
-    ]
-    type number7 = [number, number, number, number, number, number, number]
-    const coefInts: number7 = [
-      1.42180236,
-      0,
-      -0.08626792,
-      0.07873822,
-      0.00650549,
-      0.02160918,
-      -0.1393287,
-    ]
-    //@ts-ignore
-    const coefs: int7 = coefInts.map((x) => toWei(x.toString()))
-    const lp = await liquidityPools.createLiquidityPool(
-      usd.address,
-      weth.address,
-      usd.address,
-      toWei(rfr),
-      coefs,
-      coefs,
-      'ETH/USDC',
-      'EDP',
-    )
-    const lpReceipt = await lp.wait(1)
-    const events = lpReceipt.events
-    const createEvent = events?.find((x) => x.event == 'LiquidityPoolCreated')
-    const strikeAsset = createEvent?.args?.strikeAsset
-    const lpAddress = createEvent?.args?.lp
-    expect(createEvent?.event).to.eq('LiquidityPoolCreated')
-    expect(strikeAsset).to.eq(usd.address)
-    liquidityPool = new Contract(lpAddress, LiquidityPoolSol.abi, signers[0]) as LiquidityPool
-    optionRegistry.setLiquidityPool(liquidityPool.address)
-  })
-
-  it('Deposit to the liquidityPool', async () => {
-    const USDC_WHALE = '0x55fe002aeff02f77364de339a1292923a15844b8'
-    await hre.network.provider.request({
-      method: 'hardhat_impersonateAccount',
-      params: [USDC_WHALE],
-    })
-    const usdcWhale = await ethers.getSigner(USDC_WHALE)
-    const usdWhaleConnect = await usd.connect(usdcWhale)
-    await weth.deposit({ value: toWei(liquidityPoolWethDeposit) })
-    await usdWhaleConnect.transfer(senderAddress, toUSDC('1000000'))
-    await usdWhaleConnect.transfer(receiverAddress, toUSDC('1000000'))
-    const balance = await usd.balanceOf(senderAddress)
-    await usd.approve(liquidityPool.address, toUSDC(liquidityPoolUsdcDeposit))
-    const deposit = await liquidityPool.deposit(
-      toUSDC(liquidityPoolUsdcDeposit),
-      senderAddress
-    )
-    const liquidityPoolBalance = await liquidityPool.balanceOf(senderAddress)
-    const receipt = await deposit.wait(1)
-    const event = receipt?.events?.find((x) => x.event == 'Deposit')
-    const newBalance = await usd.balanceOf(senderAddress)
-    expect(event?.event).to.eq('Deposit')
-    expect(balance.sub(newBalance)).to.eq(toUSDC(liquidityPoolUsdcDeposit))
-    expect(liquidityPoolBalance.toString()).to.eq(toWei(liquidityPoolUsdcDeposit));
-
-  })
-  it('Returns a quote for a ETH/USD put with utilization', async () => {
-    const totalLiqidity = await liquidityPool.totalSupply()
-    const amount = toWei('5')
-    const blockNum = await ethers.provider.getBlockNumber()
-    const block = await ethers.provider.getBlock(blockNum)
-    const { timestamp } = block
-    const timeToExpiration = genOptionTimeFromUnix(Number(timestamp), expiration)
-    const priceQuote = await priceFeed.getNormalizedRate(weth.address, usd.address)
-    const strikePrice = priceQuote.sub(toWei(strike))
-    const priceNorm = fromWei(priceQuote)
-    const utilization = Number(fromWei(amount)) / Number(fromWei(totalLiqidity))
-    const utilizationPrice = Number(priceNorm) * utilization
-    const optionSeries = {
-      expiration: fmtExpiration(expiration),
-      flavor: PUT_FLAVOR,
-      strike: strikePrice,
-      strikeAsset: usd.address,
-      underlying: weth.address,
-    }
-    const iv = await liquidityPool.getImpliedVolatility(
-      optionSeries.flavor,
-      priceQuote,
-      optionSeries.strike,
-      optionSeries.expiration,
-    )
-    const localBS = bs.blackScholes(
-      priceNorm,
-      fromWei(strikePrice),
-      timeToExpiration,
-      fromWei(iv),
-      parseFloat(rfr),
-      'put',
-    )
-    const finalQuote = utilizationPrice > localBS ? utilizationPrice : localBS
-    const quote = await liquidityPool.quotePriceWithUtilization(
-      {
-        expiration: fmtExpiration(expiration),
-        flavor: PUT_FLAVOR,
-        strike: BigNumber.from(strikePrice),
-        strikeAsset: usd.address,
-        underlying: weth.address,
-      },
-      amount,
-    )
-    const truncQuote = truncate(finalQuote)
-    const chainQuote = tFormatEth(quote.toString())
-    const diff = percentDiff(truncQuote, chainQuote)
-    expect(diff).to.be.lt(0.01)
-  })
-  it('LP Writes a ETH/USD put for premium', async () => {
-    const [sender] = signers
-    const amount = toWei('1')
-    const blockNum = await ethers.provider.getBlockNumber()
-    const block = await ethers.provider.getBlock(blockNum)
-    const { timestamp } = block
-    const priceQuote = await priceFeed.getNormalizedRate(weth.address, usd.address)
-    const strikePrice = priceQuote.sub(toWei(strike))
-    const proposedSeries = {
-      expiration: fmtExpiration(expiration),
-      flavor: PUT_FLAVOR,
-      strike: BigNumber.from(strikePrice),
-      strikeAsset: usd.address,
-      underlying: weth.address,
-    }
-    const poolBalanceBefore = await usd.balanceOf(liquidityPool.address);
-    const quote = await liquidityPool.quotePriceWithUtilization(proposedSeries, amount)
-    await usd.approve(liquidityPool.address, quote)
-    const balance = await usd.balanceOf(senderAddress)
-    const write = await liquidityPool.issueAndWriteOption(proposedSeries, amount)
-    const poolBalanceAfter = await usd.balanceOf(liquidityPool.address);
-    const receipt = await write.wait(1)
-    const events = receipt.events
-    const writeEvent = events?.find((x) => x.event == 'WriteOption')
-    const seriesAddress = writeEvent?.args?.series
-    const putOptionToken = new Contract(seriesAddress, Otoken.abi, sender) as IOToken
-    const putBalance = await putOptionToken.balanceOf(senderAddress)
-    const registryUsdBalance = await liquidityPool.collateralAllocated();
-    const balanceNew = await usd.balanceOf(senderAddress)
-    const opynAmount = toOpyn(fromWei(amount))
-    expect(putBalance).to.eq(opynAmount)
-    // ensure funds are being transfered
-    expect(tFormatUSDC(balance.sub(balanceNew))).to.eq(tFormatEth(quote))
-  })
-  it('can compute portfolio delta', async function () {
-    const res = await liquidityPool.getPortfolioDelta()
-  })
-
-  it('Creates a liquidity pool with ETH as collateralAsset', async () => {
-    type int7 = [
-      BigNumberish,
-      BigNumberish,
-      BigNumberish,
-      BigNumberish,
-      BigNumberish,
-      BigNumberish,
-      BigNumberish,
-    ]
-    type number7 = [number, number, number, number, number, number, number]
-    const coefInts: number7 = [
-      1.42180236,
-      0,
-      -0.08626792,
-      0.07873822,
-      0.00650549,
-      0.02160918,
-      -0.1393287,
-    ]
-    //@ts-ignore
-    const coefs: int7 = coefInts.map((x) => toWei(x.toString()))
-    const lp = await liquidityPools.createLiquidityPool(
-      usd.address,
-      weth.address,
-      weth.address,
-      toWei(rfr),
-      coefs,
-      coefs,
-      'weth/usd',
-      'wdp',
-    )
-    const receipt = await lp.wait(1)
-    const events = receipt.events
-    const createEvent = events?.find((x) => x.event == 'LiquidityPoolCreated')
-    const strikeAsset = createEvent?.args?.strikeAsset
-    const lpAddress = createEvent?.args?.lp
-
-    expect(createEvent?.event).to.eq('LiquidityPoolCreated')
-    
-    ethLiquidityPool = new Contract(lpAddress, LiquidityPoolSol.abi, signers[0]) as LiquidityPool
-    const collateralAsset = await ethLiquidityPool.collateralAsset();
-    expect(collateralAsset).to.eq(weth.address)
-  })
-
-  //TODO change to weth deposit contract
-  // it('Adds liquidity to the ETH liquidityPool', async () => {
-  //     const amount = toWei('10');
-  //     await weth.deposit({ value: amount});
-  //     await weth.approve(ethLiquidityPool.address, amount);
-  //     const addLiquidity = await ethLiquidityPool.addLiquidity(amount);
-  //     const liquidityPoolBalance = await ethLiquidityPool.balanceOf(senderAddress);
-  //     const addLiquidityReceipt = await addLiquidity.wait(1);
-  //     const addLiquidityEvents = addLiquidityReceipt.events;
-  //     const addLiquidityEvent = addLiquidityEvents?.find(x => x.event == 'LiquidityAdded');
-  //     expect(liquidityPoolBalance).to.eq(amount);
-  //     expect(addLiquidityEvent?.event).to.eq('LiquidityAdded');
-  // });
-
-  it('Returns a quote for a single ETH/USD call option', async () => {
-    const blockNum = await ethers.provider.getBlockNumber()
-    const block = await ethers.provider.getBlock(blockNum)
-    const { timestamp } = block
-
-    const timeToExpiration = genOptionTimeFromUnix(Number(timestamp), expiration)
-    const priceQuote = await priceFeed.getNormalizedRate(weth.address, usd.address)
-    // const strikePrice = priceQuote.add(toWei(strike))
-    // const optionSeries = {
-    //   expiration: fmtExpiration(expiration.unix()),
-    //   flavor: CALL_FLAVOR,
-    //   strike: strikePrice,
-    //   strikeAsset: usd.address,
-    //   underlying: weth.address,
-    // }
-    // const iv = await liquidityPool.getImpliedVolatility(
-    //   optionSeries.flavor,
-    //   priceQuote,
-    //   optionSeries.strike,
-    //   optionSeries.expiration,
-    // )
-    // const localBS = bs.blackScholes(
-    //   fromWei(priceQuote),
-    //   fromWei(strikePrice),
-    //   timeToExpiration,
-    //   fromWei(iv),
-    //   parseFloat(rfr),
-    //   'call',
-    // )
-    // await priceFeed.addPriceFeed(ETH_ADDRESS, usd.address, ethUSDAggregator.address)
-    // const quote = await liquidityPool.quotePrice(optionSeries)
-    // expect(Math.round(truncate(localBS))).to.eq(Math.round(tFormatEth(quote.toString())))
-  })
-
-  it('Returns a quote for ETH/USD call with utilization', async () => {
-    const totalLiqidity = await liquidityPool.totalSupply()
-    const amount = toWei('5')
-    const blockNum = await ethers.provider.getBlockNumber()
-    const block = await ethers.provider.getBlock(blockNum)
-    const { timestamp } = block
-    const timeToExpiration = genOptionTimeFromUnix(Number(timestamp), expiration)
-    const priceQuote = await priceFeed.getNormalizedRate(weth.address, usd.address)
-    const strikePrice = priceQuote.add(toWei(strike))
-    const priceNorm = fromWei(priceQuote)
-    const volatility = Number(IMPLIED_VOL) / 100
-    const utilization = Number(fromWei(amount)) / Number(fromWei(totalLiqidity))
-    const utilizationPrice = Number(priceNorm) * utilization
-    const optionSeries = {
-      expiration: fmtExpiration(expiration),
-      flavor: CALL_FLAVOR,
-      strike: strikePrice,
-      strikeAsset: usd.address,
-      underlying: weth.address,
-    }
-    const iv = await liquidityPool.getImpliedVolatility(
-      optionSeries.flavor,
-      priceQuote,
-      optionSeries.strike,
-      optionSeries.expiration,
-    )
-    const localBS = bs.blackScholes(
-      priceNorm,
-      fromWei(strikePrice),
-      timeToExpiration,
-      fromWei(iv),
-      parseFloat(rfr),
-      'call',
-    )
-    const finalQuote = utilizationPrice > localBS ? utilizationPrice : localBS
-    const quote = await liquidityPool.quotePriceWithUtilization(
-      {
-        expiration: fmtExpiration(expiration),
-        flavor: BigNumber.from(call),
-        strike: BigNumber.from(strikePrice),
-        strikeAsset: usd.address,
-        underlying: weth.address,
-      },
-      amount,
-    )
-    const truncFinalQuote = Math.round(truncate(finalQuote))
-    const formatEthQuote = Math.round(tFormatEth(quote.toString()))
-    expect(truncFinalQuote).to.be.eq(formatEthQuote)
-  })
-
-  let lpCallOption: IOToken
-  it('LP Writes a WETH/USD call collateralized by WETH for premium', async () => {
-    // registry requires liquidity pool to be owner
-    optionRegistry.setLiquidityPool(ethLiquidityPool.address)
-    const [sender] = signers
-    const amount = toWei('1')
-    const blockNum = await ethers.provider.getBlockNumber()
-    const block = await ethers.provider.getBlock(blockNum)
-    const { timestamp } = block
-
-    // opyn contracts require expiration to be at 8:00 UTC
-
-    const priceQuote = await priceFeed.getNormalizedRate(weth.address, usd.address)
-    const strikePrice = priceQuote.add(toWei(strike))
-    //await usd.mint(senderAddress, toWei('6000'))
-    await usd.approve(ethLiquidityPool.address, toUSDC('6000'))
-    await weth.deposit({ value: amount.mul('5') })
-    await weth.approve(ethLiquidityPool.address, amount.mul('5'))
-    await ethLiquidityPool.deposit(amount.mul('4'), senderAddress)
-    const lpUSDBalanceBefore = await usd.balanceOf(ethLiquidityPool.address)
-    const proposedSeries = {
-      expiration: fmtExpiration(expiration),
-      flavor: BigNumber.from(call),
-      strike: BigNumber.from(strikePrice),
-      strikeAsset: usd.address,
-      underlying: weth.address,
-    }
-    const quote = await ethLiquidityPool.quotePriceWithUtilization(proposedSeries, amount)
-    await usd.approve(ethLiquidityPool.address, quote.toString())
-    const write = await ethLiquidityPool.issueAndWriteOption(
-      proposedSeries,
-      amount
-    )
-    const receipt = await write.wait(1)
-    const events = receipt.events
-    const writeEvent = events?.find((x) => x.event == 'WriteOption')
-    const seriesAddress = writeEvent?.args?.series
-    const callOptionToken = new Contract(seriesAddress, Otoken.abi, sender) as IOToken
-    lpCallOption = callOptionToken
-    const buyerOptionBalance = await callOptionToken.balanceOf(senderAddress)
-    //@ts-ignore
-    const totalInterest = await callOptionToken.totalSupply()
-    const writersBalance = await optionRegistry.writers(seriesAddress, ethLiquidityPool.address)
-    const lpUSDBalance = await usd.balanceOf(ethLiquidityPool.address)
-    const senderEthBalance = await sender.getBalance()
-    const balanceDiff = lpUSDBalanceBefore.sub(lpUSDBalance)
-    expect(writersBalance).to.eq(amount)
-    expect(fromOpyn(buyerOptionBalance)).to.eq(fromWei(amount))
-    expect(fromOpyn(totalInterest)).to.eq(fromWei(amount))
-  })
-
-  it('Can compute IV from volatility skew coefs', async () => {
-    const coefs: BigNumberish[] = [
-      1.42180236,
-      0,
-      -0.08626792,
-      0.07873822,
-      0.00650549,
-      0.02160918,
-      -0.1393287,
-    ].map((x) => toWei(x.toString()))
-    const points = [-0.36556715, 0.59115575].map((x) => toWei(x.toString()))
-    const expected_iv = 1.4473946
-    //@ts-ignore
-    const res = await volatility.computeIVFromSkewInts(coefs, points)
-    expect(tFormatEth(res)).to.eq(truncate(expected_iv))
-  })
-
-  // it('Can set the calls volatility skew', async () => {
-  //   const coefInts: number[] = [
-  //     1.42180236,
-  //     0,
-  //     -0.08626792,
-  //     0.07873822,
-  //     0.00650549,
-  //     0.02160918,
-  //     -0.1393287,
-  //   ]
-  //   const coefs: BigNumberish[] = coefInts.map((x) => toWei(x.toString()))
-  //   //@ts-ignore
-  //   const res = await liquidityPool.setVolatilitySkew(
-  //     coefs,
-  //     BigNumber.from(call),
-  //   )
-  //   const vs = await liquidityPool.getVolatilitySkew(BigNumber.from(call))
-  //   const converted = vs.map((n: BigNumber) => fromWei(n))
-  //   const diff = percentDiffArr(converted, coefInts)
-  //   // allow for small float inprecision
-  //   expect(diff).to.eq(0)
-  // })
-
-  it('can set the puts volatility skew', async () => {})
-
-  it('LP can buy back option to reduce open interest', async () => {})
-
-  it('Adds additional liquidity from new account', async () => {
-    const [sender, receiver] = signers
-    const sendAmount = toUSDC('10000')
-    const usdReceiver = usd.connect(receiver)
-    await usdReceiver.approve(liquidityPool.address, sendAmount)
-    const lpReceiver = liquidityPool.connect(receiver)
-    const totalSupply = await liquidityPool.totalSupply()
-    await lpReceiver.deposit(sendAmount, receiverAddress)
-    const newTotalSupply = await liquidityPool.totalSupply()
-    const lpBalance = await lpReceiver.balanceOf(receiverAddress)
-    const difference = newTotalSupply.sub(lpBalance)
-    expect(difference).to.eq((await lpReceiver.balanceOf(senderAddress)))
-    expect(newTotalSupply).to.eq(totalSupply.add(lpBalance))
-  })
-
-  it('LP can redeem shares', async () => {
-    const shares = await liquidityPool.balanceOf(senderAddress)
-    const totalShares = await liquidityPool.totalSupply()
-    //@ts-ignore
-    const ratio = 1 / fromWei(totalShares)
-    const usdBalance = await usd.balanceOf(liquidityPool.address)
-    const withdraw = await liquidityPool.withdraw(shares, senderAddress)
-    const receipt = await withdraw.wait(1)
-    const events = receipt.events
-    const removeEvent = events?.find((x) => x.event == 'Withdraw')
-    const strikeAmount = removeEvent?.args?.strikeAmount
-    const usdBalanceAfter = await usd.balanceOf(liquidityPool.address)
-    //@ts-ignore
-    const diff = fromWei(usdBalance) * ratio
-    expect(diff).to.be.lt(1)
-    expect(strikeAmount).to.be.eq(usdBalance.sub(usdBalanceAfter))
-  })
-
-  it('LP can not redeems shares when in excess of liquidity', async () => {
-    const [sender, receiver] = signers
-    
-    const shares = await liquidityPool.balanceOf(receiverAddress)
-    const liquidityPoolReceiver = liquidityPool.connect(receiver)
-    const withdraw = liquidityPoolReceiver.withdraw(shares, receiverAddress)
-    await expect(withdraw).to.be.revertedWith('Insufficient funds for a full withdrawal')
-  })
->>>>>>> 43fed5ff
+		const liquidityPoolReceiver = liquidityPool.connect(receiver)
+		const withdraw = liquidityPoolReceiver.withdraw(shares, receiverAddress)
+		await expect(withdraw).to.be.revertedWith("Insufficient funds for a full withdrawal")
+	})
 })