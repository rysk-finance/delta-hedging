--- conflicted
+++ resolved
@@ -38,11 +38,6 @@
   USDC_OWNER_ADDRESS,
   WETH_ADDRESS,
 } from './constants'
-<<<<<<< HEAD
-import { setupOracle, setOpynOracleExpiryPrice } from './helpers'
-import { send } from 'process'
-import { convertDoubleToDec } from '../utils/math'
-=======
 let usd: MintableERC20
 let weth: WETH
 let optionRegistry: OptionRegistry
@@ -56,7 +51,6 @@
 let priceFeed: PriceFeed
 let ethUSDAggregator: MockContract
 let rate: string
->>>>>>> e54c2200
 
 const IMPLIED_VOL = '60'
 const ZERO_ADDRESS = '0x0000000000000000000000000000000000000000'
@@ -87,35 +81,6 @@
 
 const expiration = moment(expiryDate).add(8, 'h').valueOf() / 1000
 
-<<<<<<< HEAD
-let usd: MintableERC20
-let wethERC20: ERC20Interface
-let weth: WETH
-let currentTime: moment.Moment
-let optionRegistry: OptionRegistry
-let optionToken: IOToken
-let putOption: IOToken
-let erc20PutOption: IOToken
-let erc20CallOption: IOToken
-let optionProtocol: Protocol
-let erc20CallExpiration: moment.Moment
-let putOptionExpiration: moment.Moment
-let erc20PutOptionExpiration: moment.Moment
-let erc20Token: ERC20
-let signers: Signer[]
-let volatility: Volatility
-let senderAddress: string
-let receiverAddress: string
-let liquidityPools: LiquidityPools
-let liquidityPool: LiquidityPool
-let ethLiquidityPool: LiquidityPool
-
-let priceFeed: PriceFeed
-let ethUSDAggregator: MockContract
-let rate: string
-
-=======
->>>>>>> e54c2200
 const CALL_FLAVOR = BigNumber.from(call)
 const PUT_FLAVOR = BigNumber.from(put)
 
