import hre, { ethers, network } from "hardhat"
import { BigNumberish, Contract, utils, Signer, BigNumber } from "ethers"
import {
	toWei,
	truncate,
	tFormatEth,
	call,
	put,
	genOptionTimeFromUnix,
	fromWei,
	percentDiff,
	toUSDC,
	fmtExpiration,
	fromOpyn,
	toOpyn,
	tFormatUSDC,
	PUT,
	fromUSDC,
	scaleNum
} from "../utils/conversion-helper"
import { computeNewWeights } from "../utils/OptionsCompute"
import { deployMockContract, MockContract } from "@ethereum-waffle/mock-contract"
import moment from "moment"
import AggregatorV3Interface from "../artifacts/contracts/interfaces/AggregatorV3Interface.sol/AggregatorV3Interface.json"
//@ts-ignore
import bs from "black-scholes"
import { expect } from "chai"
import Otoken from "../artifacts/contracts/packages/opyn/core/Otoken.sol/Otoken.json"
import LiquidityPoolSol from "../artifacts/contracts/LiquidityPool.sol/LiquidityPool.json"
import { UniswapV3HedgingReactor } from "../types/UniswapV3HedgingReactor"
import { MintableERC20 } from "../types/MintableERC20"
import { OptionRegistry } from "../types/OptionRegistry"
import { Otoken as IOToken } from "../types/Otoken"
import { PriceFeed } from "../types/PriceFeed"
import { LiquidityPool } from "../types/LiquidityPool"
import { WETH } from "../types/WETH"
import { Protocol } from "../types/Protocol"
import { Volatility } from "../types/Volatility"
import { Controller } from "../types/Controller"
import { AddressBook } from "../types/AddressBook"
import { Oracle } from "../types/Oracle"
import { NewMarginCalculator } from "../types/NewMarginCalculator"
import { setupTestOracle } from "./helpers"
import {
	GAMMA_CONTROLLER,
	MARGIN_POOL,
	OTOKEN_FACTORY,
	USDC_ADDRESS,
	USDC_OWNER_ADDRESS,
	WETH_ADDRESS,
<<<<<<< HEAD
	ADDRESS_BOOK
=======
	ADDRESS_BOOK,
	UNISWAP_V3_SWAP_ROUTER,
	CONTROLLER_OWNER,
	GAMMA_ORACLE_NEW
>>>>>>> 9b0e4479
} from "./constants"
import { MockChainlinkAggregator } from "../types/MockChainlinkAggregator"
let usd: MintableERC20
let weth: WETH
let optionRegistry: OptionRegistry
let optionProtocol: Protocol
let signers: Signer[]
let senderAddress: string
let receiverAddress: string
let liquidityPool: LiquidityPool
let ethLiquidityPool: LiquidityPool
let volatility: Volatility
let priceFeed: PriceFeed
let ethUSDAggregator: MockContract
let uniswapV3HedgingReactor: UniswapV3HedgingReactor
let rate: string
let controller: Controller
let addressBook: AddressBook
let newCalculator: NewMarginCalculator
let oracle: Oracle
let opynAggregator: MockChainlinkAggregator

const IMPLIED_VOL = "60"
const ZERO_ADDRESS = "0x0000000000000000000000000000000000000000"
const ETH_ADDRESS = "0xEeeeeEeeeEeEeeEeEeEeeEEEeeeeEeeeeeeeEEeE"

/* --- variables to change --- */

// Date for option to expire on format yyyy-mm-dd
// Will automatically convert to 08:00 UTC timestamp
<<<<<<< HEAD
// First mined block will be timestamped 2021-07-13 20:44 UTC
const expiryDate: string = "2021-12-05"
=======
// First mined block will be timestamped 2022-02-27 19:05 UTC
const expiryDate: string = "2022-04-05"

const invalidExpiryDateLong: string = "2024-09-03"
const invalidExpiryDateShort: string = "2022-03-01"
>>>>>>> 9b0e4479
// decimal representation of a percentage
const rfr: string = "0.03"
// edit depending on the chain id to be tested on
const chainId = 1
const oTokenDecimalShift18 = 10000000000
// amount of dollars OTM written options will be (both puts and calls)
// use negative numbers for ITM options
const strike = "20"

// hardcoded value for strike price that is outside of accepted bounds
const invalidStrikeHigh = utils.parseEther("12500")
const invalidStrikeLow = utils.parseEther("200")

// balances to deposit into the LP
const liquidityPoolUsdcDeposit = "10000"
const liquidityPoolWethDeposit = "1"

// balance to withdraw after deposit
const liquidityPoolWethWidthdraw = "0.1"

const minCallStrikePrice = utils.parseEther("500")
const maxCallStrikePrice = utils.parseEther("10000")
const minPutStrikePrice = utils.parseEther("500")
const maxPutStrikePrice = utils.parseEther("10000")
// one week in seconds
const minExpiry = 86400 * 7
// 365 days in seconds
const maxExpiry = 86400 * 365

<<<<<<< HEAD
=======
// time travel period between each expiry
const expiryPeriod = {
	days: 0,
	weeks: 0,
	months: 1,
	years: 0
}
const productSpotShockValue = scaleNum("0.6", 27)
// array of time to expiry
const day = 60 * 60 * 24
const timeToExpiry = [day * 7, day * 14, day * 28, day * 42, day * 56]
// array of upper bound value correspond to time to expiry
const expiryToValue = [
	scaleNum("0.1678", 27),
	scaleNum("0.237", 27),
	scaleNum("0.3326", 27),
	scaleNum("0.4032", 27),
	scaleNum("0.4603", 27)
]

>>>>>>> 9b0e4479
/* --- end variables to change --- */

const expiration = moment.utc(expiryDate).add(8, "h").valueOf() / 1000
const invalidExpirationLong = moment.utc(invalidExpiryDateLong).add(8, "h").valueOf() / 1000
const invalidExpirationShort = moment.utc(invalidExpiryDateShort).add(8, "h").valueOf() / 1000

const CALL_FLAVOR = false
const PUT_FLAVOR = true
<<<<<<< HEAD

=======
>>>>>>> 9b0e4479
describe("Liquidity Pool Integration Simulation", async () => {
	before(async function () {
		await hre.network.provider.request({
			method: "hardhat_reset",
			params: [
				{
					forking: {
						chainId: 1,
						jsonRpcUrl: `https://eth-mainnet.alchemyapi.io/v2/${process.env.ALCHEMY}`,
						blockNumber: 14290000
					}
				}
			]
		})
		// impersonate the opyn controller owner
		await network.provider.request({
			method: "hardhat_impersonateAccount",
			params: [CONTROLLER_OWNER[chainId]]
		})
		signers = await ethers.getSigners()
		const [sender] = signers

		const signer = await ethers.getSigner(CONTROLLER_OWNER[chainId])
		await sender.sendTransaction({
			to: signer.address,
			value: ethers.utils.parseEther("1.0") // Sends exactly 1.0 ether
		})
		// get an instance of the controller
		controller = (await ethers.getContractAt(
			"contracts/packages/opyn/core/Controller.sol:Controller",
			GAMMA_CONTROLLER[chainId]
		)) as Controller
		// get an instance of the addressbook
		addressBook = (await ethers.getContractAt(
			"contracts/packages/opyn/core/AddressBook.sol:AddressBook",
			ADDRESS_BOOK[chainId]
		)) as AddressBook
		// get the oracle
		const res = await setupTestOracle(await signers[0].getAddress())
		oracle = res[0] as Oracle
		opynAggregator = res[1] as MockChainlinkAggregator
		// deploy the new calculator
		const newCalculatorInstance = await ethers.getContractFactory("NewMarginCalculator")
		newCalculator = (await newCalculatorInstance.deploy(
			GAMMA_ORACLE_NEW[chainId],
			ADDRESS_BOOK[chainId]
		)) as NewMarginCalculator
		// deploy the new whitelist
		const newWhitelistInstance = await ethers.getContractFactory("NewWhitelist")
		const newWhitelist = await newWhitelistInstance.deploy(ADDRESS_BOOK[chainId])
		// update the addressbook with the new calculator and whitelist addresses
		await addressBook.connect(signer).setMarginCalculator(newCalculator.address)
		await addressBook.connect(signer).setWhitelist(newWhitelist.address)
		// update the whitelist and calculator in the controller
		await controller.connect(signer).refreshConfiguration()
		// whitelist collateral
		await newWhitelist.whitelistCollateral(WETH_ADDRESS[chainId])
		await newWhitelist.whitelistCollateral(USDC_ADDRESS[chainId])
		// whitelist products
		// normal calls
		await newWhitelist.whitelistProduct(
			WETH_ADDRESS[chainId],
			USDC_ADDRESS[chainId],
			WETH_ADDRESS[chainId],
			false
		)
		// normal puts
		await newWhitelist.whitelistProduct(
			WETH_ADDRESS[chainId],
			USDC_ADDRESS[chainId],
			USDC_ADDRESS[chainId],
			true
		)
		// usd collateralised calls
		await newWhitelist.whitelistProduct(
			WETH_ADDRESS[chainId],
			USDC_ADDRESS[chainId],
			USDC_ADDRESS[chainId],
			false
		)
		// eth collateralised puts
		await newWhitelist.whitelistProduct(
			WETH_ADDRESS[chainId],
			USDC_ADDRESS[chainId],
			WETH_ADDRESS[chainId],
			true
		)
		// whitelist vault type 0 collateral
		await newWhitelist.whitelistCoveredCollateral(WETH_ADDRESS[chainId], WETH_ADDRESS[chainId], false)
		await newWhitelist.whitelistCoveredCollateral(USDC_ADDRESS[chainId], WETH_ADDRESS[chainId], true)
		// whitelist vault type 1 collateral
		await newWhitelist.whitelistNakedCollateral(USDC_ADDRESS[chainId], WETH_ADDRESS[chainId], false)
		await newWhitelist.whitelistNakedCollateral(WETH_ADDRESS[chainId], WETH_ADDRESS[chainId], true)
		// set product spot shock values
		// usd collateralised calls
		await newCalculator.setSpotShock(
			WETH_ADDRESS[chainId],
			USDC_ADDRESS[chainId],
			USDC_ADDRESS[chainId],
			false,
			productSpotShockValue
		)
		// usd collateralised puts
		await newCalculator.setSpotShock(
			WETH_ADDRESS[chainId],
			USDC_ADDRESS[chainId],
			USDC_ADDRESS[chainId],
			true,
			productSpotShockValue
		)
		// eth collateralised calls
		await newCalculator.setSpotShock(
			WETH_ADDRESS[chainId],
			USDC_ADDRESS[chainId],
			WETH_ADDRESS[chainId],
			false,
			productSpotShockValue
		)
		// eth collateralised puts
		await newCalculator.setSpotShock(
			WETH_ADDRESS[chainId],
			USDC_ADDRESS[chainId],
			WETH_ADDRESS[chainId],
			true,
			productSpotShockValue
		)
		// set expiry to value values
		// usd collateralised calls
		await newCalculator.setUpperBoundValues(
			WETH_ADDRESS[chainId],
			USDC_ADDRESS[chainId],
			USDC_ADDRESS[chainId],
			false,
			timeToExpiry,
			expiryToValue
		)
		// usd collateralised puts
		await newCalculator.setUpperBoundValues(
			WETH_ADDRESS[chainId],
			USDC_ADDRESS[chainId],
			USDC_ADDRESS[chainId],
			true,
			timeToExpiry,
			expiryToValue
		)
		// eth collateralised calls
		await newCalculator.setUpperBoundValues(
			WETH_ADDRESS[chainId],
			USDC_ADDRESS[chainId],
			WETH_ADDRESS[chainId],
			false,
			timeToExpiry,
			expiryToValue
		)
		// eth collateralised puts
		await newCalculator.setUpperBoundValues(
			WETH_ADDRESS[chainId],
			USDC_ADDRESS[chainId],
			WETH_ADDRESS[chainId],
			true,
			timeToExpiry,
			expiryToValue
		)
	})

	it("Deploys the Option Registry", async () => {
		signers = await ethers.getSigners()
		senderAddress = await signers[0].getAddress()
		receiverAddress = await signers[1].getAddress()
		// deploy libraries
		const constantsFactory = await ethers.getContractFactory("Constants")
		const interactionsFactory = await ethers.getContractFactory("OpynInteractionsV2")
		const constants = await constantsFactory.deploy()
		const interactions = await interactionsFactory.deploy()
		// deploy options registry
		const optionRegistryFactory = await ethers.getContractFactory("OptionRegistry", {
			libraries: {
				OpynInteractionsV2: interactions.address
			}
		})
		// get and transfer weth
		weth = (await ethers.getContractAt(
			"contracts/interfaces/WETH.sol:WETH",
			WETH_ADDRESS[chainId]
		)) as WETH
		usd = (await ethers.getContractAt("ERC20", USDC_ADDRESS[chainId])) as MintableERC20
		await network.provider.request({
			method: "hardhat_impersonateAccount",
			params: [USDC_OWNER_ADDRESS[chainId]]
		})
		const signer = await ethers.getSigner(USDC_OWNER_ADDRESS[chainId])
		await usd.connect(signer).transfer(senderAddress, toWei("1000").div(oTokenDecimalShift18))
		await weth.deposit({ value: utils.parseEther("99") })
		const _optionRegistry = (await optionRegistryFactory.deploy(
			USDC_ADDRESS[chainId],
			OTOKEN_FACTORY[chainId],
			GAMMA_CONTROLLER[chainId],
			MARGIN_POOL[chainId],
			senderAddress,
			ADDRESS_BOOK[chainId]
		)) as OptionRegistry
		optionRegistry = _optionRegistry
		expect(optionRegistry).to.have.property("deployTransaction")
	})
	it("Should deploy price feed", async () => {
		const priceFeedFactory = await ethers.getContractFactory("PriceFeed")
		const _priceFeed = (await priceFeedFactory.deploy()) as PriceFeed
		priceFeed = _priceFeed
<<<<<<< HEAD
		await priceFeed.addPriceFeed(ZERO_ADDRESS, usd.address, ethUSDAggregator.address)
		await priceFeed.addPriceFeed(weth.address, usd.address, ethUSDAggregator.address)
		const feedAddress = await priceFeed.priceFeeds(ZERO_ADDRESS, usd.address)
		expect(feedAddress).to.eq(ethUSDAggregator.address)
		rate = "56770839675"
		await ethUSDAggregator.mock.latestRoundData.returns(
			"55340232221128660932",
			rate,
			"1607534965",
			"1607535064",
			"55340232221128660932"
		)
		await ethUSDAggregator.mock.decimals.returns("8")
=======
		await priceFeed.addPriceFeed(ZERO_ADDRESS, usd.address, opynAggregator.address)
		await priceFeed.addPriceFeed(weth.address, usd.address, opynAggregator.address)
		// oracle returns price denominated in 1e8
		const oraclePrice = await oracle.getPrice(weth.address)
		// pricefeed returns price denominated in 1e18
		const priceFeedPrice = await priceFeed.getNormalizedRate(weth.address, usd.address)
		expect(oraclePrice.mul(10_000_000_000)).to.equal(priceFeedPrice)
>>>>>>> 9b0e4479
	})

	it("Should deploy option protocol and link to registry/price feed", async () => {
		const protocolFactory = await ethers.getContractFactory("Protocol")
		optionProtocol = (await protocolFactory.deploy(
			optionRegistry.address,
			priceFeed.address
		)) as Protocol
		expect(await optionProtocol.optionRegistry()).to.equal(optionRegistry.address)
	})
	it("Creates a liquidity pool with USDC (erc20) as strikeAsset", async () => {
		type int7 = [
			BigNumberish,
			BigNumberish,
			BigNumberish,
			BigNumberish,
			BigNumberish,
			BigNumberish,
			BigNumberish
		]
		type number7 = [number, number, number, number, number, number, number]
		const coefInts: number7 = [
			1.42180236,
			0,
			-0.08626792,
			0.07873822,
			0.00650549,
			0.02160918,
			-0.1393287
		]
		//@ts-ignore
		const coefs: int7 = coefInts.map(x => toWei(x.toString()))

		const normDistFactory = await ethers.getContractFactory("NormalDist", {
			libraries: {}
		})
		const normDist = await normDistFactory.deploy()
<<<<<<< HEAD

=======
		const volFactory = await ethers.getContractFactory("Volatility", {
			libraries: {}
		})
		volatility = (await volFactory.deploy()) as Volatility
>>>>>>> 9b0e4479
		const blackScholesFactory = await ethers.getContractFactory("BlackScholes", {
			libraries: {
				NormalDist: normDist.address
			}
		})
		const blackScholesDeploy = await blackScholesFactory.deploy()

		const liquidityPoolFactory = await ethers.getContractFactory("LiquidityPool", {
			libraries: {
				BlackScholes: blackScholesDeploy.address
			}
		})
		const lp = (await liquidityPoolFactory.deploy(
			optionProtocol.address,
			usd.address,
			weth.address,
			usd.address,
			toWei(rfr),
			coefs,
			coefs,
			"ETH/USDC",
			"EDP",
			{
				minCallStrikePrice,
				maxCallStrikePrice,
				minPutStrikePrice,
				maxPutStrikePrice,
<<<<<<< HEAD
				minExpiry: fmtExpiration(minExpiry),
				maxExpiry: fmtExpiration(maxExpiry)
=======
				minExpiry: minExpiry,
				maxExpiry: maxExpiry
>>>>>>> 9b0e4479
			},
			await signers[0].getAddress()
		)) as LiquidityPool

		const lpAddress = lp.address
		liquidityPool = new Contract(lpAddress, LiquidityPoolSol.abi, signers[0]) as LiquidityPool
		optionRegistry.setLiquidityPool(liquidityPool.address)
	})

	it("Deposit to the liquidityPool", async () => {
		const USDC_WHALE = "0x55fe002aeff02f77364de339a1292923a15844b8"
		await hre.network.provider.request({
			method: "hardhat_impersonateAccount",
			params: [USDC_WHALE]
		})
		const usdcWhale = await ethers.getSigner(USDC_WHALE)
		const usdWhaleConnect = await usd.connect(usdcWhale)
		await weth.deposit({ value: toWei(liquidityPoolWethDeposit) })
		await usdWhaleConnect.transfer(senderAddress, toUSDC("1000000"))
		await usdWhaleConnect.transfer(receiverAddress, toUSDC("1000000"))
		const balance = await usd.balanceOf(senderAddress)
		await usd.approve(liquidityPool.address, toUSDC(liquidityPoolUsdcDeposit))
		const deposit = await liquidityPool.deposit(toUSDC(liquidityPoolUsdcDeposit), senderAddress)
		const liquidityPoolBalance = await liquidityPool.balanceOf(senderAddress)
		const receipt = await deposit.wait(1)
		const event = receipt?.events?.find(x => x.event == "Deposit")
		const newBalance = await usd.balanceOf(senderAddress)
		expect(event?.event).to.eq("Deposit")
		expect(balance.sub(newBalance)).to.eq(toUSDC(liquidityPoolUsdcDeposit))
		expect(liquidityPoolBalance.toString()).to.eq(toWei(liquidityPoolUsdcDeposit))
	})
	it("Returns a quote for a ETH/USD put with utilization", async () => {
		const totalLiqidity = await liquidityPool.totalSupply()
		const amount = toWei("1")
		const blockNum = await ethers.provider.getBlockNumber()
		const block = await ethers.provider.getBlock(blockNum)
		const { timestamp } = block
		const timeToExpiration = genOptionTimeFromUnix(Number(timestamp), expiration)
		const priceQuote = await priceFeed.getNormalizedRate(weth.address, usd.address)
		const strikePrice = priceQuote.sub(toWei(strike))
		const priceNorm = fromWei(priceQuote)
		const utilization = Number(fromWei(amount)) / Number(fromWei(totalLiqidity))
		const utilizationPrice = Number(priceNorm) * utilization
		const optionSeries = {
<<<<<<< HEAD
			expiration: fmtExpiration(expiration),
=======
			expiration: expiration,
>>>>>>> 9b0e4479
			isPut: PUT_FLAVOR,
			strike: strikePrice,
			strikeAsset: usd.address,
			underlying: weth.address,
			collateral: usd.address
		}
		const iv = await liquidityPool.getImpliedVolatility(
			optionSeries.isPut,
			priceQuote,
			optionSeries.strike,
			optionSeries.expiration
		)
		const localBS = bs.blackScholes(
			priceNorm,
			fromWei(strikePrice),
			timeToExpiration,
			fromWei(iv),
			parseFloat(rfr),
			"put"
		)
		const finalQuote = utilizationPrice > localBS ? utilizationPrice : localBS
<<<<<<< HEAD
		const quote = await liquidityPool.quotePriceWithUtilization(
			{
				expiration: fmtExpiration(expiration),
				isPut: PUT_FLAVOR,
				strike: BigNumber.from(strikePrice),
				strikeAsset: usd.address,
				underlying: weth.address,
				collateral: usd.address
			},
			amount
		)
=======
		const quote = (
			await liquidityPool.quotePriceWithUtilizationGreeks(
				{
					expiration: expiration,
					isPut: PUT_FLAVOR,
					strike: BigNumber.from(strikePrice),
					strikeAsset: usd.address,
					underlying: weth.address,
					collateral: usd.address
				},
				amount
			)
		)[0]
>>>>>>> 9b0e4479
		const truncQuote = truncate(finalQuote)
		const chainQuote = tFormatEth(quote.toString())
		const diff = percentDiff(truncQuote, chainQuote)
		expect(diff).to.be.lt(0.01)
	})
	it("LP Writes a ETH/USD put for premium under utilization", async () => {
		const [sender] = signers
		const rawAmount = 1
		const amount = toWei(rawAmount.toString())
		const blockNum = await ethers.provider.getBlockNumber()
		const block = await ethers.provider.getBlock(blockNum)
		const totalAmountPutBefore = await liquidityPool.totalAmountPut()
		const weightedStrikeBefore = await liquidityPool.weightedStrikePut()
		const weightedTimeBefore = await liquidityPool.weightedTimePut()
		const priceQuote = await priceFeed.getNormalizedRate(weth.address, usd.address)
		const strikePrice = priceQuote.sub(toWei(strike))
		const proposedSeries = {
<<<<<<< HEAD
			expiration: fmtExpiration(expiration),
=======
			expiration: expiration,
>>>>>>> 9b0e4479
			isPut: PUT_FLAVOR,
			strike: BigNumber.from(strikePrice),
			strikeAsset: usd.address,
			underlying: weth.address,
			collateral: usd.address
		}
		const poolBalanceBefore = await usd.balanceOf(liquidityPool.address)
		const quote = (await liquidityPool.quotePriceWithUtilizationGreeks(proposedSeries, amount))[0]
		await usd.approve(liquidityPool.address, quote)
		const balance = await usd.balanceOf(senderAddress)
		const write = await liquidityPool.issueAndWriteOption(proposedSeries, amount)
		const poolBalanceAfter = await usd.balanceOf(liquidityPool.address)
		const receipt = await write.wait(1)
		const events = receipt.events
		const writeEvent = events?.find(x => x.event == "WriteOption")
		const seriesAddress = writeEvent?.args?.series
		const putOptionToken = new Contract(seriesAddress, Otoken.abi, sender) as IOToken
		const putBalance = await putOptionToken.balanceOf(senderAddress)
		const balanceNew = await usd.balanceOf(senderAddress)
		const opynAmount = toOpyn(fromWei(amount))
		// convert to numeric
<<<<<<< HEAD
		const escrow = Number(fromWei(strikePrice))
=======
		const escrow = Number(fromUSDC(await liquidityPool.collateralAllocated()))
>>>>>>> 9b0e4479
		const totalAmountPutAfter = await liquidityPool.totalAmountPut()
		const weightedStrikeAfter = await liquidityPool.weightedStrikePut()
		const weightedTimeAfter = await liquidityPool.weightedTimePut()
		const newWeights = computeNewWeights(
			amount,
			proposedSeries.strike,
<<<<<<< HEAD
			proposedSeries.expiration,
			totalAmountPutBefore,
			weightedStrikeBefore,
			weightedTimeBefore
=======
			BigNumber.from(proposedSeries.expiration),
			totalAmountPutBefore,
			weightedStrikeBefore,
			weightedTimeBefore,
			true
>>>>>>> 9b0e4479
		)
		expect(putBalance).to.eq(opynAmount)
		// ensure funds are being transfered
		expect(tFormatUSDC(balance.sub(balanceNew))).to.eq(tFormatEth(quote))
		const expectedPoolBalance = truncate(
			Number(fromUSDC(poolBalanceBefore)) + Number(fromWei(quote)) - escrow
		)
		expect(expectedPoolBalance).to.eq(truncate(Number(fromUSDC(poolBalanceAfter))))
		expect(totalAmountPutAfter.sub(totalAmountPutBefore)).to.eq(amount)
		expect(weightedStrikeAfter).to.eq(newWeights.newWeightedStrike)
		expect(weightedTimeAfter).to.eq(newWeights.newWeightedTime)
		//@TODO add assertion checking if other state variables are properly updated such as weighted variables
	})
})<|MERGE_RESOLUTION|>--- conflicted
+++ resolved
@@ -48,14 +48,10 @@
 	USDC_ADDRESS,
 	USDC_OWNER_ADDRESS,
 	WETH_ADDRESS,
-<<<<<<< HEAD
-	ADDRESS_BOOK
-=======
 	ADDRESS_BOOK,
 	UNISWAP_V3_SWAP_ROUTER,
 	CONTROLLER_OWNER,
 	GAMMA_ORACLE_NEW
->>>>>>> 9b0e4479
 } from "./constants"
 import { MockChainlinkAggregator } from "../types/MockChainlinkAggregator"
 let usd: MintableERC20
@@ -86,16 +82,11 @@
 
 // Date for option to expire on format yyyy-mm-dd
 // Will automatically convert to 08:00 UTC timestamp
-<<<<<<< HEAD
-// First mined block will be timestamped 2021-07-13 20:44 UTC
-const expiryDate: string = "2021-12-05"
-=======
 // First mined block will be timestamped 2022-02-27 19:05 UTC
 const expiryDate: string = "2022-04-05"
 
 const invalidExpiryDateLong: string = "2024-09-03"
 const invalidExpiryDateShort: string = "2022-03-01"
->>>>>>> 9b0e4479
 // decimal representation of a percentage
 const rfr: string = "0.03"
 // edit depending on the chain id to be tested on
@@ -125,8 +116,6 @@
 // 365 days in seconds
 const maxExpiry = 86400 * 365
 
-<<<<<<< HEAD
-=======
 // time travel period between each expiry
 const expiryPeriod = {
 	days: 0,
@@ -147,7 +136,6 @@
 	scaleNum("0.4603", 27)
 ]
 
->>>>>>> 9b0e4479
 /* --- end variables to change --- */
 
 const expiration = moment.utc(expiryDate).add(8, "h").valueOf() / 1000
@@ -156,10 +144,6 @@
 
 const CALL_FLAVOR = false
 const PUT_FLAVOR = true
-<<<<<<< HEAD
-
-=======
->>>>>>> 9b0e4479
 describe("Liquidity Pool Integration Simulation", async () => {
 	before(async function () {
 		await hre.network.provider.request({
@@ -368,21 +352,6 @@
 		const priceFeedFactory = await ethers.getContractFactory("PriceFeed")
 		const _priceFeed = (await priceFeedFactory.deploy()) as PriceFeed
 		priceFeed = _priceFeed
-<<<<<<< HEAD
-		await priceFeed.addPriceFeed(ZERO_ADDRESS, usd.address, ethUSDAggregator.address)
-		await priceFeed.addPriceFeed(weth.address, usd.address, ethUSDAggregator.address)
-		const feedAddress = await priceFeed.priceFeeds(ZERO_ADDRESS, usd.address)
-		expect(feedAddress).to.eq(ethUSDAggregator.address)
-		rate = "56770839675"
-		await ethUSDAggregator.mock.latestRoundData.returns(
-			"55340232221128660932",
-			rate,
-			"1607534965",
-			"1607535064",
-			"55340232221128660932"
-		)
-		await ethUSDAggregator.mock.decimals.returns("8")
-=======
 		await priceFeed.addPriceFeed(ZERO_ADDRESS, usd.address, opynAggregator.address)
 		await priceFeed.addPriceFeed(weth.address, usd.address, opynAggregator.address)
 		// oracle returns price denominated in 1e8
@@ -390,7 +359,6 @@
 		// pricefeed returns price denominated in 1e18
 		const priceFeedPrice = await priceFeed.getNormalizedRate(weth.address, usd.address)
 		expect(oraclePrice.mul(10_000_000_000)).to.equal(priceFeedPrice)
->>>>>>> 9b0e4479
 	})
 
 	it("Should deploy option protocol and link to registry/price feed", async () => {
@@ -428,14 +396,10 @@
 			libraries: {}
 		})
 		const normDist = await normDistFactory.deploy()
-<<<<<<< HEAD
-
-=======
 		const volFactory = await ethers.getContractFactory("Volatility", {
 			libraries: {}
 		})
 		volatility = (await volFactory.deploy()) as Volatility
->>>>>>> 9b0e4479
 		const blackScholesFactory = await ethers.getContractFactory("BlackScholes", {
 			libraries: {
 				NormalDist: normDist.address
@@ -463,13 +427,8 @@
 				maxCallStrikePrice,
 				minPutStrikePrice,
 				maxPutStrikePrice,
-<<<<<<< HEAD
-				minExpiry: fmtExpiration(minExpiry),
-				maxExpiry: fmtExpiration(maxExpiry)
-=======
 				minExpiry: minExpiry,
 				maxExpiry: maxExpiry
->>>>>>> 9b0e4479
 			},
 			await signers[0].getAddress()
 		)) as LiquidityPool
@@ -514,11 +473,7 @@
 		const utilization = Number(fromWei(amount)) / Number(fromWei(totalLiqidity))
 		const utilizationPrice = Number(priceNorm) * utilization
 		const optionSeries = {
-<<<<<<< HEAD
-			expiration: fmtExpiration(expiration),
-=======
 			expiration: expiration,
->>>>>>> 9b0e4479
 			isPut: PUT_FLAVOR,
 			strike: strikePrice,
 			strikeAsset: usd.address,
@@ -540,19 +495,6 @@
 			"put"
 		)
 		const finalQuote = utilizationPrice > localBS ? utilizationPrice : localBS
-<<<<<<< HEAD
-		const quote = await liquidityPool.quotePriceWithUtilization(
-			{
-				expiration: fmtExpiration(expiration),
-				isPut: PUT_FLAVOR,
-				strike: BigNumber.from(strikePrice),
-				strikeAsset: usd.address,
-				underlying: weth.address,
-				collateral: usd.address
-			},
-			amount
-		)
-=======
 		const quote = (
 			await liquidityPool.quotePriceWithUtilizationGreeks(
 				{
@@ -566,7 +508,6 @@
 				amount
 			)
 		)[0]
->>>>>>> 9b0e4479
 		const truncQuote = truncate(finalQuote)
 		const chainQuote = tFormatEth(quote.toString())
 		const diff = percentDiff(truncQuote, chainQuote)
@@ -584,11 +525,7 @@
 		const priceQuote = await priceFeed.getNormalizedRate(weth.address, usd.address)
 		const strikePrice = priceQuote.sub(toWei(strike))
 		const proposedSeries = {
-<<<<<<< HEAD
-			expiration: fmtExpiration(expiration),
-=======
 			expiration: expiration,
->>>>>>> 9b0e4479
 			isPut: PUT_FLAVOR,
 			strike: BigNumber.from(strikePrice),
 			strikeAsset: usd.address,
@@ -610,29 +547,18 @@
 		const balanceNew = await usd.balanceOf(senderAddress)
 		const opynAmount = toOpyn(fromWei(amount))
 		// convert to numeric
-<<<<<<< HEAD
-		const escrow = Number(fromWei(strikePrice))
-=======
 		const escrow = Number(fromUSDC(await liquidityPool.collateralAllocated()))
->>>>>>> 9b0e4479
 		const totalAmountPutAfter = await liquidityPool.totalAmountPut()
 		const weightedStrikeAfter = await liquidityPool.weightedStrikePut()
 		const weightedTimeAfter = await liquidityPool.weightedTimePut()
 		const newWeights = computeNewWeights(
 			amount,
 			proposedSeries.strike,
-<<<<<<< HEAD
-			proposedSeries.expiration,
-			totalAmountPutBefore,
-			weightedStrikeBefore,
-			weightedTimeBefore
-=======
 			BigNumber.from(proposedSeries.expiration),
 			totalAmountPutBefore,
 			weightedStrikeBefore,
 			weightedTimeBefore,
 			true
->>>>>>> 9b0e4479
 		)
 		expect(putBalance).to.eq(opynAmount)
 		// ensure funds are being transfered
