--- conflicted
+++ resolved
@@ -33,12 +33,6 @@
 	USDC_ADDRESS,
 	WETH_ADDRESS,
 } from "./constants"
-<<<<<<< HEAD
-import { setupOracle, setOpynOracleExpiryPrice } from "./helpers"
-import { send } from "process"
-import { convertDoubleToDec } from "../utils/math"
-
-=======
 let usd: MintableERC20
 let wethERC20: ERC20Interface
 let weth: WETH
@@ -52,7 +46,6 @@
 let priceFeed: PriceFeed
 let ethUSDAggregator: MockContract
 let rate: string
->>>>>>> e54c2200
 const IMPLIED_VOL = "60"
 const ZERO_ADDRESS = "0x0000000000000000000000000000000000000000"
 const ETH_ADDRESS = "0xEeeeeEeeeEeEeeEeEeEeeEEEeeeeEeeeeeeeEEeE"
@@ -84,35 +77,6 @@
 
 const expiration = moment.utc(expiryDate).add(8, "h").valueOf() / 1000
 
-<<<<<<< HEAD
-let usd: MintableERC20
-let wethERC20: ERC20Interface
-let weth: WETH
-let currentTime: moment.Moment
-let optionRegistry: OptionRegistry
-let optionToken: IOToken
-let putOption: IOToken
-let erc20PutOption: IOToken
-let erc20CallOption: IOToken
-let optionProtocol: Protocol
-let erc20CallExpiration: moment.Moment
-let putOptionExpiration: moment.Moment
-let erc20PutOptionExpiration: moment.Moment
-let erc20Token: ERC20
-let signers: Signer[]
-let volatility: Volatility
-let liquidityProviderAddress: string
-let attackerAddress: string
-let liquidityPools: LiquidityPools
-let liquidityPool: LiquidityPool
-let ethLiquidityPool: LiquidityPool
-
-let priceFeed: PriceFeed
-let ethUSDAggregator: MockContract
-let rate: string
-
-=======
->>>>>>> e54c2200
 const CALL_FLAVOR = BigNumber.from(call)
 const PUT_FLAVOR = BigNumber.from(put)
 
@@ -348,10 +312,6 @@
 			underlying: weth.address
 		}
 		const quote = (await liquidityPool.quotePriceWithUtilizationGreeks(proposedSeries, amount))[0]
-<<<<<<< HEAD
-		console.log(quote);
-=======
->>>>>>> e54c2200
 		await usd
 			.connect(attacker)
 			.approve(
