import hre, { ethers, network } from "hardhat"
import { BigNumberish, Contract, utils, Signer, BigNumber } from "ethers"
import {
	toWei,
	call,
	put,
	fromWei,
	convertRounded,
	toUSDC,
	fromOpyn,
	scaleNum
} from "../utils/conversion-helper"
import moment from "moment"
//@ts-ignore
import { expect } from "chai"
import Otoken from "../artifacts/contracts/packages/opyn/core/Otoken.sol/Otoken.json"
import LiquidityPoolSol from "../artifacts/contracts/LiquidityPool.sol/LiquidityPool.json"
import { ERC20Interface } from "../types/ERC20Interface"
import { MintableERC20 } from "../types/MintableERC20"
import { OptionRegistry } from "../types/OptionRegistry"
import { Otoken as IOToken } from "../types/Otoken"
import { PriceFeed } from "../types/PriceFeed"
import { LiquidityPool } from "../types/LiquidityPool"
import { WETH } from "../types/WETH"
import { Protocol } from "../types/Protocol"
import { Volatility } from "../types/Volatility"
import { Controller } from "../types/Controller"
import { AddressBook } from "../types/AddressBook"
import { Oracle } from "../types/Oracle"
import { NewMarginCalculator } from "../types/NewMarginCalculator"
import { setupTestOracle } from "./helpers"
import {
	ADDRESS_BOOK,
	GAMMA_CONTROLLER,
	MARGIN_POOL,
	OTOKEN_FACTORY,
	USDC_ADDRESS,
	WETH_ADDRESS,
	CONTROLLER_OWNER,
	GAMMA_ORACLE_NEW,
	USDC_OWNER_ADDRESS
} from "./constants"
import { MockChainlinkAggregator } from "../types/MockChainlinkAggregator"

let usd: MintableERC20
let wethERC20: ERC20Interface
let weth: WETH
let optionRegistry: OptionRegistry
let optionProtocol: Protocol
let signers: Signer[]
let liquidityProviderAddress: string
let attackerAddress: string
let liquidityPool: LiquidityPool
let priceFeed: PriceFeed
let volatility: Volatility
let controller: Controller
let addressBook: AddressBook
let newCalculator: NewMarginCalculator
let oracle: Oracle
let opynAggregator: MockChainlinkAggregator

const ZERO_ADDRESS = "0x0000000000000000000000000000000000000000"

/* --- variables to change --- */

// Date for option to expire on format yyyy-mm-dd
// Will automatically convert to 08:00 UTC timestamp
<<<<<<< HEAD
// First mined block will be timestamped 2021-07-13 20:44 UTC
=======
// First mined block will be timestamped 2022-02-27 19:05 UTC
>>>>>>> 9b0e4479
const expiryDate: string = "2022-04-05"
// decimal representation of a percentage
const rfr: string = "0.03"
// edit depending on the chain id to be tested on
const chainId = 1
const oTokenDecimalShift18 = 10000000000
// amount of dollars OTM written options will be (both puts and calls)
// use negative numbers for ITM options
const strike = "-5000"

// balances to deposit into the LP
const liquidityPoolUsdcDeposit = "1000000"

// attacker deposit LP70839675
const attackerUsdcDeposit = "1000"

// balance to withdraw after deposit
const liquidityPoolWethWidthdraw = "0.1"

const minCallStrikePrice = utils.parseEther("500")
const maxCallStrikePrice = utils.parseEther("20000")
const minPutStrikePrice = utils.parseEther("500")
const maxPutStrikePrice = utils.parseEther("20000")
// one week in seconds
const minExpiry = 86400 * 7
// 365 days in seconds
const maxExpiry = 86400 * 365

<<<<<<< HEAD
=======
const productSpotShockValue = scaleNum("0.6", 27)
// array of time to expiry
const day = 60 * 60 * 24
const timeToExpiry = [day * 7, day * 14, day * 28, day * 42, day * 56]
// array of upper bound value correspond to time to expiry
const expiryToValue = [
	scaleNum("0.1678", 27),
	scaleNum("0.237", 27),
	scaleNum("0.3326", 27),
	scaleNum("0.4032", 27),
	scaleNum("0.4603", 27)
]

>>>>>>> 9b0e4479
/* --- end variables to change --- */

const expiration = moment.utc(expiryDate).add(8, "h").valueOf() / 1000

const CALL_FLAVOR = false
const PUT_FLAVOR = true

describe("Hegic Attack", function () {
	before(async function () {
		await hre.network.provider.request({
			method: "hardhat_reset",
			params: [
				{
					forking: {
						chainId: 1,
						jsonRpcUrl: `https://eth-mainnet.alchemyapi.io/v2/${process.env.ALCHEMY}`,
						blockNumber: 14290000
					}
				}
			]
		})
		// impersonate the opyn controller owner
		await network.provider.request({
			method: "hardhat_impersonateAccount",
			params: [CONTROLLER_OWNER[chainId]]
		})
		signers = await ethers.getSigners()
		const [sender] = signers

		const signer = await ethers.getSigner(CONTROLLER_OWNER[chainId])
		await sender.sendTransaction({
			to: signer.address,
			value: ethers.utils.parseEther("1.0") // Sends exactly 1.0 ether
		})
		// get an instance of the controller
		controller = (await ethers.getContractAt(
			"contracts/packages/opyn/core/Controller.sol:Controller",
			GAMMA_CONTROLLER[chainId]
		)) as Controller
		// get an instance of the addressbook
		addressBook = (await ethers.getContractAt(
			"contracts/packages/opyn/core/AddressBook.sol:AddressBook",
			ADDRESS_BOOK[chainId]
		)) as AddressBook
		// get the oracle
		const res = await setupTestOracle(await signers[0].getAddress())
		oracle = res[0] as Oracle
		opynAggregator = res[1] as MockChainlinkAggregator
		// deploy the new calculator
		const newCalculatorInstance = await ethers.getContractFactory("NewMarginCalculator")
		newCalculator = (await newCalculatorInstance.deploy(
			GAMMA_ORACLE_NEW[chainId],
			ADDRESS_BOOK[chainId]
		)) as NewMarginCalculator
		// deploy the new whitelist
		const newWhitelistInstance = await ethers.getContractFactory("NewWhitelist")
		const newWhitelist = await newWhitelistInstance.deploy(ADDRESS_BOOK[chainId])
		// update the addressbook with the new calculator and whitelist addresses
		await addressBook.connect(signer).setMarginCalculator(newCalculator.address)
		await addressBook.connect(signer).setWhitelist(newWhitelist.address)
		// update the whitelist and calculator in the controller
		await controller.connect(signer).refreshConfiguration()
		// whitelist collateral
		await newWhitelist.whitelistCollateral(WETH_ADDRESS[chainId])
		await newWhitelist.whitelistCollateral(USDC_ADDRESS[chainId])
		// whitelist products
		// normal calls
		await newWhitelist.whitelistProduct(
			WETH_ADDRESS[chainId],
			USDC_ADDRESS[chainId],
			WETH_ADDRESS[chainId],
			false
		)
		// normal puts
		await newWhitelist.whitelistProduct(
			WETH_ADDRESS[chainId],
			USDC_ADDRESS[chainId],
			USDC_ADDRESS[chainId],
			true
		)
		// usd collateralised calls
		await newWhitelist.whitelistProduct(
			WETH_ADDRESS[chainId],
			USDC_ADDRESS[chainId],
			USDC_ADDRESS[chainId],
			false
		)
		// eth collateralised puts
		await newWhitelist.whitelistProduct(
			WETH_ADDRESS[chainId],
			USDC_ADDRESS[chainId],
			WETH_ADDRESS[chainId],
			true
		)
		// whitelist vault type 0 collateral
		await newWhitelist.whitelistCoveredCollateral(WETH_ADDRESS[chainId], WETH_ADDRESS[chainId], false)
		await newWhitelist.whitelistCoveredCollateral(USDC_ADDRESS[chainId], WETH_ADDRESS[chainId], true)
		// whitelist vault type 1 collateral
		await newWhitelist.whitelistNakedCollateral(USDC_ADDRESS[chainId], WETH_ADDRESS[chainId], false)
		await newWhitelist.whitelistNakedCollateral(WETH_ADDRESS[chainId], WETH_ADDRESS[chainId], true)
		// set product spot shock values
		// usd collateralised calls
		await newCalculator.setSpotShock(
			WETH_ADDRESS[chainId],
			USDC_ADDRESS[chainId],
			USDC_ADDRESS[chainId],
			false,
			productSpotShockValue
		)
		// usd collateralised puts
		await newCalculator.setSpotShock(
			WETH_ADDRESS[chainId],
			USDC_ADDRESS[chainId],
			USDC_ADDRESS[chainId],
			true,
			productSpotShockValue
		)
		// eth collateralised calls
		await newCalculator.setSpotShock(
			WETH_ADDRESS[chainId],
			USDC_ADDRESS[chainId],
			WETH_ADDRESS[chainId],
			false,
			productSpotShockValue
		)
		// eth collateralised puts
		await newCalculator.setSpotShock(
			WETH_ADDRESS[chainId],
			USDC_ADDRESS[chainId],
			WETH_ADDRESS[chainId],
			true,
			productSpotShockValue
		)
		// set expiry to value values
		// usd collateralised calls
		await newCalculator.setUpperBoundValues(
			WETH_ADDRESS[chainId],
			USDC_ADDRESS[chainId],
			USDC_ADDRESS[chainId],
			false,
			timeToExpiry,
			expiryToValue
		)
		// usd collateralised puts
		await newCalculator.setUpperBoundValues(
			WETH_ADDRESS[chainId],
			USDC_ADDRESS[chainId],
			USDC_ADDRESS[chainId],
			true,
			timeToExpiry,
			expiryToValue
		)
		// eth collateralised calls
		await newCalculator.setUpperBoundValues(
			WETH_ADDRESS[chainId],
			USDC_ADDRESS[chainId],
			WETH_ADDRESS[chainId],
			false,
			timeToExpiry,
			expiryToValue
		)
		// eth collateralised puts
		await newCalculator.setUpperBoundValues(
			WETH_ADDRESS[chainId],
			USDC_ADDRESS[chainId],
			WETH_ADDRESS[chainId],
			true,
			timeToExpiry,
			expiryToValue
		)
	})

	it("Deploys the Option Registry", async () => {
		signers = await hre.ethers.getSigners()
		liquidityProviderAddress = await signers[0].getAddress()
		attackerAddress = await signers[1].getAddress()
		// deploy libraries
		const constantsFactory = await hre.ethers.getContractFactory("Constants")
		const interactionsFactory = await hre.ethers.getContractFactory("OpynInteractionsV2")
		const constants = await constantsFactory.deploy()
		const interactions = await interactionsFactory.deploy()
		// deploy options registry
		const optionRegistryFactory = await hre.ethers.getContractFactory("OptionRegistry", {
			libraries: {
				OpynInteractionsV2: interactions.address
			}
		})
		// get and transfer weth
		weth = (await ethers.getContractAt(
			"contracts/interfaces/WETH.sol:WETH",
			WETH_ADDRESS[chainId]
		)) as WETH
		wethERC20 = (await ethers.getContractAt(
			"ERC20Interface",
			WETH_ADDRESS[chainId]
		)) as ERC20Interface
		usd = (await ethers.getContractAt("ERC20", USDC_ADDRESS[chainId])) as MintableERC20
		await network.provider.request({
			method: "hardhat_impersonateAccount",
			params: [USDC_OWNER_ADDRESS[chainId]]
		})
		const signer = await ethers.getSigner(USDC_OWNER_ADDRESS[chainId])
		await usd
			.connect(signer)
			.transfer(liquidityProviderAddress, toWei("1000").div(oTokenDecimalShift18))
		await weth.deposit({ value: utils.parseEther("99") })
		const _optionRegistry = (await optionRegistryFactory.deploy(
			USDC_ADDRESS[chainId],
			OTOKEN_FACTORY[chainId],
			GAMMA_CONTROLLER[chainId],
			MARGIN_POOL[chainId],
			liquidityProviderAddress,
			ADDRESS_BOOK[chainId]
		)) as OptionRegistry
		optionRegistry = _optionRegistry
		expect(optionRegistry).to.have.property("deployTransaction")
	})

	it("Should deploy price feed", async () => {
		const priceFeedFactory = await ethers.getContractFactory("PriceFeed")
		const _priceFeed = (await priceFeedFactory.deploy()) as PriceFeed
		priceFeed = _priceFeed
<<<<<<< HEAD
		await priceFeed.addPriceFeed(ZERO_ADDRESS, usd.address, ethUSDAggregator.address)
		await priceFeed.addPriceFeed(weth.address, usd.address, ethUSDAggregator.address)
		const feedAddress = await priceFeed.priceFeeds(ZERO_ADDRESS, usd.address)
		expect(feedAddress).to.eq(ethUSDAggregator.address)
		rate = "1280000000000" //12800
		await ethUSDAggregator.mock.latestRoundData.returns(
			"55340232221128660932",
			rate,
			"1607534965",
			"1607535064",
			"55340232221128660932"
		)
		await ethUSDAggregator.mock.decimals.returns("8")
=======
		await priceFeed.addPriceFeed(ZERO_ADDRESS, usd.address, opynAggregator.address)
		await priceFeed.addPriceFeed(weth.address, usd.address, opynAggregator.address)
		// oracle returns price denominated in 1e8
		const oraclePrice = await oracle.getPrice(weth.address)
		// pricefeed returns price denominated in 1e18
		const priceFeedPrice = await priceFeed.getNormalizedRate(weth.address, usd.address)
		expect(oraclePrice.mul(10_000_000_000)).to.equal(priceFeedPrice)
>>>>>>> 9b0e4479
	})
	it("Should deploy option protocol and link to registry/price feed", async () => {
		const protocolFactory = await ethers.getContractFactory("Protocol")
		optionProtocol = (await protocolFactory.deploy(
			optionRegistry.address,
			priceFeed.address
		)) as Protocol
		expect(await optionProtocol.optionRegistry()).to.equal(optionRegistry.address)
	})

	it("Creates a liquidity pool with USDC (erc20) as strikeAsset", async () => {
		type int7 = [
			BigNumberish,
			BigNumberish,
			BigNumberish,
			BigNumberish,
			BigNumberish,
			BigNumberish,
			BigNumberish
		]
		type number7 = [number, number, number, number, number, number, number]
		const coefInts: number7 = [
			1.42180236,
			0,
			-0.08626792,
			0.07873822,
			0.00650549,
			0.02160918,
			-0.1393287
		]
		//@ts-ignore
		const coefs: int7 = coefInts.map(x => toWei(x.toString()))

		const normDistFactory = await ethers.getContractFactory("NormalDist", {
			libraries: {}
		})
		const normDist = await normDistFactory.deploy()
<<<<<<< HEAD

=======
		const volFactory = await ethers.getContractFactory("Volatility", {
			libraries: {}
		})
		volatility = (await volFactory.deploy()) as Volatility
>>>>>>> 9b0e4479
		const blackScholesFactory = await ethers.getContractFactory("BlackScholes", {
			libraries: {
				NormalDist: normDist.address
			}
		})
		const blackScholesDeploy = await blackScholesFactory.deploy()

		const liquidityPoolFactory = await ethers.getContractFactory("LiquidityPool", {
			libraries: {
				BlackScholes: blackScholesDeploy.address
			}
		})
		const lp = (await liquidityPoolFactory.deploy(
			optionProtocol.address,
			usd.address,
			weth.address,
			usd.address,
			toWei(rfr),
			coefs,
			coefs,
			"ETH/USDC",
			"EDP",
			{
				minCallStrikePrice,
				maxCallStrikePrice,
				minPutStrikePrice,
				maxPutStrikePrice,
<<<<<<< HEAD
				minExpiry: fmtExpiration(minExpiry),
				maxExpiry: fmtExpiration(maxExpiry)
			},
=======
				minExpiry: minExpiry,
				maxExpiry: maxExpiry
			},
			//@ts-ignore
>>>>>>> 9b0e4479
			await signers[0].getAddress()
		)) as LiquidityPool

		const lpAddress = lp.address
		liquidityPool = new Contract(lpAddress, LiquidityPoolSol.abi, signers[0]) as LiquidityPool
		optionRegistry.setLiquidityPool(liquidityPool.address)
	})

	it("Adds liquidity to the liquidityPool", async () => {
		const USDC_WHALE = "0x55fe002aeff02f77364de339a1292923a15844b8"
		await hre.network.provider.request({
			method: "hardhat_impersonateAccount",
			params: [USDC_WHALE]
		})
		const usdcWhale = await ethers.getSigner(USDC_WHALE)
		const usdWhaleConnect = await usd.connect(usdcWhale)
		await usdWhaleConnect.transfer(liquidityProviderAddress, toUSDC(liquidityPoolUsdcDeposit))
		await usdWhaleConnect.transfer(attackerAddress, toUSDC("50000"))
		const balance = await usd.balanceOf(liquidityProviderAddress)
		await usd.approve(liquidityPool.address, toWei(liquidityPoolUsdcDeposit))
		const deposit = await liquidityPool.deposit(
			toUSDC(liquidityPoolUsdcDeposit),
			liquidityProviderAddress
		)
		const liquidityPoolBalanceUSDC = await usd.balanceOf(liquidityPool.address)
		const receipt = await deposit.wait(1)
		const event = receipt?.events?.find(x => x.event == "Deposit")
		const newBalance = await usd.balanceOf(liquidityProviderAddress)
		expect(event?.event).to.eq("Deposit")
		expect(balance.sub(newBalance)).to.eq(toUSDC(liquidityPoolUsdcDeposit))
		expect(liquidityPoolBalanceUSDC).to.equal(utils.parseUnits(liquidityPoolUsdcDeposit, 6))
	})

	it("Attacker adds liquidity", async () => {
		const [liquidityProvider, attacker] = await ethers.getSigners()
		const usdAttacker = usd.connect(attacker)
		await usdAttacker.approve(liquidityPool.address, toUSDC(attackerUsdcDeposit))
		const wethAttacker = weth.connect(attacker)
		const wethDeposit = await wethAttacker.deposit({ value: toWei("99") })
		await wethDeposit.wait(1)
		const lpAttacker = liquidityPool.connect(attacker)
		await wethAttacker.approve(liquidityPool.address, toWei("1"))
		const totalSupply = await liquidityPool.totalSupply()
		await lpAttacker.deposit(toUSDC(attackerUsdcDeposit), attackerAddress)
		const newTotalSupply = await liquidityPool.totalSupply()

		const lpBalance = await lpAttacker.balanceOf(attackerAddress)
		const difference = newTotalSupply.sub(lpBalance)

		const supplyRatio = convertRounded(newTotalSupply) / convertRounded(totalSupply)
		// expect(supplyRatio).to.eq(1.1)
		expect(newTotalSupply).to.eq(totalSupply.add(lpBalance))
	})

	let lpCallOption: IOToken
	it("LP Writes a WETH/USD put collateralized by WETH for premium to the attacker", async () => {
		const [liquidityProvider, attacker] = signers
		// registry requires liquidity pool to be owner
		optionRegistry.setLiquidityPool(liquidityPool.address)
		const amount = toWei("1")
		const blockNum = await ethers.provider.getBlockNumber()
		const block = await ethers.provider.getBlock(blockNum)
		const { timestamp } = block

		// opyn contracts require expiration to be at 8:00 UTC

		const priceQuote = await priceFeed.getNormalizedRate(weth.address, usd.address)
		const strikePrice = priceQuote.sub(toWei(strike))
		// await usd.connect(attacker).approve(liquidityPool.address, toUSDC("2000"))
		// await weth.deposit({ value: amount.mul("5") })
		// await weth.approve(liquidityPool.address, amount.mul("5"))
		// await liquidityPool.addLiquidity(toUSDC("6000"), amount.mul("4"), 0, 0)
		const lpUSDBalanceBefore = await usd.balanceOf(liquidityPool.address)
		const proposedSeries = {
<<<<<<< HEAD
			expiration: fmtExpiration(expiration),
=======
			expiration: expiration,
>>>>>>> 9b0e4479
			isPut: true,
			strike: BigNumber.from(strikePrice),
			strikeAsset: usd.address,
			underlying: weth.address,
			collateral: usd.address
		}
		const quote = (await liquidityPool.quotePriceWithUtilizationGreeks(proposedSeries, amount))[0]
		await usd.connect(attacker).approve(liquidityPool.address, toWei("10000000000"))
		const write = await liquidityPool.connect(attacker).issueAndWriteOption(proposedSeries, amount)
		const receipt = await write.wait(1)
		const events = receipt.events
		const writeEvent = events?.find(x => x.event == "WriteOption")
		const seriesAddress = writeEvent?.args?.series
		const callOptionToken = new Contract(seriesAddress, Otoken.abi, attacker) as IOToken
		lpCallOption = callOptionToken
		const buyerOptionBalance = await callOptionToken.balanceOf(attackerAddress)
		//@ts-ignore
		const totalInterest = await callOptionToken.totalSupply()
		const lpUSDBalance = await usd.balanceOf(liquidityPool.address)
		const attackerEthBalance = await attacker.getBalance()
		const balanceDiff = lpUSDBalanceBefore.sub(lpUSDBalance)
		expect(fromOpyn(buyerOptionBalance)).to.eq(fromWei(amount))
		expect(fromOpyn(totalInterest)).to.eq(fromWei(amount))
	})

	it("attacker withdraws liquidity", async () => {
		const [liquidityProvider, attacker] = signers
		const shares = await liquidityPool.balanceOf(attackerAddress)
		const usdcBalanceBefore = await usd.balanceOf(attackerAddress)
		const wethBalanceBefore = await wethERC20.balanceOf(attackerAddress)
		const lpBalanceBefore = await usd.balanceOf(liquidityPool.address)
		await liquidityPool.connect(attacker).withdraw(shares, attackerAddress)
		const lpBalanceAfter = await usd.balanceOf(liquidityPool.address)
		const usdcBalanceAfter = await usd.balanceOf(attackerAddress)
		const wethBalanceAfter = await wethERC20.balanceOf(attackerAddress)
		expect(
			lpBalanceAfter.sub(lpBalanceBefore.sub(utils.parseUnits(attackerUsdcDeposit, 6)))
		).to.be.within(-10, 10)
		expect(
			usdcBalanceAfter.sub(usdcBalanceBefore.add(utils.parseUnits(attackerUsdcDeposit, 6)))
		).to.be.within(-10, 10)
	})
})<|MERGE_RESOLUTION|>--- conflicted
+++ resolved
@@ -65,11 +65,7 @@
 
 // Date for option to expire on format yyyy-mm-dd
 // Will automatically convert to 08:00 UTC timestamp
-<<<<<<< HEAD
-// First mined block will be timestamped 2021-07-13 20:44 UTC
-=======
 // First mined block will be timestamped 2022-02-27 19:05 UTC
->>>>>>> 9b0e4479
 const expiryDate: string = "2022-04-05"
 // decimal representation of a percentage
 const rfr: string = "0.03"
@@ -98,8 +94,6 @@
 // 365 days in seconds
 const maxExpiry = 86400 * 365
 
-<<<<<<< HEAD
-=======
 const productSpotShockValue = scaleNum("0.6", 27)
 // array of time to expiry
 const day = 60 * 60 * 24
@@ -113,7 +107,6 @@
 	scaleNum("0.4603", 27)
 ]
 
->>>>>>> 9b0e4479
 /* --- end variables to change --- */
 
 const expiration = moment.utc(expiryDate).add(8, "h").valueOf() / 1000
@@ -336,21 +329,6 @@
 		const priceFeedFactory = await ethers.getContractFactory("PriceFeed")
 		const _priceFeed = (await priceFeedFactory.deploy()) as PriceFeed
 		priceFeed = _priceFeed
-<<<<<<< HEAD
-		await priceFeed.addPriceFeed(ZERO_ADDRESS, usd.address, ethUSDAggregator.address)
-		await priceFeed.addPriceFeed(weth.address, usd.address, ethUSDAggregator.address)
-		const feedAddress = await priceFeed.priceFeeds(ZERO_ADDRESS, usd.address)
-		expect(feedAddress).to.eq(ethUSDAggregator.address)
-		rate = "1280000000000" //12800
-		await ethUSDAggregator.mock.latestRoundData.returns(
-			"55340232221128660932",
-			rate,
-			"1607534965",
-			"1607535064",
-			"55340232221128660932"
-		)
-		await ethUSDAggregator.mock.decimals.returns("8")
-=======
 		await priceFeed.addPriceFeed(ZERO_ADDRESS, usd.address, opynAggregator.address)
 		await priceFeed.addPriceFeed(weth.address, usd.address, opynAggregator.address)
 		// oracle returns price denominated in 1e8
@@ -358,7 +336,6 @@
 		// pricefeed returns price denominated in 1e18
 		const priceFeedPrice = await priceFeed.getNormalizedRate(weth.address, usd.address)
 		expect(oraclePrice.mul(10_000_000_000)).to.equal(priceFeedPrice)
->>>>>>> 9b0e4479
 	})
 	it("Should deploy option protocol and link to registry/price feed", async () => {
 		const protocolFactory = await ethers.getContractFactory("Protocol")
@@ -396,14 +373,10 @@
 			libraries: {}
 		})
 		const normDist = await normDistFactory.deploy()
-<<<<<<< HEAD
-
-=======
 		const volFactory = await ethers.getContractFactory("Volatility", {
 			libraries: {}
 		})
 		volatility = (await volFactory.deploy()) as Volatility
->>>>>>> 9b0e4479
 		const blackScholesFactory = await ethers.getContractFactory("BlackScholes", {
 			libraries: {
 				NormalDist: normDist.address
@@ -431,16 +404,10 @@
 				maxCallStrikePrice,
 				minPutStrikePrice,
 				maxPutStrikePrice,
-<<<<<<< HEAD
-				minExpiry: fmtExpiration(minExpiry),
-				maxExpiry: fmtExpiration(maxExpiry)
-			},
-=======
 				minExpiry: minExpiry,
 				maxExpiry: maxExpiry
 			},
 			//@ts-ignore
->>>>>>> 9b0e4479
 			await signers[0].getAddress()
 		)) as LiquidityPool
 
@@ -515,11 +482,7 @@
 		// await liquidityPool.addLiquidity(toUSDC("6000"), amount.mul("4"), 0, 0)
 		const lpUSDBalanceBefore = await usd.balanceOf(liquidityPool.address)
 		const proposedSeries = {
-<<<<<<< HEAD
-			expiration: fmtExpiration(expiration),
-=======
 			expiration: expiration,
->>>>>>> 9b0e4479
 			isPut: true,
 			strike: BigNumber.from(strikePrice),
 			strikeAsset: usd.address,
