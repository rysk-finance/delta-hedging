import hre, { ethers, network } from "hardhat"
import { Contract, utils, Signer } from "ethers"
import { toWei, call, put } from "../utils/conversion-helper"
import { expect } from "chai"
import moment from "moment"
import Otoken from "../artifacts/contracts/packages/opyn/core/Otoken.sol/Otoken.json"
import { ERC20Interface } from "../types/ERC20Interface"
import { MintableERC20 } from "../types/MintableERC20"
import { OptionRegistry } from "../types/OptionRegistry"
import { Otoken as IOToken } from "../types/Otoken"
import { WETH } from "../types/WETH"
import {
	CHAINLINK_WETH_PRICER,
	GAMMA_CONTROLLER,
	MARGIN_POOL,
	OTOKEN_FACTORY,
	USDC_ADDRESS,
	USDC_OWNER_ADDRESS,
	WETH_ADDRESS
} from "./constants"
import { setupOracle, setOpynOracleExpiryPrice } from "./helpers"
let usd: MintableERC20
let wethERC20: ERC20Interface
let weth: WETH
let optionRegistry: OptionRegistry
let optionToken: IOToken
let putOption: IOToken
let erc20CallOption: IOToken
let signers: Signer[]
let senderAddress: string
let receiverAddress: string

// Date for option to expire on format yyyy-mm-dd
// Will automatically convert to 08:00 UTC timestamp
const expiryDate: string = "2022-05-12"

// time travel period between each expiry
const expiryPeriod = {
	days: 0,
	weeks: 0,
	months: 1,
	years: 0
}

// edit depending on the chain id to be tested on
const chainId = 1
const oTokenDecimalShift18 = 10000000000
const strike = toWei("3500")

// handles the conversion of expiryDate to a unix timestamp
let expiration = moment.utc(expiryDate).add(8, "h").valueOf() / 1000

<<<<<<< HEAD
let usd: MintableERC20
let wethERC20: ERC20Interface
let weth: WETH
let optionRegistry: OptionRegistry
let optionToken: IOToken
let putOption: IOToken
let erc20CallOption: IOToken
let signers: Signer[]
let senderAddress: string
let receiverAddress: string

=======
>>>>>>> e54c2200
describe("Options protocol", function () {
	before(async function () {
		await hre.network.provider.request({
			method: "hardhat_reset",
			params: [
				{
					forking: {
						chainId: 1,
						jsonRpcUrl: `https://eth-mainnet.alchemyapi.io/v2/${process.env.ALCHEMY}`,
						blockNumber: 12821000
					}
				}
			]
		})
	})

	it("Deploys the Option Registry", async () => {
		signers = await ethers.getSigners()
		senderAddress = await signers[0].getAddress()
		receiverAddress = await signers[1].getAddress()
		// deploy libraries
		const constantsFactory = await ethers.getContractFactory("Constants")
		const interactionsFactory = await ethers.getContractFactory("OpynInteractions")
		const constants = await constantsFactory.deploy()
		const interactions = await interactionsFactory.deploy()
		// deploy options registry
		const optionRegistryFactory = await ethers.getContractFactory("OptionRegistry", {
			libraries: {
				OpynInteractions: interactions.address
			}
		})
		// get and transfer weth
		weth = (await ethers.getContractAt(
			"contracts/interfaces/WETH.sol:WETH",
			WETH_ADDRESS[chainId]
		)) as WETH
		usd = (await ethers.getContractAt("ERC20", USDC_ADDRESS[chainId])) as MintableERC20
		await network.provider.request({
			method: "hardhat_impersonateAccount",
			params: [USDC_OWNER_ADDRESS[chainId]]
		})
		const signer = await ethers.getSigner(USDC_OWNER_ADDRESS[chainId])
		await usd.connect(signer).transfer(senderAddress, toWei("1000").div(oTokenDecimalShift18))
		await weth.deposit({ value: utils.parseEther("99") })
		const _optionRegistry = (await optionRegistryFactory.deploy(
			USDC_ADDRESS[chainId],
			OTOKEN_FACTORY[chainId],
			GAMMA_CONTROLLER[chainId],
			MARGIN_POOL[chainId],
			senderAddress
		)) as OptionRegistry
		optionRegistry = _optionRegistry
		expect(optionRegistry).to.have.property("deployTransaction")
	})

	it("Creates an option token series", async () => {
		const [sender] = signers
		const issue = await optionRegistry.issue(
			WETH_ADDRESS[chainId],
			USDC_ADDRESS[chainId],
			expiration,
			call,
			strike,
			WETH_ADDRESS[chainId]
		)
		await expect(issue).to.emit(optionRegistry, "OptionTokenCreated")
		const receipt = await issue.wait(1)
		const events = receipt.events
		const removeEvent = events?.find(x => x.event == "OptionTokenCreated")
		const seriesAddress = removeEvent?.args?.token
		// save the option token address
		optionToken = new Contract(seriesAddress, Otoken.abi, sender) as IOToken
	})

	it("opens option token with ETH", async () => {
		const value = toWei("4")

		wethERC20 = (await ethers.getContractAt(
			"ERC20Interface",
			WETH_ADDRESS[chainId]
		)) as ERC20Interface
		const ETHbalanceBefore = await wethERC20.balanceOf(senderAddress)
		await wethERC20.approve(optionRegistry.address, value)
		await optionRegistry.open(optionToken.address, value)
		const ETHbalance = await wethERC20.balanceOf(senderAddress)
		const balance = await optionToken.balanceOf(senderAddress)
		expect(balance).to.equal(value.div(oTokenDecimalShift18))
	})

	it("writer transfers part of balance to new account", async () => {
		const sender1Address = receiverAddress
		const transferAmount = toWei("1").div(oTokenDecimalShift18)
		await optionToken.transfer(sender1Address, transferAmount)
		const balance = await optionToken.balanceOf(sender1Address)
		expect(balance).to.equal(transferAmount)
	})

	it("receiver attempts to close and transaction should revert", async () => {
		const [sender, receiver] = signers
		const optionRegistryReceiver = optionRegistry.connect(receiver)
		await expect(
			optionRegistryReceiver.close(optionToken.address, toWei("1").div(oTokenDecimalShift18))
		).to.be.revertedWith("!liquidityPool")
	})

	it("liquidityPool close and transaction succeeds", async () => {
		const [sender, receiver] = signers
		const value = toWei("1").div(oTokenDecimalShift18)
		const balanceBef = await optionToken.balanceOf(senderAddress)
		const optionRegistrySender = optionRegistry.connect(sender)
		await optionToken.approve(optionRegistry.address, value)
		const wethBalanceBefore = await wethERC20.balanceOf(senderAddress)
		await optionRegistrySender.close(optionToken.address, value)
		const balance = await optionToken.balanceOf(senderAddress)
		expect(balanceBef.sub(balance)).to.equal(value)
		const wethBalance = await wethERC20.balanceOf(senderAddress)
		expect(wethBalance.sub(wethBalanceBefore)).to.equal(toWei("1"))
	})

	it("should not allow anyone outside liquidityPool to open", async () => {
		const value = toWei("2")
		const [sender, receiver] = signers
		await wethERC20.connect(receiver).approve(optionRegistry.address, value)
		await expect(
			optionRegistry.connect(receiver).open(optionToken.address, value)
		).to.be.revertedWith("!liquidityPool")
	})

	it("receiver transfers to liquidityPool and closes option token", async () => {
		const value = toWei("1").div(oTokenDecimalShift18)
		const [sender, receiver] = signers
		await optionToken.connect(receiver).transfer(senderAddress, value)
		await optionToken.approve(optionRegistry.address, value)
		const wethBalanceBefore = await wethERC20.balanceOf(receiverAddress)
		const senderBalanceBefore = await optionToken.balanceOf(senderAddress)
		await optionRegistry.close(optionToken.address, value)
		const senderBalance = await optionToken.balanceOf(senderAddress)
		expect(senderBalanceBefore.sub(senderBalance)).to.equal(toWei("1").div(oTokenDecimalShift18))
		await wethERC20.transfer(receiverAddress, toWei("1"))
		const wethBalance = await wethERC20.balanceOf(receiverAddress)
		expect(wethBalance.sub(wethBalanceBefore)).to.equal(toWei("1"))
	})

	it("settles when option expires ITM", async () => {
		// get balance before
		const balanceWETH = await wethERC20.balanceOf(senderAddress)
		// get the desired settlement price
		const settlePrice = strike.add(toWei("200")).div(oTokenDecimalShift18)
		// get the oracle
		const oracle = await setupOracle(CHAINLINK_WETH_PRICER[chainId], senderAddress, true)
		// set the option expiry price, make sure the option has now expired
		await setOpynOracleExpiryPrice(WETH_ADDRESS[chainId], oracle, expiration, settlePrice)

		await optionToken.approve(optionRegistry.address, await optionToken.balanceOf(senderAddress))
		// call redeem from the options registry
		await optionRegistry.settle(optionToken.address)
		// check balances are in order
		const newBalanceWETH = await wethERC20.balanceOf(senderAddress)
		const opBalRegistry = await optionToken.balanceOf(optionRegistry.address)
		const ethBalRegistry = await wethERC20.balanceOf(optionRegistry.address)
		expect(opBalRegistry).to.equal(0)
		expect(ethBalRegistry).to.equal(0)
		expect(newBalanceWETH > balanceWETH).to.be.true
	})

	it("writer redeems when option expires ITM", async () => {
		// get balance before
		const balanceWETH = await wethERC20.balanceOf(senderAddress)
		await optionToken.approve(optionRegistry.address, await optionToken.balanceOf(senderAddress))
		// call redeem from the options registry
		await optionRegistry.redeem(optionToken.address)
		// check balances are in order
		const newBalanceWETH = await wethERC20.balanceOf(senderAddress)
		const opBalRegistry = await optionToken.balanceOf(optionRegistry.address)
		const opBalSender = await optionToken.balanceOf(senderAddress)
		const ethBalRegistry = await wethERC20.balanceOf(optionRegistry.address)
		expect(ethBalRegistry).to.equal(0)
		expect(newBalanceWETH > balanceWETH).to.be.true
		expect(opBalRegistry).to.equal(0)
		expect(opBalSender).to.equal(0)
	})

	it("creates an ERC20 call option token series", async () => {
		const [sender] = signers
		// fast forward expiryPeriod length of time
		expiration =
			moment
				.utc(expiration * 1000)
				.add(expiryPeriod)
				.utc(true)
				.valueOf() / 1000
		const issueCall = await optionRegistry.issue(
			WETH_ADDRESS[chainId],
			USDC_ADDRESS[chainId],
			expiration,
			call,
			strike,
			WETH_ADDRESS[chainId]
		)
		await expect(issueCall).to.emit(optionRegistry, "OptionTokenCreated")
		const receipt = await issueCall.wait(1)
		const events = receipt.events
		const removeEvent = events?.find(x => x.event == "OptionTokenCreated")
		const seriesAddress = removeEvent?.args?.token
		// save the option token address
		erc20CallOption = new Contract(seriesAddress, Otoken.abi, sender) as IOToken
	})

	it("opens an ERC20 call option", async () => {
		const value = toWei("4")
		await wethERC20.approve(optionRegistry.address, value)
		await optionRegistry.open(erc20CallOption.address, value)
		const balance = await erc20CallOption.balanceOf(senderAddress)
		expect(balance).to.be.equal(value.div(oTokenDecimalShift18))
	})

	it("writer transfers part of erc20 call balance to new account", async () => {
		const [sender, receiver] = signers
		const value = toWei("1").div(oTokenDecimalShift18)
		await erc20CallOption.transfer(receiverAddress, value)
		const balance = await erc20CallOption.balanceOf(receiverAddress)
		expect(balance).to.be.equal(value)
	})

	it("writer closes not transfered balance on ERC20 call option", async () => {
		const [sender] = signers
		const balanceBef = await erc20CallOption.balanceOf(senderAddress)
		const value = toWei("1").div(oTokenDecimalShift18)
		await erc20CallOption.approve(optionRegistry.address, value)
		await optionRegistry.close(erc20CallOption.address, value)
		const balance = await erc20CallOption.balanceOf(senderAddress)
		expect(balanceBef.sub(balance)).to.equal(value)
	})

	it("settles call when option expires OTM", async () => {
		// get balance before
		const balanceWETH = await wethERC20.balanceOf(senderAddress)
		// get the desired settlement price
		const settlePrice = strike.sub(toWei("200")).div(oTokenDecimalShift18)
		// get the oracle
		const oracle = await setupOracle(CHAINLINK_WETH_PRICER[chainId], senderAddress, true)
		// set the option expiry price, make sure the option has now expired
		await setOpynOracleExpiryPrice(WETH_ADDRESS[chainId], oracle, expiration, settlePrice)

		await erc20CallOption.approve(
			optionRegistry.address,
			await erc20CallOption.balanceOf(senderAddress)
		)
		// call redeem from the options registry
		await optionRegistry.settle(erc20CallOption.address)
		// check balances are in order
		const newBalanceWETH = await wethERC20.balanceOf(senderAddress)
		const opBalRegistry = await erc20CallOption.balanceOf(optionRegistry.address)
		const ethBalRegistry = await wethERC20.balanceOf(optionRegistry.address)
		expect(opBalRegistry).to.equal(0)
		expect(ethBalRegistry).to.equal(0)
		expect(newBalanceWETH > balanceWETH).to.be.true
	})

	it("writer redeems call when option expires OTM", async () => {
		// get balance before
		const balanceWETH = await wethERC20.balanceOf(senderAddress)
		await erc20CallOption.approve(
			optionRegistry.address,
			await erc20CallOption.balanceOf(senderAddress)
		)
		// call redeem from the options registry
		await optionRegistry.redeem(erc20CallOption.address)
		// check balances are in order
		const newBalanceWETH = await wethERC20.balanceOf(senderAddress)
		const opBalRegistry = await erc20CallOption.balanceOf(optionRegistry.address)
		const opBalSender = await erc20CallOption.balanceOf(senderAddress)
		const ethBalRegistry = await wethERC20.balanceOf(optionRegistry.address)
		expect(ethBalRegistry).to.equal(0)
		expect(newBalanceWETH.sub(balanceWETH)).to.equal(0)
		expect(opBalRegistry).to.equal(0)
		expect(opBalSender).to.equal(0)
	})

	it("creates a put option token series", async () => {
		const [sender] = signers
		// fast forward expiryPeriod length of time
		expiration =
			moment
				.utc(expiration * 1000)
				.add(expiryPeriod)
				.utc(true)
				.valueOf() / 1000
		const issuePut = await optionRegistry.issue(
			WETH_ADDRESS[chainId],
			USDC_ADDRESS[chainId],
			expiration,
			put,
			strike,
			USDC_ADDRESS[chainId]
		)
		await expect(issuePut).to.emit(optionRegistry, "OptionTokenCreated")
		let receipt = await (await issuePut).wait(1)
		let events = receipt.events
		//@ts-ignore
		const removeEvent = events?.find(x => x.event == "OptionTokenCreated")
		const address = removeEvent?.args?.token
		putOption = new Contract(address, Otoken.abi, sender) as IOToken
	})

	it("opens put option token position with ETH", async () => {
		const [sender] = signers
		const amount = strike.mul(4)
		await usd.approve(optionRegistry.address, toWei(amount.toString()))
		await optionRegistry.open(putOption.address, toWei("4"))
		const balance = await putOption.balanceOf(senderAddress)
		expect(balance).to.be.equal(toWei("4").div(oTokenDecimalShift18))
	})

	it("writer transfers part of put balance to new account", async () => {
		const [sender, receiver] = signers
		await putOption.transfer(receiverAddress, toWei("1").div(oTokenDecimalShift18))
		const balance = await putOption.balanceOf(receiverAddress)
		expect(balance).to.eq(toWei("1").div(oTokenDecimalShift18))
	})

	it("writer closes not transfered balance on put option token", async () => {
		const value = toWei("1").div(oTokenDecimalShift18)
		const balanceBef = await putOption.balanceOf(senderAddress)
		await putOption.approve(optionRegistry.address, value)
		await optionRegistry.close(putOption.address, value)
		const balance = await putOption.balanceOf(senderAddress)
		expect(balanceBef.sub(balance)).to.equal(value)
	})

	it("settles put when option expires ITM", async () => {
		// get balance before
		const balanceUSD = await usd.balanceOf(senderAddress)
		// get the desired settlement price
		const settlePrice = strike.sub(toWei("200")).div(oTokenDecimalShift18)
		// get the oracle
		const oracle = await setupOracle(CHAINLINK_WETH_PRICER[chainId], senderAddress, true)
		// set the option expiry price, make sure the option has now expired
		await setOpynOracleExpiryPrice(WETH_ADDRESS[chainId], oracle, expiration, settlePrice)

		await putOption.approve(optionRegistry.address, await putOption.balanceOf(senderAddress))
		// call settle from the options registry
		await optionRegistry.settle(putOption.address)
		// check balances are in order
		const newBalanceUSD = await usd.balanceOf(senderAddress)
		const opBalRegistry = await putOption.balanceOf(optionRegistry.address)
		const ethBalRegistry = await usd.balanceOf(optionRegistry.address)
		expect(opBalRegistry).to.equal(0)
		expect(ethBalRegistry).to.equal(0)
		expect(newBalanceUSD > balanceUSD).to.be.true
	})

	it("writer redeems put when option expires ITM", async () => {
		// get balance before
		const balanceUSD = await usd.balanceOf(senderAddress)
		await putOption.approve(optionRegistry.address, await putOption.balanceOf(senderAddress))
		// call redeem from the options registry
		await optionRegistry.redeem(putOption.address)
		// check balances are in order
		const newBalanceUSD = await usd.balanceOf(senderAddress)
		const opBalRegistry = await putOption.balanceOf(optionRegistry.address)
		const opBalSender = await putOption.balanceOf(senderAddress)
		const usdBalRegistry = await usd.balanceOf(optionRegistry.address)
		expect(usdBalRegistry).to.equal(0)
		expect(newBalanceUSD > balanceUSD).to.be.true
		expect(opBalRegistry).to.equal(0)
		expect(opBalSender).to.equal(0)
	})
})<|MERGE_RESOLUTION|>--- conflicted
+++ resolved
@@ -50,20 +50,6 @@
 // handles the conversion of expiryDate to a unix timestamp
 let expiration = moment.utc(expiryDate).add(8, "h").valueOf() / 1000
 
-<<<<<<< HEAD
-let usd: MintableERC20
-let wethERC20: ERC20Interface
-let weth: WETH
-let optionRegistry: OptionRegistry
-let optionToken: IOToken
-let putOption: IOToken
-let erc20CallOption: IOToken
-let signers: Signer[]
-let senderAddress: string
-let receiverAddress: string
-
-=======
->>>>>>> e54c2200
 describe("Options protocol", function () {
 	before(async function () {
 		await hre.network.provider.request({
