--- conflicted
+++ resolved
@@ -1,19 +1,6 @@
 import hre, { ethers, network } from "hardhat"
-<<<<<<< HEAD
 import { Contract, utils, Signer } from "ethers"
-import { toWei, call, put } from "../utils"
-=======
-import {
-	Contract,
-	utils,
-	Signer,
-} from "ethers"
-import {
-	toWei,
-	call,
-	put,
-} from "../utils/conversion-helper"
->>>>>>> 43fed5ff
+import { toWei, call, put } from "../utils/conversion-helper"
 import { expect } from "chai"
 import moment from "moment"
 import Otoken from "../artifacts/contracts/packages/opyn/core/Otoken.sol/Otoken.json"
@@ -90,19 +77,9 @@
 		const constants = await constantsFactory.deploy()
 		const interactions = await interactionsFactory.deploy()
 		// deploy options registry
-<<<<<<< HEAD
 		const optionRegistryFactory = await ethers.getContractFactory("OpynOptionRegistry", {
 			libraries: {
-				Constants: constants.address,
 				OpynInteractions: interactions.address
-=======
-		const optionRegistryFactory = await ethers.getContractFactory(
-			"OpynOptionRegistry",
-			{
-				libraries: {
-					OpynInteractions: interactions.address
-				}
->>>>>>> 43fed5ff
 			}
 		})
 		// get and transfer weth
