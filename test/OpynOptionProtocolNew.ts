import hre, { ethers, network } from "hardhat"
import { Contract, utils, Signer, BigNumber } from "ethers"
import { toWei, call, put, fromOpyn, scaleNum, createValidExpiry, MAX_BPS } from "../utils/conversion-helper"
import { expect } from "chai"
import moment from "moment"
import Otoken from "../artifacts/contracts/packages/opyn/core/Otoken.sol/Otoken.json"
import {Controller} from "../types/Controller"
import {AddressBook} from "../types/AddressBook";
import {Oracle} from "../types/Oracle";
import {NewMarginCalculator} from "../types/NewMarginCalculator";
import {NewWhitelist} from "../types/NewWhitelist";
import { ERC20Interface } from "../types/ERC20Interface"
import { MintableERC20 } from "../types/MintableERC20"
import { OptionRegistryV2 } from "../types/OptionRegistryV2"
import { Otoken as IOToken } from "../types/Otoken"
import { WETH } from "../types/WETH"
import {
	CHAINLINK_WETH_PRICER,
	GAMMA_CONTROLLER,
	MARGIN_POOL,
	OTOKEN_FACTORY,
	USDC_ADDRESS,
	USDC_OWNER_ADDRESS,
	WETH_ADDRESS,
    CONTROLLER_OWNER,
    ADDRESS_BOOK,
    GAMMA_ORACLE_NEW,
} from "./constants"
import { setupOracle, setOpynOracleExpiryPrice } from "./helpers"
import { create } from "domain"
let usd: MintableERC20
let wethERC20: ERC20Interface
let weth: WETH
let controller: Controller
let addressBook: AddressBook
let newCalculator: NewMarginCalculator
let oracle: Oracle
let optionRegistry: OptionRegistryV2
let optionRegistryETH: OptionRegistryV2
let optionTokenUSDC: IOToken
let optionTokenETH: IOToken
let erc20CallOptionUSDC: IOToken
let erc20CallOptionETH: IOToken
let erc20PutOptionUSDC: IOToken
let erc20PutOptionETH: IOToken
let signers: Signer[]
let senderAddress: string
let receiverAddress: string

// time travel period between each expiry
const expiryPeriod = {
	days: 0,
	weeks: 0,
	months: 1,
	years: 0
}
const productSpotShockValue = scaleNum('0.6', 27)
// array of time to expiry
const day = 60 * 60 * 24
const timeToExpiry = [day * 7, day * 14, day * 28, day * 42, day * 56]
// array of upper bound value correspond to time to expiry
const expiryToValue = [
  scaleNum('0.1678', 27),
  scaleNum('0.237', 27),
  scaleNum('0.3326', 27),
  scaleNum('0.4032', 27),
  scaleNum('0.4603', 27),
]
// edit depending on the chain id to be tested on
const chainId = 1
const oTokenDecimalShift18 = 10000000000
const strike = toWei("3500")

// handles the conversion of expiryDate to a unix timestamp
const now = moment().utc().unix()
let expiration = createValidExpiry(now, 21)

describe("Options protocol", function () {
	before(async function () {
		await hre.network.provider.request({
			method: "hardhat_reset",
			params: [
				{
					forking: {
						chainId: 1,
						jsonRpcUrl: `https://eth-mainnet.alchemyapi.io/v2/${process.env.ALCHEMY}`,
						blockNumber: 14290000
					}
				}
			]
		})
        // impersonate the opyn controller owner
        await network.provider.request({
			method: "hardhat_impersonateAccount",
			params: [CONTROLLER_OWNER[chainId]]
		})
        signers = await ethers.getSigners()
        const [sender] = signers

		const signer = await ethers.getSigner(CONTROLLER_OWNER[chainId])
        await sender.sendTransaction({
            to: signer.address,
            value: ethers.utils.parseEther("1.0"), // Sends exactly 1.0 ether
          });
        // get an instance of the controller
        controller = (await ethers.getContractAt(
            "contracts/packages/opyn/core/Controller.sol:Controller",
            GAMMA_CONTROLLER[chainId]
        )) as Controller
        // get an instance of the addressbook
        addressBook = (await ethers.getContractAt(
            "contracts/packages/opyn/core/AddressBook.sol:AddressBook",
            ADDRESS_BOOK[chainId]
        )) as AddressBook
		// get the oracle
		oracle = (await ethers.getContractAt(
			"contracts/packages/opyn/core/Oracle.sol:Oracle",
			GAMMA_ORACLE_NEW[chainId]
		)) as Oracle
        // deploy the new calculator
        const newCalculatorInstance = await ethers.getContractFactory("NewMarginCalculator");
        newCalculator = (await newCalculatorInstance.deploy(
            GAMMA_ORACLE_NEW[chainId],
            ADDRESS_BOOK[chainId]
        )) as NewMarginCalculator
        // deploy the new whitelist
        const newWhitelistInstance = await ethers.getContractFactory("NewWhitelist");
        const newWhitelist = (await newWhitelistInstance.deploy(
            ADDRESS_BOOK[chainId]
        ))
        // update the addressbook with the new calculator and whitelist addresses
        await addressBook.connect(signer).setMarginCalculator(newCalculator.address)
        await addressBook.connect(signer).setWhitelist(newWhitelist.address)
        // update the whitelist and calculator in the controller
        await controller.connect(signer).refreshConfiguration();
        // whitelist collateral
        await newWhitelist.whitelistCollateral(WETH_ADDRESS[chainId])
        await newWhitelist.whitelistCollateral(USDC_ADDRESS[chainId])
        // whitelist products
        // normal calls
        await newWhitelist.whitelistProduct(WETH_ADDRESS[chainId], USDC_ADDRESS[chainId], WETH_ADDRESS[chainId], false)
        // normal puts
        await newWhitelist.whitelistProduct(WETH_ADDRESS[chainId], USDC_ADDRESS[chainId], USDC_ADDRESS[chainId], true)
        // usd collateralised calls
        await newWhitelist.whitelistProduct(WETH_ADDRESS[chainId], USDC_ADDRESS[chainId], USDC_ADDRESS[chainId], false)
		// eth collateralised puts
		await newWhitelist.whitelistProduct(WETH_ADDRESS[chainId], USDC_ADDRESS[chainId], WETH_ADDRESS[chainId], true)
        // whitelist vault type 0 collateral
        await newWhitelist.whitelistCoveredCollateral(WETH_ADDRESS[chainId], WETH_ADDRESS[chainId], false)
        await newWhitelist.whitelistCoveredCollateral(USDC_ADDRESS[chainId], WETH_ADDRESS[chainId], true)
		// whitelist vault type 1 collateral
		await newWhitelist.whitelistNakedCollateral(USDC_ADDRESS[chainId], WETH_ADDRESS[chainId], false)
		await newWhitelist.whitelistNakedCollateral(WETH_ADDRESS[chainId], WETH_ADDRESS[chainId], true)
        // set product spot shock values
        // usd collateralised calls
        await newCalculator.setSpotShock(WETH_ADDRESS[chainId], USDC_ADDRESS[chainId], USDC_ADDRESS[chainId], false, productSpotShockValue)
        // usd collateralised puts
        await newCalculator.setSpotShock(WETH_ADDRESS[chainId], USDC_ADDRESS[chainId], USDC_ADDRESS[chainId], true, productSpotShockValue)
		// eth collateralised calls
		await newCalculator.setSpotShock(WETH_ADDRESS[chainId], USDC_ADDRESS[chainId], WETH_ADDRESS[chainId], false, productSpotShockValue)
        // eth collateralised puts
        await newCalculator.setSpotShock(WETH_ADDRESS[chainId], USDC_ADDRESS[chainId], WETH_ADDRESS[chainId], true, productSpotShockValue)
        // set expiry to value values
        // usd collateralised calls
        await newCalculator.setUpperBoundValues(WETH_ADDRESS[chainId], USDC_ADDRESS[chainId], USDC_ADDRESS[chainId], false, timeToExpiry, expiryToValue)
        // usd collateralised puts
        await newCalculator.setUpperBoundValues(WETH_ADDRESS[chainId], USDC_ADDRESS[chainId], USDC_ADDRESS[chainId], true, timeToExpiry, expiryToValue)
		// eth collateralised calls
		await newCalculator.setUpperBoundValues(WETH_ADDRESS[chainId], USDC_ADDRESS[chainId], WETH_ADDRESS[chainId], false, timeToExpiry, expiryToValue)
		// eth collateralised puts
		await newCalculator.setUpperBoundValues(WETH_ADDRESS[chainId], USDC_ADDRESS[chainId], WETH_ADDRESS[chainId], true, timeToExpiry, expiryToValue)
    })

	it("Deploys the Option Registry", async () => {
		signers = await ethers.getSigners()
		senderAddress = await signers[0].getAddress()
		receiverAddress = await signers[1].getAddress()
		// deploy libraries
		const constantsFactory = await ethers.getContractFactory("Constants")
		const interactionsFactory = await ethers.getContractFactory("OpynInteractionsV2")
		const constants = await constantsFactory.deploy()
		const interactions = await interactionsFactory.deploy()
		// deploy options registry
		const optionRegistryFactory = await ethers.getContractFactory("OptionRegistryV2", {
			libraries: {
				OpynInteractionsV2: interactions.address
			}
		})
		// get and transfer weth
		weth = (await ethers.getContractAt(
			"contracts/interfaces/WETH.sol:WETH",
			WETH_ADDRESS[chainId]
		)) as WETH
		usd = (await ethers.getContractAt("ERC20", USDC_ADDRESS[chainId])) as MintableERC20
		await network.provider.request({
			method: "hardhat_impersonateAccount",
			params: [USDC_OWNER_ADDRESS[chainId]]
		})
		const signer = await ethers.getSigner(USDC_OWNER_ADDRESS[chainId])
		await usd.connect(signer).transfer(senderAddress, toWei("1000000").div(oTokenDecimalShift18))
		await weth.deposit({ value: utils.parseEther("99") })
		const _optionRegistry = (await optionRegistryFactory.deploy(
			USDC_ADDRESS[chainId],
			OTOKEN_FACTORY[chainId],
			GAMMA_CONTROLLER[chainId],
			MARGIN_POOL[chainId],
			senderAddress,
			ADDRESS_BOOK[chainId],
		)) as OptionRegistryV2
		optionRegistry = _optionRegistry
		expect(optionRegistry).to.have.property("deployTransaction")
		const _optionRegistryETH = (await optionRegistryFactory.deploy(
			WETH_ADDRESS[chainId],
			OTOKEN_FACTORY[chainId],
			GAMMA_CONTROLLER[chainId],
			MARGIN_POOL[chainId],
			senderAddress,
			ADDRESS_BOOK[chainId],
		)) as OptionRegistryV2
		optionRegistryETH = _optionRegistryETH
		expect(optionRegistryETH).to.have.property("deployTransaction")
	})

	it("Creates a USDC collataralised call option token series", async () => {
		const [sender] = signers
		const issue = await optionRegistry.issue(
			WETH_ADDRESS[chainId],
			USDC_ADDRESS[chainId],
			expiration,
			call,
			strike,
			USDC_ADDRESS[chainId]
		)
		await expect(issue).to.emit(optionRegistry, "OptionTokenCreated")
		const receipt = await issue.wait(1)
		const events = receipt.events
		const removeEvent = events?.find(x => x.event == "OptionTokenCreated")
		const seriesAddress = removeEvent?.args?.token
		// save the option token address
		optionTokenUSDC = new Contract(seriesAddress, Otoken.abi, sender) as IOToken
	})
	it("Creates a ETH collataralised call option token series", async () => {
		const [sender] = signers
		const issue = await optionRegistryETH.issue(
			WETH_ADDRESS[chainId],
			USDC_ADDRESS[chainId],
			expiration,
			call,
			strike,
			WETH_ADDRESS[chainId]
		)
		await expect(issue).to.emit(optionRegistryETH, "OptionTokenCreated")
		const receipt = await issue.wait(1)
		const events = receipt.events
		const removeEvent = events?.find(x => x.event == "OptionTokenCreated")
		const seriesAddress = removeEvent?.args?.token
		// save the option token address
		optionTokenETH = new Contract(seriesAddress, Otoken.abi, sender) as IOToken
	})
	let marginReqUSD : BigNumber
	let marginReqETH : BigNumber
    it("opens call option token with USDC", async () => {
		const value = toWei("4")
		const USDbalanceBefore = await usd.balanceOf(senderAddress)
		const underlyingPrice = (await oracle.getPrice(weth.address))
		marginReqUSD = (await newCalculator.getNakedMarginRequired(
			weth.address,
			usd.address,
			usd.address,
			value.div(oTokenDecimalShift18),
			strike.div(oTokenDecimalShift18),
			underlyingPrice,
			expiration,
			6,
			false,
		))
<<<<<<< HEAD
		marginReqUSD = ((await optionRegistry.upperHealthFactor()).mul(marginReqUSD)).div(MAX_BPS)  
=======
		marginReqUSD = ((await optionRegistry.callUpperHealthFactor()).mul(marginReqUSD)).div(MAX_BPS)  
>>>>>>> 0fa0c718
		await usd.approve(optionRegistry.address, value)
		await optionRegistry.open(optionTokenUSDC.address, value)
		const USDbalance = await usd.balanceOf(senderAddress)
		const balance = await optionTokenUSDC.balanceOf(senderAddress)
		expect(balance).to.equal(value.div(oTokenDecimalShift18))
		expect(USDbalanceBefore.sub(USDbalance)).to.equal(marginReqUSD)
	})

	it("opens call option token with ETH", async () => {
		const value = toWei("4")

		wethERC20 = (await ethers.getContractAt(
			"ERC20Interface",
			WETH_ADDRESS[chainId]
		)) as ERC20Interface
		const ETHbalanceBefore = await wethERC20.balanceOf(senderAddress)
		const underlyingPrice = (await oracle.getPrice(weth.address))
		marginReqETH = (await newCalculator.getNakedMarginRequired(
			weth.address,
			usd.address,
			weth.address,
			value.div(oTokenDecimalShift18),
			strike.div(oTokenDecimalShift18),
			underlyingPrice,
			expiration,
			18,
			false,
		))
<<<<<<< HEAD
		marginReqETH = ((await optionRegistry.upperHealthFactor()).mul(marginReqETH)).div(MAX_BPS)
=======
		marginReqETH = ((await optionRegistry.callUpperHealthFactor()).mul(marginReqETH)).div(MAX_BPS)
>>>>>>> 0fa0c718
		await wethERC20.approve(optionRegistryETH.address, value)
		await optionRegistryETH.open(optionTokenETH.address, value)
		const ETHbalance = await wethERC20.balanceOf(senderAddress)
		const balance = await optionTokenETH.balanceOf(senderAddress)
		expect(balance).to.equal(value.div(oTokenDecimalShift18))
		expect(ETHbalanceBefore.sub(ETHbalance)).to.equal(marginReqETH)
	
	})

	it("writer transfers part of balance to new account", async () => {
		const sender1Address = receiverAddress
		const transferAmount = toWei("1").div(oTokenDecimalShift18)
		await optionTokenUSDC.transfer(sender1Address, transferAmount)
		const balance = await optionTokenUSDC.balanceOf(sender1Address)
		expect(balance).to.equal(transferAmount)
		await optionTokenETH.transfer(sender1Address, transferAmount)
		const newBalance = await optionTokenETH.balanceOf(sender1Address)
		expect(newBalance).to.equal(transferAmount)
	})

	it("receiver attempts to close and transaction should revert", async () => {
		const [sender, receiver] = signers
		const optionRegistryReceiver = optionRegistry.connect(receiver)
		await expect(
			optionRegistryReceiver.close(optionTokenUSDC.address, toWei("1"))
		).to.be.revertedWith("!liquidityPool")
		const optionRegistryReceiverETH = optionRegistryETH.connect(receiver)
		await expect(
			optionRegistryReceiverETH.close(optionTokenETH.address, toWei("1"))
		).to.be.revertedWith("!liquidityPool")
	})

	it("opens call option again with USDC", async () => {
		const value = toWei("4")
		const USDbalanceBefore = await usd.balanceOf(senderAddress)
		const underlyingPrice = (await oracle.getPrice(weth.address))
		const oBalanceBef = await optionTokenUSDC.balanceOf(senderAddress)
		let marginReq = (await newCalculator.getNakedMarginRequired(
			weth.address,
			usd.address,
			usd.address,
			value.div(oTokenDecimalShift18),
			strike.div(oTokenDecimalShift18),
			underlyingPrice,
			expiration,
			6,
			false,
		))
<<<<<<< HEAD
		marginReq = ((await optionRegistry.upperHealthFactor()).mul(marginReq)).div(MAX_BPS)  
=======
		marginReq = ((await optionRegistry.callUpperHealthFactor()).mul(marginReq)).div(MAX_BPS)  
>>>>>>> 0fa0c718
		await usd.approve(optionRegistry.address, value)
		await optionRegistry.open(optionTokenUSDC.address, value)
		const USDbalance = await usd.balanceOf(senderAddress)
		const balance = await optionTokenUSDC.balanceOf(senderAddress)
		expect(balance).to.equal(oBalanceBef.add(value.div(oTokenDecimalShift18)))
		expect(USDbalanceBefore.sub(USDbalance)).to.equal(marginReq)
		expect(marginReqUSD).to.equal(marginReq)
	})

	it("opens call option again with ETH", async () => {
		const value = toWei("4")
		const ETHbalanceBefore = await wethERC20.balanceOf(senderAddress)
		const underlyingPrice = (await oracle.getPrice(weth.address))
		const oBalanceBef = await optionTokenETH.balanceOf(senderAddress)
		let marginReq = (await newCalculator.getNakedMarginRequired(
			weth.address,
			usd.address,
			weth.address,
			value.div(oTokenDecimalShift18),
			strike.div(oTokenDecimalShift18),
			underlyingPrice,
			expiration,
			18,
			false,
		))
<<<<<<< HEAD
		marginReq = ((await optionRegistryETH.upperHealthFactor()).mul(marginReq)).div(MAX_BPS) 
=======
		marginReq = ((await optionRegistryETH.callUpperHealthFactor()).mul(marginReq)).div(MAX_BPS) 
>>>>>>> 0fa0c718
		await wethERC20.approve(optionRegistryETH.address, value)
		await optionRegistryETH.open(optionTokenETH.address, value)
		const ETHbalance = await wethERC20.balanceOf(senderAddress)
		const balance = await optionTokenETH.balanceOf(senderAddress)
		expect(balance).to.equal(oBalanceBef.add(value.div(oTokenDecimalShift18)))
		expect(ETHbalanceBefore.sub(ETHbalance)).to.equal(marginReq)
		expect(marginReqETH).to.equal(marginReq)
	})

	it("liquidityPool close and transaction succeeds", async () => {
		const [sender, receiver] = signers
		const value = toWei("1")
		const balanceBef = await optionTokenUSDC.balanceOf(senderAddress)
		const optionRegistrySender = optionRegistry.connect(sender)
		await optionTokenUSDC.approve(optionRegistry.address, value.div(oTokenDecimalShift18))
		const usdBalanceBefore = await usd.balanceOf(senderAddress)
		const underlyingPrice = (await oracle.getPrice(weth.address))
		let marginReq = (await newCalculator.getNakedMarginRequired(
			weth.address,
			usd.address,
			usd.address,
			value.div(oTokenDecimalShift18),
			strike.div(oTokenDecimalShift18),
			underlyingPrice,
			expiration,
			6,
			false,
		))
<<<<<<< HEAD
		marginReq = ((await optionRegistryETH.upperHealthFactor()).mul(marginReq)).div(MAX_BPS)
=======
		marginReq = ((await optionRegistryETH.callUpperHealthFactor()).mul(marginReq)).div(MAX_BPS)
>>>>>>> 0fa0c718
		await optionRegistrySender.close(optionTokenUSDC.address, value)
		const balance = await optionTokenUSDC.balanceOf(senderAddress)
		expect(balanceBef.sub(balance)).to.equal(value.div(oTokenDecimalShift18))
		const usdBalance = await usd.balanceOf(senderAddress)
		expect((usdBalance.sub(usdBalanceBefore)).sub(marginReq)).to.be.within(-1,1)
	})

	it("liquidityPool close and transaction succeeds ETH options", async () => {
		const [sender, receiver] = signers
		const value = toWei("1")
		const balanceBef = await optionTokenETH.balanceOf(senderAddress)
		const optionRegistrySender = optionRegistryETH.connect(sender)
		await optionTokenETH.approve(optionRegistryETH.address, value.div(oTokenDecimalShift18))
		const ethBalanceBefore = await wethERC20.balanceOf(senderAddress)
		const underlyingPrice = (await oracle.getPrice(weth.address))
		let marginReq = (await newCalculator.getNakedMarginRequired(
			weth.address,
			usd.address,
			weth.address,
			value.div(oTokenDecimalShift18),
			strike.div(oTokenDecimalShift18),
			underlyingPrice,
			expiration,
			18,
			false,
		))
<<<<<<< HEAD
		marginReq = ((await optionRegistryETH.upperHealthFactor()).mul(marginReq)).div(MAX_BPS)
=======
		marginReq = ((await optionRegistryETH.callUpperHealthFactor()).mul(marginReq)).div(MAX_BPS)
>>>>>>> 0fa0c718
		await optionRegistrySender.close(optionTokenETH.address, value)
		const balance = await optionTokenETH.balanceOf(senderAddress)
		expect(balanceBef.sub(balance)).to.equal(value.div(oTokenDecimalShift18))
		const ethBalance = (await wethERC20.balanceOf(senderAddress));
		const diff = ethBalance.sub(ethBalanceBefore);
		expect(diff.sub(marginReq)).to.be.within(-1,1);
	})
	it("should not allow anyone outside liquidityPool to open", async () => {
		const value = toWei("2")
		const [sender, receiver] = signers
		await usd.connect(receiver).approve(optionRegistry.address, value)
		await expect(
			optionRegistry.connect(receiver).open(optionTokenUSDC.address, value)
		).to.be.revertedWith("!liquidityPool")
	})

	it("settles when option expires ITM USD collateral", async () => {
		const [sender, receiver] = signers
		// get balance before
		const balanceUSD = await usd.balanceOf(senderAddress)
		// get the desired settlement price
		const settlePrice = strike.add(toWei("200")).div(oTokenDecimalShift18)
		// get the oracle
		const oracle = await setupOracle(CHAINLINK_WETH_PRICER[chainId], senderAddress, true)
		// set the option expiry price, make sure the option has now expired
		await setOpynOracleExpiryPrice(WETH_ADDRESS[chainId], oracle, expiration, settlePrice)
		await optionTokenUSDC.approve(optionRegistry.address, await optionTokenUSDC.balanceOf(senderAddress))
		// call redeem from the options registry
		await optionRegistry.settle(optionTokenUSDC.address)
		// check balances are in order
		const newBalanceUSD = await usd.balanceOf(senderAddress)
		const opBalRegistry = await optionTokenUSDC.balanceOf(optionRegistry.address)
		const usdBalRegistry = await usd.balanceOf(optionRegistry.address)
		expect(opBalRegistry).to.equal(0)
		expect(usdBalRegistry).to.equal(0)
		expect(newBalanceUSD > balanceUSD).to.be.true
	})

	it("settles when option expires ITM ETH collateral", async () => {
		const [sender, receiver] = signers
		// get balance before
		const balanceETH = await wethERC20.balanceOf(senderAddress)
		await optionTokenETH.approve(optionRegistryETH.address, await optionTokenETH.balanceOf(senderAddress))
		// call redeem from the options registry
		await optionRegistryETH.settle(optionTokenETH.address)
		// check balances are in order
		const newBalanceETH = await wethERC20.balanceOf(senderAddress)
		const opBalRegistry = await optionTokenETH.balanceOf(optionRegistryETH.address)
		const ethBalRegistry = await wethERC20.balanceOf(optionRegistryETH.address)
		expect(opBalRegistry).to.equal(0)
		expect(ethBalRegistry).to.equal(0)
		expect(newBalanceETH > balanceETH).to.be.true
	})

	it("writer redeems when option expires ITM USD collateral", async () => {
		// get balance before
		const balanceUSD = await usd.balanceOf(senderAddress)
		await optionTokenUSDC.approve(optionRegistry.address, await optionTokenUSDC.balanceOf(senderAddress))
		// call redeem from the options registry
		await optionRegistry.redeem(optionTokenUSDC.address)
		// check balances are in order
		const newBalanceUSD = await usd.balanceOf(senderAddress)
		const opBalRegistry = await optionTokenUSDC.balanceOf(optionRegistry.address)
		const opBalSender = await optionTokenUSDC.balanceOf(senderAddress)
		const usdBalRegistry = await usd.balanceOf(optionRegistry.address)
		expect(usdBalRegistry).to.equal(0)
		expect(newBalanceUSD.toNumber()).to.be.greaterThan(balanceUSD.toNumber())
		expect(opBalRegistry).to.equal(0)
		expect(opBalSender).to.equal(0)
	})

	it("writer redeems when option expires ITM ETH collateral", async () => {
		// get balance before
		const balanceETH = await wethERC20.balanceOf(senderAddress)
		await optionTokenETH.approve(optionRegistryETH.address, await optionTokenETH.balanceOf(senderAddress))
		// call redeem from the options registry
		await optionRegistryETH.redeem(optionTokenETH.address)
		// check balances are in order
		const newBalanceETH = await wethERC20.balanceOf(senderAddress)
		const opBalRegistry = await optionTokenETH.balanceOf(optionRegistryETH.address)
		const opBalSender = await optionTokenETH.balanceOf(senderAddress)
		const ethBalRegistry = await wethERC20.balanceOf(optionRegistryETH.address)
		expect(ethBalRegistry).to.equal(0)
		expect(newBalanceETH > balanceETH).to.be.true
		expect(opBalRegistry).to.equal(0)
		expect(opBalSender).to.equal(0)
	})

	it("creates a USDC collateralised call option token series", async () => {
		const [sender] = signers
		// fast forward expiryPeriod length of time
		expiration = createValidExpiry(expiration, 14)
		const issueCall = await optionRegistry.issue(
			WETH_ADDRESS[chainId],
			USDC_ADDRESS[chainId],
			expiration,
			call,
			strike,
			USDC_ADDRESS[chainId]
		)
		await expect(issueCall).to.emit(optionRegistry, "OptionTokenCreated")
		const receipt = await issueCall.wait(1)
		const events = receipt.events
		const removeEvent = events?.find(x => x.event == "OptionTokenCreated")
		const seriesAddress = removeEvent?.args?.token
		// save the option token address
		erc20CallOptionUSDC = new Contract(seriesAddress, Otoken.abi, sender) as IOToken
	})

	it("creates a ETH collateralised call option token series", async () => {
		const [sender] = signers
		const issueCall = await optionRegistryETH.issue(
			WETH_ADDRESS[chainId],
			USDC_ADDRESS[chainId],
			expiration,
			call,
			strike,
			WETH_ADDRESS[chainId]
		)
		await expect(issueCall).to.emit(optionRegistryETH, "OptionTokenCreated")
		const receipt = await issueCall.wait(1)
		const events = receipt.events
		const removeEvent = events?.find(x => x.event == "OptionTokenCreated")
		const seriesAddress = removeEvent?.args?.token
		// save the option token address
		erc20CallOptionETH = new Contract(seriesAddress, Otoken.abi, sender) as IOToken
	})

	it("creates a USDC put option token series", async () => {
		const [sender] = signers
		const issuePut = await optionRegistry.issue(
			WETH_ADDRESS[chainId],
			USDC_ADDRESS[chainId],
			expiration,
			put,
			strike,
			USDC_ADDRESS[chainId]
		)
		await expect(issuePut).to.emit(optionRegistry, "OptionTokenCreated")
		let receipt = await (await issuePut).wait(1)
		let events = receipt.events
		//@ts-ignore
		const removeEvent = events?.find(x => x.event == "OptionTokenCreated")
		const address = removeEvent?.args?.token
		erc20PutOptionUSDC = new Contract(address, Otoken.abi, sender) as IOToken
	})

	it("creates a ETH put option token series", async () => {
		const [sender] = signers
		const issuePut = await optionRegistryETH.issue(
			WETH_ADDRESS[chainId],
			USDC_ADDRESS[chainId],
			expiration,
			put,
			strike,
			WETH_ADDRESS[chainId]
		)
		await expect(issuePut).to.emit(optionRegistryETH, "OptionTokenCreated")
		let receipt = await (await issuePut).wait(1)
		let events = receipt.events
		//@ts-ignore
		const removeEvent = events?.find(x => x.event == "OptionTokenCreated")
		const address = removeEvent?.args?.token
		erc20PutOptionETH = new Contract(address, Otoken.abi, sender) as IOToken
	})

	it("opens put option token position", async () => {
		const [sender] = signers
		const amount = strike.mul(4)
		await usd.approve(optionRegistry.address, toWei(amount.toString()))
		await optionRegistry.open(erc20PutOptionUSDC.address, toWei("4"))
		const balance = await erc20PutOptionUSDC.balanceOf(senderAddress)
		expect(balance).to.be.equal(toWei("4").div(oTokenDecimalShift18))
		await weth.approve(optionRegistryETH.address, toWei(amount.toString()))
		await optionRegistryETH.open(erc20PutOptionETH.address, toWei("4"))
		const newBalance = await erc20PutOptionETH.balanceOf(senderAddress)
		expect(newBalance).to.be.equal(toWei("4").div(oTokenDecimalShift18))
	})
	it("opens an ERC20 call option", async () => {
		const value = toWei("4")
		await usd.approve(optionRegistry.address, value)
		await optionRegistry.open(erc20CallOptionUSDC.address, value)
		const balance = await erc20CallOptionUSDC.balanceOf(senderAddress)
		expect(balance).to.be.equal(value.div(oTokenDecimalShift18))
		await wethERC20.approve(optionRegistryETH.address, value)
		await optionRegistryETH.open(erc20CallOptionETH.address, value)
		const newBalance = await erc20CallOptionETH.balanceOf(senderAddress)
		expect(newBalance).to.be.equal(value.div(oTokenDecimalShift18))
	})

	it("writer transfers part of erc20 call balance to new account", async () => {
		const [sender, receiver] = signers
		const value = toWei("1").div(oTokenDecimalShift18)
		await erc20CallOptionUSDC.transfer(receiverAddress, value)
		const balance = await erc20CallOptionUSDC.balanceOf(receiverAddress)
		expect(balance).to.be.equal(value)
		await erc20CallOptionETH.transfer(receiverAddress, value)
		const newBalance = await erc20CallOptionETH.balanceOf(receiverAddress)
		expect(newBalance).to.be.equal(value)
	})

	it("writer closes not transfered balance on ERC20 call option", async () => {
		const [sender] = signers
		const balanceBef = await erc20CallOptionUSDC.balanceOf(senderAddress)
		const value = toWei("1")
		await erc20CallOptionUSDC.approve(optionRegistry.address, value)
		await optionRegistry.close(erc20CallOptionUSDC.address, value)
		const balance = await erc20CallOptionUSDC.balanceOf(senderAddress)
		expect(balanceBef.sub(balance)).to.equal(value.div(oTokenDecimalShift18))
	})

	it("writer transfers part of put balance to new account", async () => {
		const [sender, receiver] = signers
		await erc20PutOptionUSDC.transfer(receiverAddress, toWei("1").div(oTokenDecimalShift18))
		const balance = await erc20PutOptionUSDC.balanceOf(receiverAddress)
		expect(balance).to.eq(toWei("1").div(oTokenDecimalShift18))
		await erc20PutOptionETH.transfer(receiverAddress, toWei("1").div(oTokenDecimalShift18))
		const newBalance = await erc20PutOptionETH.balanceOf(receiverAddress)
		expect(newBalance).to.eq(toWei("1").div(oTokenDecimalShift18))
	})

	it("writer closes not transfered balance on put option token", async () => {
		const value = toWei("1")
		const balanceBef = await erc20PutOptionUSDC.balanceOf(senderAddress)
		await erc20PutOptionUSDC.approve(optionRegistry.address, value.div(oTokenDecimalShift18))
		await optionRegistry.close(erc20PutOptionUSDC.address, value)
		const balance = await erc20PutOptionUSDC.balanceOf(senderAddress)
		expect(balanceBef.sub(balance)).to.equal(value.div(oTokenDecimalShift18))
		const balanceBefore = await erc20PutOptionETH.balanceOf(senderAddress)
		await erc20PutOptionETH.approve(optionRegistryETH.address, value.div(oTokenDecimalShift18))
		await optionRegistryETH.close(erc20PutOptionETH.address, value)
		const newBalance = await erc20PutOptionETH.balanceOf(senderAddress)
		expect(balanceBefore.sub(newBalance)).to.equal(value.div(oTokenDecimalShift18))
	})

	it("settles call when option expires OTM", async () => {
		// get balance before
		const balanceUSD = await usd.balanceOf(senderAddress)
		// get the desired settlement price
		const settlePrice = strike.sub(toWei("200")).div(oTokenDecimalShift18)
		// get the oracle
		const oracle = await setupOracle(CHAINLINK_WETH_PRICER[chainId], senderAddress, true)
		// set the option expiry price, make sure the option has now expired
		await setOpynOracleExpiryPrice(WETH_ADDRESS[chainId], oracle, expiration, settlePrice)
		await erc20CallOptionUSDC.approve(
			optionRegistry.address,
			await erc20CallOptionUSDC.balanceOf(senderAddress)
		)
		// call redeem from the options registry
		await optionRegistry.settle(erc20CallOptionUSDC.address)
		// check balances are in order
		const newBalanceUSD = await usd.balanceOf(senderAddress)
		const opBalRegistry = await erc20CallOptionUSDC.balanceOf(optionRegistry.address)
		const ethBalRegistry = await usd.balanceOf(optionRegistry.address)
		expect(opBalRegistry).to.equal(0)
		expect(ethBalRegistry).to.equal(0)
		expect(newBalanceUSD).to.be.gt(balanceUSD)
	})

	it("writer redeems call when option expires OTM", async () => {
		// get balance before
		const balanceUSD = await usd.balanceOf(senderAddress)
		await erc20CallOptionUSDC.approve(
			optionRegistry.address,
			await erc20CallOptionUSDC.balanceOf(senderAddress)
		)
		// call redeem from the options registry
		await optionRegistry.redeem(erc20CallOptionUSDC.address)
		// check balances are in order
		const newBalanceUSD = await usd.balanceOf(senderAddress)
		const opBalRegistry = await erc20CallOptionUSDC.balanceOf(optionRegistry.address)
		const opBalSender = await erc20CallOptionUSDC.balanceOf(senderAddress)
		const usdBalRegistry = await usd.balanceOf(optionRegistry.address)
		expect(usdBalRegistry).to.equal(0)
		expect(newBalanceUSD.sub(balanceUSD)).to.equal(0)
		expect(opBalRegistry).to.equal(0)
		expect(opBalSender).to.equal(0)
	})

	it("settles put when option expires ITM", async () => {
		// get balance before
		const balanceUSD = await usd.balanceOf(senderAddress)
		// get the desired settlement price
		const settlePrice = strike.sub(toWei("200")).div(oTokenDecimalShift18)
		await erc20PutOptionUSDC.approve(optionRegistry.address, await erc20PutOptionUSDC.balanceOf(senderAddress))
		// call settle from the options registry
		await optionRegistry.settle(erc20PutOptionUSDC.address)
		// check balances are in order
		const newBalanceUSD = await usd.balanceOf(senderAddress)
		const opBalRegistry = await erc20PutOptionUSDC.balanceOf(optionRegistry.address)
		const ethBalRegistry = await usd.balanceOf(optionRegistry.address)
		expect(opBalRegistry).to.equal(0)
		expect(ethBalRegistry).to.equal(0)
		expect(newBalanceUSD > balanceUSD).to.be.true
	})

	it("writer redeems put when option expires ITM", async () => {
		// get balance before
		const balanceUSD = await usd.balanceOf(senderAddress)
		await erc20PutOptionUSDC.approve(optionRegistry.address, await erc20PutOptionUSDC.balanceOf(senderAddress))
		// call redeem from the options registry
		await optionRegistry.redeem(erc20PutOptionUSDC.address)
		// check balances are in order
		const newBalanceUSD = await usd.balanceOf(senderAddress)
		const opBalRegistry = await erc20PutOptionUSDC.balanceOf(optionRegistry.address)
		const opBalSender = await erc20PutOptionUSDC.balanceOf(senderAddress)
		const usdBalRegistry = await usd.balanceOf(optionRegistry.address)
		expect(usdBalRegistry).to.equal(0)
		expect(newBalanceUSD > balanceUSD).to.be.true
		expect(opBalRegistry).to.equal(0)
		expect(opBalSender).to.equal(0)
	})
})<|MERGE_RESOLUTION|>--- conflicted
+++ resolved
@@ -274,11 +274,7 @@
 			6,
 			false,
 		))
-<<<<<<< HEAD
-		marginReqUSD = ((await optionRegistry.upperHealthFactor()).mul(marginReqUSD)).div(MAX_BPS)  
-=======
 		marginReqUSD = ((await optionRegistry.callUpperHealthFactor()).mul(marginReqUSD)).div(MAX_BPS)  
->>>>>>> 0fa0c718
 		await usd.approve(optionRegistry.address, value)
 		await optionRegistry.open(optionTokenUSDC.address, value)
 		const USDbalance = await usd.balanceOf(senderAddress)
@@ -307,11 +303,7 @@
 			18,
 			false,
 		))
-<<<<<<< HEAD
-		marginReqETH = ((await optionRegistry.upperHealthFactor()).mul(marginReqETH)).div(MAX_BPS)
-=======
 		marginReqETH = ((await optionRegistry.callUpperHealthFactor()).mul(marginReqETH)).div(MAX_BPS)
->>>>>>> 0fa0c718
 		await wethERC20.approve(optionRegistryETH.address, value)
 		await optionRegistryETH.open(optionTokenETH.address, value)
 		const ETHbalance = await wethERC20.balanceOf(senderAddress)
@@ -360,11 +352,7 @@
 			6,
 			false,
 		))
-<<<<<<< HEAD
-		marginReq = ((await optionRegistry.upperHealthFactor()).mul(marginReq)).div(MAX_BPS)  
-=======
 		marginReq = ((await optionRegistry.callUpperHealthFactor()).mul(marginReq)).div(MAX_BPS)  
->>>>>>> 0fa0c718
 		await usd.approve(optionRegistry.address, value)
 		await optionRegistry.open(optionTokenUSDC.address, value)
 		const USDbalance = await usd.balanceOf(senderAddress)
@@ -390,11 +378,7 @@
 			18,
 			false,
 		))
-<<<<<<< HEAD
-		marginReq = ((await optionRegistryETH.upperHealthFactor()).mul(marginReq)).div(MAX_BPS) 
-=======
 		marginReq = ((await optionRegistryETH.callUpperHealthFactor()).mul(marginReq)).div(MAX_BPS) 
->>>>>>> 0fa0c718
 		await wethERC20.approve(optionRegistryETH.address, value)
 		await optionRegistryETH.open(optionTokenETH.address, value)
 		const ETHbalance = await wethERC20.balanceOf(senderAddress)
@@ -423,11 +407,7 @@
 			6,
 			false,
 		))
-<<<<<<< HEAD
-		marginReq = ((await optionRegistryETH.upperHealthFactor()).mul(marginReq)).div(MAX_BPS)
-=======
 		marginReq = ((await optionRegistryETH.callUpperHealthFactor()).mul(marginReq)).div(MAX_BPS)
->>>>>>> 0fa0c718
 		await optionRegistrySender.close(optionTokenUSDC.address, value)
 		const balance = await optionTokenUSDC.balanceOf(senderAddress)
 		expect(balanceBef.sub(balance)).to.equal(value.div(oTokenDecimalShift18))
@@ -454,11 +434,7 @@
 			18,
 			false,
 		))
-<<<<<<< HEAD
-		marginReq = ((await optionRegistryETH.upperHealthFactor()).mul(marginReq)).div(MAX_BPS)
-=======
 		marginReq = ((await optionRegistryETH.callUpperHealthFactor()).mul(marginReq)).div(MAX_BPS)
->>>>>>> 0fa0c718
 		await optionRegistrySender.close(optionTokenETH.address, value)
 		const balance = await optionTokenETH.balanceOf(senderAddress)
 		expect(balanceBef.sub(balance)).to.equal(value.div(oTokenDecimalShift18))
