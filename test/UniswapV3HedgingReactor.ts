--- conflicted
+++ resolved
@@ -363,11 +363,7 @@
 				6
 			)
 		)
-<<<<<<< HEAD
-		const withdrawAmount = "1000"
-=======
 		const withdrawAmount = "9000"
->>>>>>> 9b0e4479
 
 		expect(reactorWethBalanceBefore).to.equal(0.5)
 		expect(parseFloat(withdrawAmount)).to.be.above(reactorUsdcBalanceBefore)
