--- conflicted
+++ resolved
@@ -23,10 +23,7 @@
 export const toUSDC = (x: string) => utils.parseUnits(x, 6)
 export const toOpyn = (x: string) => utils.parseUnits(x, 8)
 export const toWeiFromUSDC = (x: string) => utils.parseUnits(x, 12)
-<<<<<<< HEAD
-=======
 export const fromWeiToUSDC = (x: string) => utils.parseUnits(utils.formatEther(x), 6)
->>>>>>> 9b0e4479
 export const fromOpyn = (x: BigNumberish) => utils.formatUnits(x, 8)
 export const getDiffSeconds = (now: moment.Moment, future: moment.Moment) =>
 	future.unix() - now.unix()
