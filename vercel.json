{
<<<<<<< HEAD
    "$schema": "https://openapi.vercel.sh/vercel.json",
    "rewrites": [{ "source": "/(.*)", "destination": "/" }],
    "github": {
        "silent": true
    },
    "headers": [
        {
            "source": "/(.*)",
            "headers": [
                {
                    "key": "Access-Control-Allow-Origin",
                    "value": "https://*.rysk.finance"
                },
                {
                    "key": "Content-Security-Policy",
                    "value": "base-uri 'self'; default-src 'self' https://*.rysk.finance; frame-src 'self' https://verify.walletconnect.com; object-src 'none'; font-src 'self' fonts.gstatic.com; style-src 'self' 'unsafe-inline' fonts.googleapis.com; connect-src *; img-src 'self' data: https://*.walletconnect.com; frame-ancestors 'self'; form-action 'self';"
                },
                {
                    "key": "X-Frame-Options",
                    "value": "DENY"
                },
                {
                    "key": "Strict-Transport-Security",
                    "value": "max-age=63072000; includeSubDomains; preload;"
                },
                {
                    "key": "Referrer-Policy",
                    "value": "no-referrer-when-downgrade"
                },
                {
                    "key": "X-Content-Type-Options",
                    "value": "nosniff"
                },
                {
                    "key": "X-XSS-Protection",
                    "value": "1; mode=block"
                }
            ]
        }
    ]
=======
  "rewrites": [{ "source": "/(.*)", "destination": "/" }],
  "github": {
    "silent": true
  },
  "headers": [
    {
      "source": "/(.*)",
      "headers": [
        {
          "key": "Referrer-Policy",
          "value": "no-referrer-when-downgrade"
        },
        {
          "key": "X-Content-Type-Options",
          "value": "nosniff"
        },
        {
          "key": "X-Frame-Options",
          "value": "DENY"
        },
        {
          "key": "X-XSS-Protection",
          "value": "1; mode=block"
        },
        {
          "key": "X-Robots-Tag",
          "value": "noindex"
        }
      ]
    }
  ]
>>>>>>> 896d7a2d
}<|MERGE_RESOLUTION|>--- conflicted
+++ resolved
@@ -1,5 +1,4 @@
 {
-<<<<<<< HEAD
     "$schema": "https://openapi.vercel.sh/vercel.json",
     "rewrites": [{ "source": "/(.*)", "destination": "/" }],
     "github": {
@@ -40,37 +39,4 @@
             ]
         }
     ]
-=======
-  "rewrites": [{ "source": "/(.*)", "destination": "/" }],
-  "github": {
-    "silent": true
-  },
-  "headers": [
-    {
-      "source": "/(.*)",
-      "headers": [
-        {
-          "key": "Referrer-Policy",
-          "value": "no-referrer-when-downgrade"
-        },
-        {
-          "key": "X-Content-Type-Options",
-          "value": "nosniff"
-        },
-        {
-          "key": "X-Frame-Options",
-          "value": "DENY"
-        },
-        {
-          "key": "X-XSS-Protection",
-          "value": "1; mode=block"
-        },
-        {
-          "key": "X-Robots-Tag",
-          "value": "noindex"
-        }
-      ]
-    }
-  ]
->>>>>>> 896d7a2d
-}+}
